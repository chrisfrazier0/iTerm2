--- conflicted
+++ resolved
@@ -178,15 +178,7 @@
     if (length > free_space) {
         return NO;
     }
-<<<<<<< HEAD
     memcpy(raw_buffer + space_used, buffer, sizeof(screen_char_t) * length);
-    // There's a bit of an edge case here: if you're appending an empty
-    // non-partial line to a partial line, we need it to append a blank line
-    // after the continued line. In practice this happens because a line is
-    // long but then the wrapped portion is erased and the EOL_SOFT flag stays
-    // behind. It would be really complex to ensure consistency of line-wrapping
-    // flags because the screen contents are changed in so many places.
-=======
     // There's an edge case here. In the else clause, the line buffer looks like this originally:
     //   |xxxx| EOL_SOFT
     // Then append an empty line with EOL_HARD. The desired result is
@@ -197,7 +189,6 @@
     //
     // This can happen in practice if the now-empty line being appended formerly had some stuff
     // but that stuff was erased and the EOL_SOFT was left behind.
->>>>>>> 14e19f59
     if (is_partial && !(!partial && length == 0)) {
         // append to an existing line
         NSAssert(cll_entries > 0, @"is_partial but has no entries");
