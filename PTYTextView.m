// -*- mode:objc -*-
// $Id: PTYTextView.m,v 1.325 2009-02-06 14:33:17 delx Exp $
/*
 **  PTYTextView.m
 **
 **  Copyright (c) 2002, 2003
 **
 **  Author: Fabian, Ujwal S. Setlur
 **         Initial code by Kiichi Kusama
 **
 **  Project: iTerm
 **
 **  Description: NSTextView subclass. The view object for the VT100 screen.
 **
 **  This program is free software; you can redistribute it and/or modify
 **  it under the terms of the GNU General Public License as published by
 **  the Free Software Foundation; either version 2 of the License, or
 **  (at your option) any later version.
 **
 **  This program is distributed in the hope that it will be useful,
 **  but WITHOUT ANY WARRANTY; without even the implied warranty of
 **  MERCHANTABILITY or FITNESS FOR A PARTICULAR PURPOSE.  See the
 **  GNU General Public License for more details.
 **
 **  You should have received a copy of the GNU General Public License
 **  along with this program; if not, write to the Free Software
 **  Foundation, Inc., 675 Mass Ave, Cambridge, MA 02139, USA.
 */

#define DEBUG_ALLOC           0
#define DEBUG_METHOD_TRACE    0
#define GREED_KEYDOWN         1
static const int MAX_WORKING_DIR_COUNT = 50;
static const int kMaxSelectedTextLengthForCustomActions = 8192;
static const int kMaxSelectedTextLinesForCustomActions = 100;

//#define DEBUG_DRAWING

// Constants for converting RGB to luma.
#define RED_COEFFICIENT    0.30
#define GREEN_COEFFICIENT  0.59
#define BLUE_COEFFICIENT   0.11

#define SWAPINT(a, b) { int temp; temp = a; a = b; b = temp; }

#import "iTerm.h"
#import "PTYTextView.h"
#import "PseudoTerminal.h"
#import "PTYSession.h"
#import "VT100Screen.h"
#import "PreferencePanel.h"
#import "PTYScrollView.h"
#import "PTYTask.h"
#import "iTermController.h"
#import "NSStringITerm.h"
#import "iTermApplicationDelegate.h"
#import "PreferencePanel.h"
#import "PasteboardHistory.h"
#import "PTYTab.h"
#import "iTermExpose.h"
#import "RegexKitLite/RegexKitLite.h"
#import "NSStringITerm.h"
#import "FontSizeEstimator.h"
#import "MovePaneController.h"
#import "FutureMethods.h"
#import "SmartSelectionController.h"
#import "ITAddressBookMgr.h"
#import "PointerController.h"
#import "PointerPrefsController.h"
#import "CharacterRun.h"
#import "CharacterRunInline.h"
#import "ThreeFingerTapGestureRecognizer.h"
#import "FutureMethods.h"

#include <sys/time.h>
#include <math.h>

// When performing the "find cursor" action, a gray window is shown with a
// transparent "hole" around the cursor. This is the radius of that hole in
// pixels.
const double kFindCursorHoleRadius = 30;

const int kDragPaneModifiers = (NSAlternateKeyMask | NSCommandKeyMask | NSShiftKeyMask);
// If the cursor's background color is too close to nearby background colors,
// force it to the "most different" color. This is the difference threshold
// that triggers that change. 0 means always trigger, 1 means never trigger.
static double gSmartCursorBgThreshold = 0.5;

// The cursor's text is forced to black or white if it is too similar to the
// background. If the brightness difference is below a threshold then the
// B/W text mode is triggered. 0 means always trigger, 1 means never trigger.
static double gSmartCursorFgThreshold = 0.75;

static PTYTextView *gCurrentKeyEventTextView;  // See comment in -keyDown:

@implementation FindCursorView

@synthesize cursor;

- (void)drawRect:(NSRect)dirtyRect
{
    const double initialAlpha = 0.7;
    NSGradient *grad = [[NSGradient alloc] initWithStartingColor:[NSColor whiteColor]
                                                     endingColor:[NSColor blackColor]];
    NSPoint relativeCursorPosition = NSMakePoint(2 * (cursor.x / self.frame.size.width - 0.5),
                                                 2 * (cursor.y / self.frame.size.height - 0.5));
    [grad drawInRect:NSMakeRect(0, 0, self.frame.size.width, self.frame.size.height)
        relativeCenterPosition:relativeCursorPosition];
    [grad release];

    double x = cursor.x;
    double y = cursor.y;

    const double numSteps = 1;
    const double stepSize = 1;
    const double initialRadius = kFindCursorHoleRadius + numSteps * stepSize;
    double a = initialAlpha;
    for (double focusRadius = initialRadius; a > 0 && focusRadius >= initialRadius - numSteps * stepSize; focusRadius -= stepSize) {
        [[NSGraphicsContext currentContext] setCompositingOperation:NSCompositeCopy];
        NSBezierPath *circle = [NSBezierPath bezierPathWithOvalInRect:NSMakeRect(x - focusRadius, y - focusRadius, focusRadius*2, focusRadius*2)];
        a -= initialAlpha / numSteps;
        a = MAX(0, a);
        [[NSColor colorWithDeviceWhite:0.5 alpha:a] set];
        [circle fill];
    }
}
@end


// Minimum distance that the mouse must move before a cmd+drag will be
// recognized as a drag.
static const int kDragThreshold = 3;
static const double kBackgroundConsideredDarkThreshold = 0.5;
static const int kBroadcastMargin = 4;
static const int kCoprocessMargin = 4;

static NSCursor* textViewCursor;
static NSCursor* xmrCursor;
static NSImage* bellImage;
static NSImage* wrapToTopImage;
static NSImage* wrapToBottomImage;
static NSImage* broadcastInputImage;
static NSImage* coprocessImage;

static CGFloat PerceivedBrightness(CGFloat r, CGFloat g, CGFloat b) {
    return (RED_COEFFICIENT * r) + (GREEN_COEFFICIENT * g) + (BLUE_COEFFICIENT * b);
}

@interface Coord : NSObject
{
@public
    int x, y;
}
+ (Coord*)coordWithX:(int)x y:(int)y;
@end

@implementation Coord

+ (Coord*)coordWithX:(int)x y:(int)y
{
    Coord* c = [[[Coord alloc] init] autorelease];
    c->x = x;
    c->y = y;
    return c;
}

- (NSString *)description {
  return [NSString stringWithFormat:@"<%p: %@ %d,%d>", self, [self class], x, y];
}

@end

@interface SmartMatch : NSObject
{
@public
    double score;
    int startX;
    long long absStartY;
    int endX;
    long long absEndY;
}
- (NSComparisonResult)compare:(SmartMatch *)aNumber;
@end

@implementation SmartMatch

- (NSComparisonResult)compare:(SmartMatch *)other
{
    return [[NSNumber numberWithDouble:score] compare:[NSNumber numberWithDouble:other->score]];
}

@end

@interface PTYTextView ()
- (NSRect)cursorRect;
@end


@implementation PTYTextView

+ (void)initialize
{
    NSPoint hotspot = NSMakePoint(4, 5);

    NSBundle* bundle = [NSBundle bundleForClass:[self class]];

    NSImage* image = [NSImage imageNamed:@"IBarCursor"];

    textViewCursor = [[NSCursor alloc] initWithImage:image hotSpot:hotspot];

    NSImage* xmrImage = [NSImage imageNamed:@"IBarCursorXMR"];

    xmrCursor = [[NSCursor alloc] initWithImage:xmrImage hotSpot:hotspot];

    NSString* bellFile = [bundle
                          pathForResource:@"bell"
                          ofType:@"png"];
    bellImage = [[NSImage alloc] initWithContentsOfFile:bellFile];
    [bellImage setFlipped:YES];

    NSString* wrapToTopFile = [bundle
                               pathForResource:@"wrap_to_top"
                               ofType:@"png"];
    wrapToTopImage = [[NSImage alloc] initWithContentsOfFile:wrapToTopFile];
    [wrapToTopImage setFlipped:YES];

    NSString* wrapToBottomFile = [bundle
                                  pathForResource:@"wrap_to_bottom"
                                  ofType:@"png"];
    wrapToBottomImage = [[NSImage alloc] initWithContentsOfFile:wrapToBottomFile];
    [wrapToBottomImage setFlipped:YES];

    NSString* broadcastInputFile = [bundle pathForResource:@"BroadcastInput"
                                                    ofType:@"png"];
    broadcastInputImage = [[NSImage alloc] initWithContentsOfFile:broadcastInputFile];
    [broadcastInputImage setFlipped:YES];

    NSString* coprocessFile = [bundle pathForResource:@"Coprocess"
                                                    ofType:@"png"];
    coprocessImage = [[NSImage alloc] initWithContentsOfFile:coprocessFile];
    [coprocessImage setFlipped:YES];

    if ([[NSUserDefaults standardUserDefaults] objectForKey:@"SmartCursorColorBgThreshold"]) {
        // Override the default.
        double d = [[NSUserDefaults standardUserDefaults] doubleForKey:@"SmartCursorColorBgThreshold"];
        if (d > 0) {
            gSmartCursorBgThreshold = d;
        }
    }
    if ([[NSUserDefaults standardUserDefaults] objectForKey:@"SmartCursorColorFgThreshold"]) {
        // Override the default.
        double d = [[NSUserDefaults standardUserDefaults] doubleForKey:@"SmartCursorColorFgThreshold"];
        if (d > 0) {
            gSmartCursorFgThreshold = d;
        }
    }
}

- (BOOL)xtermMouseReporting
{
    NSEvent *event = [NSApp currentEvent];
    return (([[self delegate] xtermMouseReporting]) &&        // Xterm mouse reporting is on
            !([event modifierFlags] & NSAlternateKeyMask));   // Not holding Opt to disable mouse reporting
}

+ (NSCursor *)textViewCursor
{
    return textViewCursor;
}

- (BOOL)useThreeFingerTapGestureRecognizer {
    return [[NSUserDefaults standardUserDefaults] boolForKey:@"ThreeFingerTapEmulatesThreeFingerClick"];
}

- (void)viewDidChangeBackingProperties {
    _antiAliasedShift = [[[self window] screen] futureBackingScaleFactor] > 1 ? 0.5 : 0;
}

- (id)initWithFrame:(NSRect)aRect
{
    self = [super initWithFrame: aRect];
    dataSource=_delegate=markedTextAttributes=NULL;
    firstMouseEventNumber_ = -1;

    dimmedColorCache_ = [[NSMutableDictionary alloc] init];
    [self setMarkedTextAttributes:
        [NSDictionary dictionaryWithObjectsAndKeys:
            defaultBGColor, NSBackgroundColorAttributeName,
            defaultFGColor, NSForegroundColorAttributeName,
            secondaryFont.font, NSFontAttributeName,
            [NSNumber numberWithInt:(NSUnderlineStyleSingle|NSUnderlineByWordMask)],
                NSUnderlineStyleAttributeName,
            NULL]];
    CURSOR=YES;
    lastFindStartX = lastFindEndX = oldStartX = startX = -1;
    markedText = nil;
    gettimeofday(&lastBlink, NULL);
    [[self window] useOptimizedDrawing:YES];

    // register for drag and drop
    [self registerForDraggedTypes: [NSArray arrayWithObjects:
        NSFilenamesPboardType,
        NSStringPboardType,
        nil]];

    [[NSNotificationCenter defaultCenter] addObserver:self
                                             selector:@selector(_useBackgroundIndicatorChanged:)
                                                 name:kUseBackgroundPatternIndicatorChangedNotification
                                               object:nil];
    [self _useBackgroundIndicatorChanged:nil];
    [[NSNotificationCenter defaultCenter] addObserver:self
                                             selector:@selector(_settingsChanged:)
                                                 name:@"iTermRefreshTerminal"
                                               object:nil];
    [[NSNotificationCenter defaultCenter] addObserver:self
                                             selector:@selector(_pointerSettingsChanged:)
                                                 name:kPointerPrefsChangedNotification
                                               object:nil];
    [[NSNotificationCenter defaultCenter] addObserver:self
                                             selector:@selector(flagsChangedNotification:)
                                                 name:@"iTermFlagsChanged"
                                               object:nil];

    advancedFontRendering = [[PreferencePanel sharedInstance] advancedFontRendering];
    strokeThickness = [[PreferencePanel sharedInstance] strokeThickness];
    imeOffset = 0;
    resultMap_ = [[NSMutableDictionary alloc] init];

    trouter = [[Trouter alloc] init];
    trouterDragged = NO;
    workingDirectoryAtLines = [[NSMutableArray alloc] init];

    pointer_ = [[PointerController alloc] init];
    pointer_.delegate = self;
    primaryFont = [[PTYFontInfo alloc] init];
    secondaryFont = [[PTYFontInfo alloc] init];

    if ([pointer_ viewShouldTrackTouches]) {
        DLog(@"Begin tracking touches in view %@", self);
        [self futureSetAcceptsTouchEvents:YES];
        [self futureSetWantsRestingTouches:YES];
        if ([self useThreeFingerTapGestureRecognizer]) {
            threeFingerTapGestureRecognizer_ = [[ThreeFingerTapGestureRecognizer alloc] initWithTarget:self
                                                                                              selector:@selector(threeFingerTap:)];
        }
    } else {
        DLog(@"Not tracking touches in view %@", self);
    }
    [self viewDidChangeBackingProperties];

    return self;
}

- (void)sendFakeThreeFingerClickDown:(BOOL)isDown basedOnEvent:(NSEvent *)event {
    CGEventRef cgEvent = [event CGEvent];
    CGEventRef fakeCgEvent = CGEventCreateMouseEvent(NULL,
                                                     isDown ? kCGEventLeftMouseDown : kCGEventLeftMouseUp,
                                                     CGEventGetLocation(cgEvent),
                                                     2);
    CGEventSetIntegerValueField(fakeCgEvent, kCGMouseEventClickState, 1);  // always a single click
    CGEventSetFlags(fakeCgEvent, CGEventGetFlags(cgEvent));
    NSEvent *fakeEvent = [NSEvent eventWithCGEvent:fakeCgEvent];
    int saved = numTouches_;
    numTouches_ = 3;
    if (isDown) {
        DLog(@"Emulate three finger click down");
        [self mouseDown:fakeEvent];
        DLog(@"Returned from mouseDown");
    } else {
        DLog(@"Emulate three finger click up");
        [self mouseUp:fakeEvent];
        DLog(@"Returned from mouseDown");
    }
    DLog(@"Restore numTouches to saved value of %d", saved);
    numTouches_ = saved;
    CFRelease(fakeCgEvent);
}

- (void)threeFingerTap:(NSEvent *)ev {
    [self sendFakeThreeFingerClickDown:YES basedOnEvent:ev];
    [self sendFakeThreeFingerClickDown:NO basedOnEvent:ev];
}

- (void)touchesBeganWithEvent:(NSEvent *)ev
{
    numTouches_ = [[ev futureTouchesMatchingPhase:1 | (1 << 2)/*NSTouchPhasesBegan | NSTouchPhasesStationary*/
                                           inView:self] count];
    [threeFingerTapGestureRecognizer_ touchesBeganWithEvent:ev];
    DLog(@"%@ Begin touch. numTouches_ -> %d", self, numTouches_);
}

- (void)touchesEndedWithEvent:(NSEvent *)ev
{
    numTouches_ = [[ev futureTouchesMatchingPhase:(1 << 2)/*NSTouchPhasesStationary*/
                                           inView:self] count];
    [threeFingerTapGestureRecognizer_ touchesEndedWithEvent:ev];
    DLog(@"%@ End touch. numTouches_ -> %d", self, numTouches_);
}

- (void)touchesCancelledWithEvent:(NSEvent *)event
{
    numTouches_ = 0;
    [threeFingerTapGestureRecognizer_ touchesCancelledWithEvent:event];
    DLog(@"%@ Cancel touch. numTouches_ -> %d", self, numTouches_);
}

- (BOOL)resignFirstResponder
{
    return YES;
}

- (BOOL)becomeFirstResponder
{
    PTYSession* mySession = [dataSource session];
    [[mySession tab] setActiveSession:mySession];
    return YES;
}

- (void)viewWillMoveToWindow:(NSWindow *)win
{
    if (!win && [self window] && trackingArea) {
        [self removeTrackingArea:trackingArea];
        trackingArea = nil;
    }
    [super viewWillMoveToWindow:win];
}

- (void)viewDidMoveToWindow
{
    [self updateTrackingAreas];
}

- (void)updateTrackingAreas
{
    int trackingOptions;

    if ([self window]) {
        trackingOptions = NSTrackingMouseEnteredAndExited | NSTrackingInVisibleRect | NSTrackingActiveAlways | NSTrackingEnabledDuringMouseDrag;
        if (trackingArea) {
            [self removeTrackingArea:trackingArea];
        }
        if ([[dataSource terminal] mouseMode] == MOUSE_REPORTING_ALL_MOTION) {
            trackingOptions |= NSTrackingMouseMoved;
        }
        trackingArea = [[[NSTrackingArea alloc] initWithRect:[self visibleRect]
                                                     options:trackingOptions
                                                       owner:self
                                                    userInfo:nil] autorelease];
        [self addTrackingArea:trackingArea];
    }
}

- (void)dealloc
{
    [smartSelectionRules_ release];
    int i;

    if (mouseDownEvent != nil) {
        [mouseDownEvent release];
        mouseDownEvent = nil;
    }

    if (trackingArea) {
        [self removeTrackingArea:trackingArea];
    }
    if ([self isFindingCursor]) {
        [findCursorWindow_ close];
    }

    [[NSNotificationCenter defaultCenter] removeObserver:self];
    [dimmedColorCache_ release];
    [memoizedContrastingColor_ release];
    for (i = 0; i < 256; i++) {
        [colorTable[i] release];
    }
    [lastFlashUpdate_ release];
    [cachedBackgroundColor_ release];
    [resultMap_ release];
    [findResults_ release];
    [findString_ release];
    [defaultFGColor release];
    [defaultBGColor release];
    [defaultBoldColor release];
    [selectionColor release];
    [defaultCursorColor release];

    [primaryFont release];
    [secondaryFont release];

    [markedTextAttributes release];
    [markedText release];

    [selectionScrollTimer release];

    [workingDirectoryAtLines release];
    [trouter release];
    [initialFindContext_.substring release];

    [pointer_ release];
    [cursor_ release];
    [threeFingerTapGestureRecognizer_ disconnectTarget];
    [threeFingerTapGestureRecognizer_ release];

    [super dealloc];
}

- (BOOL)shouldDrawInsertionPoint
{
    return NO;
}

- (BOOL)isFlipped
{
    return YES;
}

- (BOOL)isOpaque
{
    return YES;
}

- (void)setAntiAlias:(BOOL)asciiAA nonAscii:(BOOL)nonAsciiAA
{
    asciiAntiAlias = asciiAA;
    nonasciiAntiAlias = nonAsciiAA;
    [self setNeedsDisplay:YES];
}

- (BOOL)useBoldFont
{
    return useBoldFont;
}

- (void)setUseBoldFont:(BOOL)boldFlag
{
    useBoldFont = boldFlag;
    [dimmedColorCache_ removeAllObjects];
    [self setNeedsDisplay:YES];
}

- (BOOL)useItalicFont
{
    return useItalicFont;
}

- (void)setUseItalicFont:(BOOL)italicFlag
{
    useItalicFont = italicFlag;
    [self setNeedsDisplay:YES];
}


- (void)setUseBrightBold:(BOOL)flag
{
    useBrightBold = flag;
    [dimmedColorCache_ removeAllObjects];
    [self setNeedsDisplay:YES];
}

- (BOOL)blinkingCursor
{
    return blinkingCursor;
}

- (void)setBlinkingCursor:(BOOL)bFlag
{
    blinkingCursor = bFlag;
}

- (void)setBlinkAllowed:(BOOL)value
{
    blinkAllowed_ = value;
}

- (void)markCursorAsDirty {
    int cursorX = [dataSource cursorX] - 1;
    int cursorY = [dataSource cursorY] - 1;
    // Set a different bit for the cursor's dirty position because we don't
    // want to save an instant replay from when only the cursor is dirty.
    [dataSource setCharDirtyAtX:cursorX Y:cursorY value:2];
}

- (void)setCursorType:(ITermCursorType)value
{
    cursorType_ = value;
    [self markCursorAsDirty];
    [self refresh];
}

- (void)setDimOnlyText:(BOOL)value
{
    dimOnlyText_ = value;
    [dimmedColorCache_ removeAllObjects];
    [[self superview] setNeedsDisplay:YES];
}

- (NSDictionary*)markedTextAttributes
{
    return markedTextAttributes;
}

- (void)setMarkedTextAttributes:(NSDictionary *)attr
{
    [markedTextAttributes release];
    [attr retain];
    markedTextAttributes=attr;
}

- (int)selectionStartX
{
    return startX;
}

- (int)selectionStartY
{
    return startY;
}

- (int)selectionEndX
{
    return endX;
}

- (int)selectionEndY
{
    return endY;
}

- (void)setSelectionTime
{
    if (startX < 0 || (startX == endX && startY == endY)) {
        selectionTime_ = 0;
    } else {
        selectionTime_ = [[NSDate date] timeIntervalSince1970];
    }
    DLog(@"Update selection time to %lf. (%d,%d) to (%d,%d)", (double)selectionTime_, startX, startY, endX, endY);
}

- (void)setSelectionFromX:(int)fromX fromY:(int)fromY toX:(int)toX toY:(int)toY
{
    startX = fromX;
    startY = fromY;
    endX = toX;
    endY = toY;
    [self setSelectionTime];
}

- (void)setRectangularSelection:(BOOL)isBox
{
    selectMode = isBox ? SELECT_BOX : SELECT_CHAR;
}

- (void)setFGColor:(NSColor*)color
{
    [defaultFGColor release];
    [color retain];
    defaultFGColor = color;
    [dimmedColorCache_ removeAllObjects];
    [self setNeedsDisplay:YES];
}

- (void)setBGColor:(NSColor*)color
{
    [defaultBGColor release];
    [color retain];
    defaultBGColor = color;
    PTYScroller *scroller = (PTYScroller*)[[[dataSource session] SCROLLVIEW] verticalScroller];
    BOOL isDark = ([self perceivedBrightness:color] < kBackgroundConsideredDarkThreshold);
    backgroundBrightness_ = PerceivedBrightness([color redComponent], [color greenComponent], [color blueComponent]);
    [scroller setHasDarkBackground:isDark];
    [dimmedColorCache_ removeAllObjects];
    [cachedBackgroundColor_ release];
    cachedBackgroundColor_ = nil;
    [self setNeedsDisplay:YES];
}

- (void)setBoldColor:(NSColor*)color
{
    [defaultBoldColor release];
    [color retain];
    defaultBoldColor = color;
    [dimmedColorCache_ removeAllObjects];
    [self setNeedsDisplay:YES];
}

- (void)setCursorColor:(NSColor*)color
{
    [defaultCursorColor release];
    [color retain];
    defaultCursorColor = color;
    [dimmedColorCache_ removeAllObjects];
    [self setNeedsDisplay:YES];
}

- (void)setSelectedTextColor:(NSColor *)aColor
{
    [selectedTextColor release];
    [aColor retain];
    selectedTextColor = aColor;
    [dimmedColorCache_ removeAllObjects];
    [self setNeedsDisplay:YES];
}

- (void)setCursorTextColor:(NSColor*)aColor
{
    [cursorTextColor release];
    [aColor retain];
    cursorTextColor = aColor;
    [dimmedColorCache_ removeAllObjects];
    [self setNeedsDisplay:YES];
}

- (NSColor*)cursorTextColor
{
    return cursorTextColor;
}

- (NSColor*)selectedTextColor
{
    return selectedTextColor;
}

- (NSColor*)defaultFGColor
{
    return defaultFGColor;
}

- (NSColor *) defaultBGColor
{
    return defaultBGColor;
}

- (NSColor *) defaultBoldColor
{
    return defaultBoldColor;
}

- (NSColor *) defaultCursorColor
{
    return defaultCursorColor;
}

- (void)setColorTable:(int)theIndex color:(NSColor*)origColor
{
    NSColor* theColor = [origColor colorUsingColorSpaceName:NSCalibratedRGBColorSpace];
    [colorTable[theIndex] release];
    [theColor retain];
    colorTable[theIndex] = theColor;
    [dimmedColorCache_ removeAllObjects];
    [self setNeedsDisplay:YES];
}

- (NSColor*)_colorForCode:(int)theIndex alternateSemantics:(BOOL)alt bold:(BOOL)isBold
{
    NSColor* color;

    if (alt) {
        switch (theIndex) {
            case ALTSEM_SELECTED:
                color = selectedTextColor;
                break;
            case ALTSEM_CURSOR:
                color = cursorTextColor;
                break;
            case ALTSEM_BG_DEFAULT:
                color = defaultBGColor;
                break;
            default:
                if (isBold && useBrightBold) {
                    if (theIndex == ALTSEM_BG_DEFAULT) {
                        color = defaultBGColor;
                    } else {
                        color = [self defaultBoldColor];
                    }
                } else {
                    color = defaultFGColor;
                }
        }
    } else {
        // Render bold text as bright. The spec (ECMA-48) describes the intense
        // display setting (esc[1m) as "bold or bright". We make it a
        // preference.
        if (isBold &&
            useBrightBold &&
            (theIndex < 8)) { // Only colors 0-7 can be made "bright".
            theIndex |= 8;  // set "bright" bit.
        }
        color = colorTable[theIndex];
    }

    return color;
}

- (NSColor*)_dimmedColorFrom:(NSColor*)orig
{
    if (dimmingAmount_ == 0) {
        return orig;
    }
    double r = [orig redComponent];
    double g = [orig greenComponent];
    double b = [orig blueComponent];
    double alpha = [orig alphaComponent];
    // This algorithm limits the dynamic range of colors as well as brightening
    // them. Both attributes change in proportion to the dimmingAmount_.

    // Find a linear interpolation between kCenter and the requested color component
    // in proportion to 1- dimmingAmount_.
    if (!dimOnlyText_) {
        const double kCenter = 0.5;

        return [NSColor colorWithCalibratedRed:(1 - dimmingAmount_) * r + dimmingAmount_ * kCenter
                                         green:(1 - dimmingAmount_) * g + dimmingAmount_ * kCenter
                                          blue:(1 - dimmingAmount_) * b + dimmingAmount_ * kCenter
                                         alpha:alpha];
    } else {
        return [NSColor colorWithCalibratedRed:(1 - dimmingAmount_) * r + dimmingAmount_ * backgroundBrightness_
                                         green:(1 - dimmingAmount_) * g + dimmingAmount_ * backgroundBrightness_
                                          blue:(1 - dimmingAmount_) * b + dimmingAmount_ * backgroundBrightness_
                                         alpha:alpha];
    }
}

// Provide a dimmed version of a color. It includes a caching optimization that
// really helps when dimming is on.
- (NSColor *)_dimmedColorForCode:(int)theIndex
              alternateSemantics:(BOOL)alt
                            bold:(BOOL)isBold
                      background:(BOOL)isBackground
{
    if (dimmingAmount_ == 0) {
        // No dimming: return plain-vanilla color.
        NSColor *theColor = [self _colorForCode:theIndex
                             alternateSemantics:alt
                                           bold:isBold];
        return theColor;
    }

    // Dimming is on. See if the dimmed version of the color is cached.
    // The max number of keys is 2^11 so this won't take too much memory.
    // This cache provides a 20%ish performance gain when dimming is on.
    int key = (((theIndex & 0xff) << 3) |
               ((alt ? 1 : 0) << 2) |
               ((isBold ? 1 : 0) << 1) |
               ((isBackground ? 1 : 0) << 0));
    NSNumber *numKey = [NSNumber numberWithInt:key];
    NSColor *cacheEntry = [dimmedColorCache_ objectForKey:numKey];
    if (cacheEntry ) {
        return cacheEntry;
    } else {
        NSColor *theColor = [self _colorForCode:theIndex
                             alternateSemantics:alt
                                           bold:isBold];
        NSColor *dimmedColor = [self _dimmedColorFrom:theColor];
        [dimmedColorCache_ setObject:dimmedColor forKey:numKey];
        return dimmedColor;
    }
}

- (NSColor*)colorForCode:(int)theIndex
      alternateSemantics:(BOOL)alt
                    bold:(BOOL)isBold
            isBackground:(BOOL)isBackground
{
    if (isBackground && dimOnlyText_) {
        NSColor *theColor = [self _colorForCode:theIndex
                             alternateSemantics:alt
                                           bold:isBold];
        return theColor;
    } else {
        return [self _dimmedColorForCode:theIndex
                      alternateSemantics:alt
                                    bold:isBold
                              background:isBackground];
    }
}

- (NSColor *)selectionColor
{
    return selectionColor;
}

- (void)setSelectionColor:(NSColor *)aColor
{
    [selectionColor release];
    [aColor retain];
    selectionColor = aColor;
    [dimmedColorCache_ removeAllObjects];
    [self setNeedsDisplay:YES];
}

- (NSFont *)font
{
    return primaryFont.font;
}

- (NSFont *)nafont
{
    return secondaryFont.font;
}

+ (NSSize)charSizeForFont:(NSFont*)aFont horizontalSpacing:(double)hspace verticalSpacing:(double)vspace baseline:(double*)baseline
{
    FontSizeEstimator* fse = [FontSizeEstimator fontSizeEstimatorForFont:aFont];
    NSSize size = [fse size];
    size.width = ceil(size.width * hspace);
    size.height = ceil(vspace * ceil(size.height + [aFont leading]));
    if (baseline) {
        *baseline = [fse baseline];
    }
    return size;
}

+ (NSSize)charSizeForFont:(NSFont*)aFont horizontalSpacing:(double)hspace verticalSpacing:(double)vspace
{
    return [PTYTextView charSizeForFont:aFont horizontalSpacing:hspace verticalSpacing:vspace baseline:nil];
}

- (double)horizontalSpacing
{
    return horizontalSpacing_;
}

- (double)verticalSpacing
{
    return verticalSpacing_;
}

- (void)setFont:(NSFont*)aFont
         nafont:(NSFont *)naFont
    horizontalSpacing:(double)horizontalSpacing
    verticalSpacing:(double)verticalSpacing
{
    double baseline;
    NSSize sz = [PTYTextView charSizeForFont:aFont
                           horizontalSpacing:1.0
                             verticalSpacing:1.0
                                    baseline:&baseline];

    charWidthWithoutSpacing = sz.width;
    charHeightWithoutSpacing = sz.height;
    horizontalSpacing_ = horizontalSpacing;
    verticalSpacing_ = verticalSpacing;
    charWidth = ceil(charWidthWithoutSpacing * horizontalSpacing);
    lineHeight = ceil(charHeightWithoutSpacing * verticalSpacing);

    primaryFont.font = aFont;
    primaryFont.baselineOffset = baseline;
    primaryFont.boldVersion = [primaryFont computedBoldVersion];
    primaryFont.italicVersion = [primaryFont computedItalicVersion];

    secondaryFont.font = naFont;
    secondaryFont.baselineOffset = baseline;
    secondaryFont.boldVersion = [secondaryFont computedBoldVersion];
    secondaryFont.italicVersion = [secondaryFont computedItalicVersion];

    // Force the secondary font to use the same baseline as the primary font.
    secondaryFont.baselineOffset = primaryFont.baselineOffset;
    if (secondaryFont.boldVersion) {
        if (primaryFont.boldVersion) {
            secondaryFont.boldVersion.baselineOffset = primaryFont.boldVersion.baselineOffset;
        } else {
            secondaryFont.boldVersion.baselineOffset = secondaryFont.baselineOffset;
        }
    }
    if (secondaryFont.italicVersion) {
        if (primaryFont.italicVersion) {
            secondaryFont.italicVersion.baselineOffset = primaryFont.italicVersion.baselineOffset;
        } else {
            secondaryFont.italicVersion.baselineOffset = secondaryFont.baselineOffset;
        }
    }

    [self setMarkedTextAttributes:
        [NSDictionary dictionaryWithObjectsAndKeys:
            defaultBGColor, NSBackgroundColorAttributeName,
            defaultFGColor, NSForegroundColorAttributeName,
            secondaryFont.font, NSFontAttributeName,
            [NSNumber numberWithInt:(NSUnderlineStyleSingle|NSUnderlineByWordMask)],
                NSUnderlineStyleAttributeName,
            NULL]];
    [self setNeedsDisplay:YES];

    NSScrollView* scrollview = [self enclosingScrollView];
    [scrollview setLineScroll:[self lineHeight]];
    [scrollview setPageScroll:2 * [self lineHeight]];
    [_delegate textViewFontDidChange];
}

- (void)changeFont:(id)fontManager
{
    if ([[PreferencePanel sharedInstance] onScreen]) {
        [[PreferencePanel sharedInstance] changeFont:fontManager];
    } else if ([[PreferencePanel sessionsInstance] onScreen]) {
        [[PreferencePanel sessionsInstance] changeFont:fontManager];
    }
}

- (id)dataSource
{
    return dataSource;
}

- (void)setDataSource:(id)aDataSource
{
    dataSource = aDataSource;
}

- (id)delegate
{
    return _delegate;
}

- (void)setDelegate:(id)aDelegate
{
    _delegate = aDelegate;
}

- (double)lineHeight
{
    return ceil(lineHeight);
}

- (void)setLineHeight:(double)aLineHeight
{
    lineHeight = aLineHeight;
}

- (double)charWidth
{
    return ceil(charWidth);
}

- (void)setCharWidth:(double)width
{
    charWidth = width;
}

#ifdef DEBUG_DRAWING
NSMutableArray* screens=0;
- (void)appendDebug:(NSString*)str
{
    if (!screens) {
        screens = [[NSMutableArray alloc] init];
    }
    [screens addObject:str];
    if ([screens count] > 100) {
        [screens removeObjectAtIndex:0];
    }
}
#endif

- (NSRect)scrollViewContentSize
{
    NSRect r = NSMakeRect(0, 0, 0, 0);
    r.size = [[self enclosingScrollView] contentSize];
    return r;
}

- (double)excess
{
    NSRect visible = [self scrollViewContentSize];
    visible.size.height -= VMARGIN * 2;  // Height without top and bottom margins.
    int rows = visible.size.height / lineHeight;
    double usablePixels = rows * lineHeight;
    return MAX(visible.size.height - usablePixels + VMARGIN, VMARGIN);  // Never have less than VMARGIN excess, but it can be more (if another tab has a bigger font)
}

// We override this method since both refresh and window resize can conflict
// resulting in this happening twice So we do not allow the size to be set
// larger than what the data source can fill
- (void)setFrameSize:(NSSize)frameSize
{
    // Force the height to always be correct
    frameSize.height = [dataSource numberOfLines] * lineHeight + [self excess] + imeOffset * lineHeight;
    [super setFrameSize:frameSize];

    frameSize.height += VMARGIN;  // This causes a margin to be left at the top
    [[self superview] setFrameSize:frameSize];
}

- (void)scheduleSelectionScroll
{
    if (selectionScrollTimer) {
        [selectionScrollTimer release];
        if (prevScrollDelay > 0.001) {
            // Maximum speed hasn't been reached so accelerate scrolling speed by 5%.
            prevScrollDelay *= 0.95;
        }
    } else {
        // Set a slow initial scrolling speed.
        prevScrollDelay = 0.1;
    }

    lastSelectionScroll = [[NSDate date] timeIntervalSince1970];
    selectionScrollTimer = [[NSTimer scheduledTimerWithTimeInterval:prevScrollDelay
                                                             target:self
                                                           selector:@selector(updateSelectionScroll)
                                                           userInfo:nil
                                                            repeats:NO] retain];
}

// Scroll the screen up or down a line for a selection drag scroll.
- (void)updateSelectionScroll
{
    double actualDelay = [[NSDate date] timeIntervalSince1970] - lastSelectionScroll;
    const int kMaxLines = 100;
    int numLines = MIN(kMaxLines, MAX(1, actualDelay / prevScrollDelay));
    NSRect visibleRect = [self visibleRect];

    int y = 0;
    if (!selectionScrollDirection) {
        [selectionScrollTimer release];
        selectionScrollTimer = nil;
        return;
    } else if (selectionScrollDirection < 0) {
        visibleRect.origin.y -= [self lineHeight] * numLines;
        // Allow the origin to go as far as y=-VMARGIN so the top border is shown when the first line is
        // on screen.
        if (visibleRect.origin.y >= -VMARGIN) {
            [self scrollRectToVisible:visibleRect];
        }
        y = visibleRect.origin.y / lineHeight;
    } else if (selectionScrollDirection > 0) {
        visibleRect.origin.y += lineHeight * numLines;
        if (visibleRect.origin.y + visibleRect.size.height > [self frame].size.height) {
            visibleRect.origin.y = [self frame].size.height - visibleRect.size.height;
        }
        [self scrollRectToVisible:visibleRect];
        y = (visibleRect.origin.y + visibleRect.size.height - [self excess]) / lineHeight;
    }

    [self moveSelectionEndpointToX:scrollingX
                                 Y:y
                locationInTextView:scrollingLocation];

    [[[self dataSource] session] refreshAndStartTimerIfNeeded];
    [self scheduleSelectionScroll];
}

- (BOOL)accessibilityIsIgnored
{
    return NO;
}

- (NSArray*)accessibilityAttributeNames
{
    return [NSArray arrayWithObjects:
            NSAccessibilityRoleAttribute,
            NSAccessibilityRoleDescriptionAttribute,
            NSAccessibilityHelpAttribute,
            NSAccessibilityFocusedAttribute,
            NSAccessibilityParentAttribute,
            NSAccessibilityChildrenAttribute,
            NSAccessibilityWindowAttribute,
            NSAccessibilityTopLevelUIElementAttribute,
            NSAccessibilityPositionAttribute,
            NSAccessibilitySizeAttribute,
            NSAccessibilityDescriptionAttribute,
            NSAccessibilityValueAttribute,
            NSAccessibilityNumberOfCharactersAttribute,
            NSAccessibilitySelectedTextAttribute,
            NSAccessibilitySelectedTextRangeAttribute,
            NSAccessibilitySelectedTextRangesAttribute,
            NSAccessibilityInsertionPointLineNumberAttribute,
            NSAccessibilityVisibleCharacterRangeAttribute,
            nil];
}

- (NSArray *)accessibilityParameterizedAttributeNames
{
    return [NSArray arrayWithObjects:
            NSAccessibilityLineForIndexParameterizedAttribute,
            NSAccessibilityRangeForLineParameterizedAttribute,
            NSAccessibilityStringForRangeParameterizedAttribute,
            NSAccessibilityRangeForPositionParameterizedAttribute,
            NSAccessibilityRangeForIndexParameterizedAttribute,
            NSAccessibilityBoundsForRangeParameterizedAttribute,
            nil];
}

// Range in allText_ of the given line.
- (NSRange)_rangeOfLine:(NSUInteger)lineNumber
{
    NSRange range;
    [self _allText];  // Refresh lineBreakCharOffsets_
    if (lineNumber == 0) {
        range.location = 0;
    } else {
        range.location = [[lineBreakCharOffsets_ objectAtIndex:lineNumber-1] unsignedLongValue];
    }
    if (lineNumber >= [lineBreakCharOffsets_ count]) {
        range.length = [allText_ length] - range.location;
    } else {
        range.length = [[lineBreakCharOffsets_ objectAtIndex:lineNumber] unsignedLongValue] - range.location;
    }
    return range;
}

// Range in allText_ of the given index.
- (NSUInteger)_lineNumberOfIndex:(NSUInteger)theIndex
{
    NSUInteger lineNum = 0;
    for (NSNumber* n in lineBreakIndexOffsets_) {
        NSUInteger offset = [n unsignedLongValue];
        if (offset > theIndex) {
            break;
        }
        lineNum++;
    }
    return lineNum;
}

// Line number of a location (respecting compositing chars) in allText_.
- (NSUInteger)_lineNumberOfChar:(NSUInteger)location
{
    NSUInteger lineNum = 0;
    for (NSNumber* n in lineBreakCharOffsets_) {
        NSUInteger offset = [n unsignedLongValue];
        if (offset > location) {
            break;
        }
        lineNum++;
    }
    return lineNum;
}

// Number of unichar a character uses (normally 1 in English).
- (int)_lengthOfChar:(screen_char_t)sct
{
    return [ScreenCharToStr(&sct) length];
}

// Position, respecting compositing chars, in allText_ of a line.
- (NSUInteger)_offsetOfLine:(NSUInteger)lineNum
{
    if (lineNum == 0) {
        return 0;
    }
    assert(lineNum < [lineBreakCharOffsets_ count] + 1);
    return [[lineBreakCharOffsets_ objectAtIndex:lineNum - 1] unsignedLongValue];
}

// Onscreen X-position of a location (respecting compositing chars) in allText_.
- (NSUInteger)_columnOfChar:(NSUInteger)location inLine:(NSUInteger)lineNum
{
    NSUInteger lineStart = [self _offsetOfLine:lineNum];
    screen_char_t* theLine = [dataSource getLineAtIndex:lineNum];
    assert(location >= lineStart);
    int remaining = location - lineStart;
    int i = 0;
    while (remaining > 0 && i < [dataSource width]) {
        remaining -= [self _lengthOfChar:theLine[i++]];
    }
    return i;
}

// Index (ignoring compositing chars) of a line in allText_.
- (NSUInteger)_startingIndexOfLineNumber:(NSUInteger)lineNumber
{
    if (lineNumber < [lineBreakIndexOffsets_ count]) {
        return [[lineBreakCharOffsets_ objectAtIndex:lineNumber] unsignedLongValue];
    } else if ([lineBreakIndexOffsets_ count] > 0) {
        return [[lineBreakIndexOffsets_ lastObject] unsignedLongValue];
    } else {
        return 0;
    }
}

// Range in allText_ of an index (ignoring compositing chars).
- (NSRange)_rangeOfIndex:(NSUInteger)theIndex
{
    NSUInteger lineNumber = [self _lineNumberOfIndex:theIndex];
    screen_char_t* theLine = [dataSource getLineAtIndex:lineNumber];
    NSUInteger startingIndexOfLine = [self _startingIndexOfLineNumber:lineNumber];
    if (theIndex < startingIndexOfLine) {
        return NSMakeRange(NSNotFound, 0);
    }
    int x = theIndex - startingIndexOfLine;
    NSRange rangeOfLine = [self _rangeOfLine:lineNumber];
    NSRange range;
    range.location = rangeOfLine.location;
    for (int i = 0; i < x; i++) {
        range.location += [self _lengthOfChar:theLine[i]];
    }
    range.length = [self _lengthOfChar:theLine[x]];
    return range;
}

// Range, respecting compositing chars, of a character at an x,y position where 0,0 is the
// first char of the first line in the scrollback buffer.
- (NSRange)_rangeOfCharAtX:(int)x y:(int)y
{
    screen_char_t* theLine = [dataSource getLineAtIndex:y];
    NSRange lineRange = [self _rangeOfLine:y];
    NSRange result = lineRange;
    for (int i = 0; i < x; i++) {
        result.location += [self _lengthOfChar:theLine[i]];
    }
    result.length = [self _lengthOfChar:theLine[x]];
    return result;
}

/*
 * The concepts used here are not defined, so I'm going to give it my best guess.
 *
 * Suppose we have a terminal window like this:
 *
 * Line  On-Screen Contents
 * 0     [x]
 * 1     [ba'r]  (the ' is a combining accent)
 * 2     [y]
 *
 * Index  Location (as in a range)  Character
 * 0      0                         f
 * 1      1                         b
 * 2      2-3                       b + [']
 * 3      4                         r
 * 4      5                         y
 *
 * Index                   012 34
 * Char                    012345
 * allText_              = xba´ry
 * lineBreakCharOffests_ = [1, 4]
 * lineBreakInexOffsets_ = [1, 3]
 */
- (id)_accessibilityAttributeValue:(NSString *)attribute forParameter:(id)parameter
{
    if ([attribute isEqualToString:NSAccessibilityLineForIndexParameterizedAttribute]) {
        //(NSNumber *) - line# for char index; param:(NSNumber *)
        NSUInteger theIndex = [(NSNumber*)parameter unsignedLongValue];
        return [NSNumber numberWithUnsignedLong:[self _lineNumberOfIndex:theIndex]];
    } else if ([attribute isEqualToString:NSAccessibilityRangeForLineParameterizedAttribute]) {
        //(NSValue *)  - (rangeValue) range of line; param:(NSNumber *)
        NSUInteger lineNumber = [(NSNumber*)parameter unsignedLongValue];
        if (lineNumber >= [lineBreakIndexOffsets_ count]) {
            return [NSValue valueWithRange:NSMakeRange(NSNotFound, 0)];
        } else {
            return [NSValue valueWithRange:[self _rangeOfLine:lineNumber]];
        }
    } else if ([attribute isEqualToString:NSAccessibilityStringForRangeParameterizedAttribute]) {
        //(NSString *) - substring; param:(NSValue * - rangeValue)
        NSRange range = [(NSValue*)parameter rangeValue];
        return [allText_ substringWithRange:range];
    } else if ([attribute isEqualToString:NSAccessibilityRangeForPositionParameterizedAttribute]) {
        //(NSValue *)  - (rangeValue) composed char range; param:(NSValue * - pointValue)
        NSPoint screenPosition = [(NSValue*)parameter pointValue];
        NSRect screenRect = NSMakeRect(screenPosition.x,
                                       screenPosition.y,
                                       0,
                                       0);
        NSRect windowRect = [self futureConvertRectFromScreen:screenRect];
        NSPoint locationInTextView = [self convertPoint:windowRect.origin fromView:nil];
        NSRect visibleRect = [[self enclosingScrollView] documentVisibleRect];
        int x = (locationInTextView.x - MARGIN - visibleRect.origin.x) / charWidth;
        int y = locationInTextView.y / lineHeight;

        if (y < 0) {
            return [NSValue valueWithRange:NSMakeRange(0, 0)];
        } else {
            return [NSValue valueWithRange:[self _rangeOfCharAtX:x y:y]];
        }
    } else if ([attribute isEqualToString:NSAccessibilityRangeForIndexParameterizedAttribute]) {
        //(NSValue *)  - (rangeValue) composed char range; param:(NSNumber *)
        NSUInteger theIndex = [(NSNumber*)parameter unsignedLongValue];
        return [NSValue valueWithRange:[self _rangeOfIndex:theIndex]];
    } else if ([attribute isEqualToString:NSAccessibilityBoundsForRangeParameterizedAttribute]) {
        //(NSValue *)  - (rectValue) bounds of text; param:(NSValue * - rangeValue)
        NSRange range = [(NSValue*)parameter rangeValue];
        int yStart = [self _lineNumberOfChar:range.location];
        int y2 = [self _lineNumberOfChar:range.location + range.length - 1];
        int xStart = [self _columnOfChar:range.location inLine:yStart];
        int x2 = [self _columnOfChar:range.location + range.length - 1 inLine:y2];
        ++x2;
        if (x2 == [dataSource width]) {
            x2 = 0;
            ++y2;
        }
        int yMin = MIN(yStart, y2);
        int yMax = MAX(yStart, y2);
        int xMin = MIN(xStart, x2);
        int xMax = MAX(xStart, x2);
        NSRect result = NSMakeRect(MAX(0, floor(xMin * charWidth + MARGIN)),
                                   MAX(0, yMin * lineHeight),
                                   MAX(0, (xMax - xMin) * charWidth),
                                   MAX(0, (yMax - yMin + 1) * lineHeight));
        result = [self convertRect:result toView:nil];
        result = [self futureConvertRectToScreen:result];
        return [NSValue valueWithRect:result];
    } else if ([attribute isEqualToString:NSAccessibilityAttributedStringForRangeParameterizedAttribute]) {
        //(NSAttributedString *) - substring; param:(NSValue * - rangeValue)
        NSRange range = [(NSValue*)parameter rangeValue];
        if (range.location == NSNotFound) {
            return nil;
        } else {
            NSString *theString = [allText_ substringWithRange:range];
            NSAttributedString *attributedString = [[[NSAttributedString alloc] initWithString:theString] autorelease];
            return attributedString;
        }
    } else {
        return [super accessibilityAttributeValue:attribute forParameter:parameter];
    }
}

- (id)accessibilityAttributeValue:(NSString *)attribute forParameter:(id)parameter
{
    // NSLog(@"accessibilityAttributeValue:%@ forParameter:%@", attribute, parameter);
    id result = [self _accessibilityAttributeValue:attribute forParameter:parameter];
    // NSLog(@"  returns %@", result);
    // NSLog(@"%@(%@) = %@", attribute, parameter, result);
    return result;
}

// TODO(georgen): Speed this up! This code is dreadfully slow but it's only used
// when accessibility is on, and it might be faster than voiceover for reasonable
// amounts of text.
- (NSString*)_allText
{
    [allText_ release];
    [lineBreakCharOffsets_ release];
    [lineBreakIndexOffsets_ release];

    allText_ = [[NSMutableString alloc] init];
    lineBreakCharOffsets_ = [[NSMutableArray alloc] init];
    lineBreakIndexOffsets_ = [[NSMutableArray alloc] init];

    int width = [dataSource width];
    unichar chars[width * kMaxParts];
    int offset = 0;
    for (int i = 0; i < [dataSource numberOfLines]; i++) {
        screen_char_t* line = [dataSource getLineAtIndex:i];
        int k;
        // Get line width, store it in k
        for (k = width - 1; k >= 0; k--) {
            if (line[k].code) {
                break;
            }
        }
        int o = 0;
        // Add first width-k chars to the 'chars' array, expanding complex chars.
        for (int j = 0; j <= k; j++) {
            if (line[j].complexChar) {
                NSString* cs = ComplexCharToStr(line[j].code);
                for (int l = 0; l < [cs length]; ++l) {
                    chars[o++] = [cs characterAtIndex:l];
                }
            } else {
                if (line[j].code >= 0xf000) {
                    // Don't output private range chars to accessibility.
                    chars[o++] = 0;
                } else {
                    chars[o++] = line[j].code;
                }
            }
        }
        // Append this line to allText_.
        offset += o;
        if (k >= 0) {
            [allText_ appendString:[NSString stringWithCharacters:chars length:o]];
        }
        if (line[width].code == EOL_HARD) {
            // Add a newline and update offsets arrays that track line break locations.
            [allText_ appendString:@"\n"];
            ++offset;
        }
        [lineBreakCharOffsets_ addObject:[NSNumber numberWithUnsignedLong:[allText_ length]]];
        [lineBreakIndexOffsets_ addObject:[NSNumber numberWithUnsignedLong:offset]];
    }

    return allText_;
}

- (id)_accessibilityAttributeValue:(NSString *)attribute
{
    if ([attribute isEqualToString:NSAccessibilityRoleAttribute]) {
        return NSAccessibilityTextAreaRole;
    } else if ([attribute isEqualToString:NSAccessibilityRoleDescriptionAttribute]) {
        return NSAccessibilityRoleDescriptionForUIElement(self);
    } else if ([attribute isEqualToString:NSAccessibilityHelpAttribute]) {
        return nil;
    } else if ([attribute isEqualToString:NSAccessibilityFocusedAttribute]) {
        return [NSNumber numberWithBool:YES];
    } else if ([attribute isEqualToString:NSAccessibilityDescriptionAttribute]) {
        return @"shell";
    } else if ([attribute isEqualToString:NSAccessibilityValueAttribute]) {
        return [self _allText];
    } else if ([attribute isEqualToString:NSAccessibilityNumberOfCharactersAttribute]) {
        return [NSNumber numberWithInt:[[self _allText] length]];
    } else if ([attribute isEqualToString:NSAccessibilitySelectedTextAttribute]) {
        return [self selectedText];
    } else if ([attribute isEqualToString:NSAccessibilitySelectedTextRangeAttribute]) {
        int x = [dataSource cursorX] - 1;
        int y = [dataSource numberOfLines] - [dataSource height] + [dataSource cursorY] - 1;
        // quick fix for ZoomText for Mac - it does not query AXValue or other
        // attributes that (re)generate allText_ and especially lineBreak{Char,Index}Offsets_
        // which are needed for _rangeOfCharAtX:y:
        [self _allText];
        NSRange range = [self _rangeOfCharAtX:x y:y];
        range.length--;
        return [NSValue valueWithRange:range];
    } else if ([attribute isEqualToString:NSAccessibilitySelectedTextRangesAttribute]) {
        return [NSArray arrayWithObject:
                [self _accessibilityAttributeValue:NSAccessibilitySelectedTextRangeAttribute]];
    } else if ([attribute isEqualToString:NSAccessibilityInsertionPointLineNumberAttribute]) {
        return [NSNumber numberWithInt:[dataSource cursorY]-1 + [dataSource numberOfScrollbackLines]];
    } else if ([attribute isEqualToString:NSAccessibilityVisibleCharacterRangeAttribute]) {
        return [NSValue valueWithRange:NSMakeRange(0, [[self _allText] length])];
    } else {
        return [super accessibilityAttributeValue:attribute];
    }
}

- (id)accessibilityAttributeValue:(NSString *)attribute {
    // NSLog(@"accessibilityAttributeValue:%@", attribute);
    id result = [self _accessibilityAttributeValue:attribute];
    // NSLog(@"  returns %@", result);
    // NSLog(@"%@ = %@", attribute, result);
    return result;
}

- (BOOL)_isCursorBlinking
{
    if ([self blinkingCursor] &&
        [[self window] isKeyWindow] &&
        [[[dataSource session] tab] activeSession] == [dataSource session]) {
        return YES;
    } else {
        return NO;
    }
}

- (BOOL)_charBlinks:(screen_char_t)sct
{
    return blinkAllowed_ && sct.blink;
}

- (BOOL)_isTextBlinking
{
    int width = [dataSource width];
    int lineStart = ([self visibleRect].origin.y + VMARGIN) / lineHeight;  // add VMARGIN because stuff under top margin isn't visible.
    int lineEnd = ceil(([self visibleRect].origin.y + [self visibleRect].size.height - [self excess]) / lineHeight);
    if (lineStart < 0) {
        lineStart = 0;
    }
    if (lineEnd > [dataSource numberOfLines]) {
        lineEnd = [dataSource numberOfLines];
    }
    for (int y = lineStart; y < lineEnd; y++) {
        screen_char_t* theLine = [dataSource getLineAtIndex:y];
        for (int x = 0; x < width; x++) {
            if (theLine[x].blink) {
                return YES;
            }
        }
    }

    return NO;
}

- (BOOL)_isAnythingBlinking
{
    return [self _isCursorBlinking] || (blinkAllowed_ && [self _isTextBlinking]);
}

- (BOOL)refresh
{
    DebugLog(@"PTYTextView refresh called");
    if (dataSource == nil) {
        return YES;
    }

    // number of lines that have disappeared if scrollback buffer is full
    int scrollbackOverflow = [dataSource scrollbackOverflow];
    [dataSource resetScrollbackOverflow];

    // frame size changed?
    int height = [dataSource numberOfLines] * lineHeight;
    NSRect frame = [self frame];

    double excess = [self excess];

    if ((int)(height + excess + imeOffset * lineHeight) != (int)frame.size.height) {
        // The old iTerm code had a comment about a hack at this location
        // that worked around an (alleged) bug in NSClipView not respecting
        // setCopiesOnScroll:YES and a gross workaround. The workaround caused
        // drawing bugs on Snow Leopard. It was a performance optimization, but
        // the penalty was too great.
        //
        // I believe the redraw errors occurred because they disabled drawing
        // for the duration of the call. [drawRects] was called (in another thread?)
        // and didn't redraw some invalid rects. Those rects never got another shot
        // at being drawn. They had originally been invalidated because they had
        // new content. The bug only happened when drawRect was called twice for
        // the same screen (I guess because the timer fired while the screen was
        // being updated).

        // Resize the frame
        // Add VMARGIN to include top margin.
        frame.size.height = height + excess + imeOffset * lineHeight + VMARGIN;
        [[self superview] setFrame:frame];
        frame.size.height -= VMARGIN;
        NSAccessibilityPostNotification(self, NSAccessibilityRowCountChangedNotification);
    } else if (scrollbackOverflow > 0) {
        // Some number of lines were lost from the head of the buffer.

        NSScrollView* scrollView = [self enclosingScrollView];
        double amount = [scrollView verticalLineScroll] * scrollbackOverflow;
        BOOL userScroll = [(PTYScroller*)([scrollView verticalScroller]) userScroll];

        // Keep correct selection highlighted
        startY -= scrollbackOverflow;
        if (startY < 0) {
            startX = -1;
            [self setSelectionTime];
        }
        endY -= scrollbackOverflow;
        oldStartY -= scrollbackOverflow;
        if (oldStartY < 0) {
            oldStartX = -1;
        }
        oldEndY -= scrollbackOverflow;

        // Keep the user's current scroll position, nothing to redraw.
        if (userScroll) {
            BOOL redrawAll = NO;
            NSRect scrollRect = [self visibleRect];
            scrollRect.origin.y -= amount;
            if (scrollRect.origin.y < 0) {
                scrollRect.origin.y = 0;
                redrawAll = YES;
                [self setNeedsDisplay:YES];
            }
            [self scrollRectToVisible:scrollRect];
            if (!redrawAll) {
                return [self _isAnythingBlinking];
            }
        }

        // Shift the old content upwards
        if (scrollbackOverflow < [dataSource height] && !userScroll) {
            [self scrollRect:[self visibleRect] by:NSMakeSize(0, -amount)];
            NSRect topMargin = [self visibleRect];
            topMargin.size.height = VMARGIN;
            [self setNeedsDisplayInRect:topMargin];

#ifdef DEBUG_DRAWING
            [self appendDebug:[NSString stringWithFormat:@"refresh: Scroll by %d", (int)amount]];
#endif
            if ([self needsDisplay]) {
                // If any part of the view needed to be drawn prior to
                // scrolling, mark the whole thing as needing to be redrawn.
                // This avoids some race conditions between scrolling and
                // drawing.  For example, if there was a region that needed to
                // be displayed because the underlying data changed, but before
                // drawRect is called we scroll with [self scrollRect], then
                // the wrong region will be drawn. This could be optimized by
                // storing the regions that need to be drawn and re-invaliding
                // them in their new positions, but it should be somewhat rare
                // that this branch of the if statement is taken.
                [self setNeedsDisplay:YES];
            } else {
                // Invalidate the bottom of the screen that was revealed by
                // scrolling.
                NSRect dr = NSMakeRect(0, frame.size.height - amount, frame.size.width, amount);
#ifdef DEBUG_DRAWING
                [self appendDebug:[NSString stringWithFormat:@"refresh: setNeedsDisplayInRect:%d,%d %dx%d", (int)dr.origin.x, (int)dr.origin.y, (int)dr.size.width, (int)dr.size.height]];
#endif
                [self setNeedsDisplayInRect:dr];
            }
        }
        NSAccessibilityPostNotification(self, NSAccessibilityRowCountChangedNotification);
    }

    // Scroll to the bottom if needed.
    BOOL userScroll = [(PTYScroller*)([[self enclosingScrollView] verticalScroller]) userScroll];
    if (!userScroll) {
        [self scrollEnd];
    }
    NSAccessibilityPostNotification(self, NSAccessibilityValueChangedNotification);
    long long absCursorY = [dataSource cursorY] + [dataSource numberOfLines] + [dataSource totalScrollbackOverflow] - [dataSource height];
    if ([dataSource cursorX] != accX ||
        absCursorY != accY) {
        NSAccessibilityPostNotification(self, NSAccessibilitySelectedTextChangedNotification);
        NSAccessibilityPostNotification(self, NSAccessibilitySelectedRowsChangedNotification);
        NSAccessibilityPostNotification(self, NSAccessibilitySelectedColumnsChangedNotification);
        accX = [dataSource cursorX];
        accY = absCursorY;
        if (UAZoomEnabled()) {
            CGRect viewRect = NSRectToCGRect([self futureConvertRectToScreen:[self convertRect:[self visibleRect] toView:nil]]);
            CGRect selectedRect = NSRectToCGRect([self futureConvertRectToScreen:[self convertRect:[self cursorRect] toView:nil]]);
            viewRect.origin.y = [[NSScreen mainScreen] frame].size.height - (viewRect.origin.y + viewRect.size.height);
            selectedRect.origin.y = [[NSScreen mainScreen] frame].size.height - (selectedRect.origin.y + selectedRect.size.height);
            UAZoomChangeFocus(&viewRect, &selectedRect, kUAZoomFocusTypeInsertionPoint);
        }
    }

    return [self updateDirtyRects] || [self _isCursorBlinking];
}

- (NSRect)adjustScroll:(NSRect)proposedVisibleRect
{
    proposedVisibleRect.origin.y=(int)(proposedVisibleRect.origin.y/lineHeight+0.5)*lineHeight;
    return proposedVisibleRect;
}

- (void)scrollLineUp:(id)sender
{
    NSRect scrollRect;

    scrollRect= [self visibleRect];
    scrollRect.origin.y-=[[self enclosingScrollView] verticalLineScroll];
    if (scrollRect.origin.y<0) scrollRect.origin.y=0;
    [self scrollRectToVisible: scrollRect];
}

- (void)scrollLineDown:(id)sender
{
    NSRect scrollRect;

    scrollRect= [self visibleRect];
    scrollRect.origin.y+=[[self enclosingScrollView] verticalLineScroll];
    [self scrollRectToVisible: scrollRect];
}

- (void)scrollPageUp:(id)sender
{
    NSRect scrollRect;

    scrollRect = [self visibleRect];
    scrollRect.origin.y -= scrollRect.size.height - [[self enclosingScrollView] verticalPageScroll];
    [self scrollRectToVisible:scrollRect];
}

- (void)scrollPageDown:(id)sender
{
    NSRect scrollRect;

    scrollRect = [self visibleRect];
    scrollRect.origin.y+= scrollRect.size.height - [[self enclosingScrollView] verticalPageScroll];
    [self scrollRectToVisible: scrollRect];
}

- (void)scrollHome
{
    NSRect scrollRect;

    scrollRect = [self visibleRect];
    scrollRect.origin.y = 0;
    [self scrollRectToVisible: scrollRect];
}

- (void)scrollEnd
{
    if ([dataSource numberOfLines] <= 0) {
      return;
    }
    NSRect lastLine = [self visibleRect];
    lastLine.origin.y = ([dataSource numberOfLines] - 1) * lineHeight + [self excess] + imeOffset * lineHeight;
    lastLine.size.height = lineHeight;
    if (!NSContainsRect(self.visibleRect, lastLine)) {
        [self scrollRectToVisible:lastLine];
    }
}

- (long long)absoluteScrollPosition
{
    NSRect visibleRect = [self visibleRect];
    long long localOffset = (visibleRect.origin.y + VMARGIN) / [self lineHeight];
    return localOffset + [dataSource totalScrollbackOverflow];
}

- (void)scrollToAbsoluteOffset:(long long)absOff height:(int)height
{
    NSRect aFrame;
    aFrame.origin.x = 0;
    aFrame.origin.y = (absOff - [dataSource totalScrollbackOverflow]) * lineHeight - VMARGIN;
    aFrame.size.width = [self frame].size.width;
    aFrame.size.height = lineHeight * height;
    [self scrollRectToVisible: aFrame];
    [(PTYScroller*)([[self enclosingScrollView] verticalScroller]) setUserScroll:YES];
}

- (void)scrollToSelection
{
    NSRect aFrame;
    aFrame.origin.x = 0;
    aFrame.origin.y = startY * lineHeight - VMARGIN;  // allow for top margin
    aFrame.size.width = [self frame].size.width;
    aFrame.size.height = (endY - startY + 1) *lineHeight;
    [self scrollRectToVisible: aFrame];
    [(PTYScroller*)([[self enclosingScrollView] verticalScroller]) setUserScroll:YES];
}

- (void)hideCursor
{
    CURSOR=NO;
}

- (void)showCursor
{
    CURSOR=YES;
}

- (void)drawRect:(NSRect)rect
{
    // If there are two or more rects that need display, the OS will pass in |rect| as the smallest
    // bounding rect that contains them all. Luckily, we can get the list of the "real" dirty rects
    // and they're guaranteed to be disjoint. So draw each of them individually.
    const NSRect *rectArray;
    NSInteger rectCount;
    [self getRectsBeingDrawn:&rectArray count:&rectCount];
    for (int i = 0; i < rectCount; i++) {
        [self drawRect:rectArray[i] to:nil];
    }

    const NSRect frame = [self visibleRect];
    double x = frame.origin.x + frame.size.width;
    if ([[[[dataSource session] tab] realParentWindow] broadcastInputToSession:[dataSource session]]) {
        NSSize size = [broadcastInputImage size];
        x -= size.width + kBroadcastMargin;
        [broadcastInputImage drawAtPoint:NSMakePoint(x,
                                                     frame.origin.y + kBroadcastMargin)
                                fromRect:NSMakeRect(0, 0, size.width, size.height)
                               operation:NSCompositeSourceOver
                                fraction:0.5];
    }

    if ([[[dataSource session] SHELL] hasCoprocess]) {
        NSSize size = [coprocessImage size];
        x -= size.width + kCoprocessMargin;
        [coprocessImage drawAtPoint:NSMakePoint(x,
                                                     frame.origin.y + kCoprocessMargin)
                                fromRect:NSMakeRect(0, 0, size.width, size.height)
                               operation:NSCompositeSourceOver
                                fraction:0.5];
    }

    if (flashing_ > 0) {
        NSImage* image = nil;
        switch (flashImage_) {
            case FlashBell:
                image = bellImage;
                break;

            case FlashWrapToTop:
                image = wrapToTopImage;
                break;

            case FlashWrapToBottom:
                image = wrapToBottomImage;
                break;
        }

        NSSize size = [image size];
        [image drawAtPoint:NSMakePoint(frame.origin.x + frame.size.width/2 - size.width/2,
                                       frame.origin.y + frame.size.height/2 - size.height/2)
                  fromRect:NSMakeRect(0, 0, size.width, size.height)
                 operation:NSCompositeSourceOver
                  fraction:flashing_];
    }

    [self drawOutlineInRect:rect topOnly:NO];
}

- (void)drawOutlineInRect:(NSRect)rect topOnly:(BOOL)topOnly
{
    if ([[[dataSource session] tab] hasMaximizedPane]) {
        NSColor *color = [self defaultBGColor];
        double r = [color redComponent];
        double g = [color greenComponent];
        double b = [color blueComponent];
        double pb = PerceivedBrightness(r, g, b);
        double k;
        if (pb <= 0.5) {
            k = 1;
        } else {
            k = 0;
        }
        const double alpha = 0.2;
        r = alpha * k + (1 - alpha) * r;
        g = alpha * k + (1 - alpha) * g;
        b = alpha * k + (1 - alpha) * b;
        color = [NSColor colorWithCalibratedRed:r green:g blue:b alpha:1];

        NSRect frame = [self visibleRect];
        if (!topOnly) {
            if (frame.origin.y < VMARGIN) {
                frame.size.height += (VMARGIN - frame.origin.y);
                frame.origin.y -= (VMARGIN - frame.origin.y);
            }
        }
        NSBezierPath *path = [[[NSBezierPath alloc] init] autorelease];
        CGFloat left = frame.origin.x + 0.5;
        CGFloat right = frame.origin.x + frame.size.width - 0.5;
        CGFloat top = frame.origin.y + 0.5;
        CGFloat bottom = frame.origin.y + frame.size.height - 0.5;

        if (topOnly) {
            [path moveToPoint:NSMakePoint(left, top + VMARGIN)];
            [path lineToPoint:NSMakePoint(left, top)];
            [path lineToPoint:NSMakePoint(right, top)];
            [path lineToPoint:NSMakePoint(right, top + VMARGIN)];
        } else {
            [path moveToPoint:NSMakePoint(left, top + VMARGIN)];
            [path lineToPoint:NSMakePoint(left, top)];
            [path lineToPoint:NSMakePoint(right, top)];
            [path lineToPoint:NSMakePoint(right, bottom)];
            [path lineToPoint:NSMakePoint(left, bottom)];
            [path lineToPoint:NSMakePoint(left, top + VMARGIN)];
        }

        CGFloat dashPattern[2] = { 5, 5 };
        [path setLineDash:dashPattern count:2 phase:0];
        [color set];
        [path stroke];
    }
}

- (void)drawRect:(NSRect)rect to:(NSPoint*)toOrigin
{
#ifdef DEBUG_DRAWING
    static int iteration=0;
    static BOOL prevBad=NO;
    ++iteration;
    if (prevBad) {
        NSLog(@"Last was bad.");
        prevBad = NO;
    }
    DebugLog([NSString stringWithFormat:@"%s(0x%x): rect=(%f,%f,%f,%f) frameRect=(%f,%f,%f,%f)]",
          __PRETTY_FUNCTION__, self,
          rect.origin.x, rect.origin.y, rect.size.width, rect.size.height,
          [self frame].origin.x, [self frame].origin.y, [self frame].size.width, [self frame].size.height]);
#endif
    double curLineWidth = [dataSource width] * charWidth;
    if (lineHeight <= 0 || curLineWidth <= 0) {
        DebugLog(@"height or width too small");
        return;
    }

    // Configure graphics
    [[NSGraphicsContext currentContext] setCompositingOperation:NSCompositeCopy];

    // Where to start drawing?
    int lineStart = rect.origin.y / lineHeight;
    int lineEnd = ceil((rect.origin.y + rect.size.height) / lineHeight);

    // Ensure valid line ranges
    if (lineStart < 0) {
        lineStart = 0;
    }
    if (lineEnd > [dataSource numberOfLines]) {
        lineEnd = [dataSource numberOfLines];
    }
    NSRect visible = [self scrollViewContentSize];
    int vh = visible.size.height;
    int lh = lineHeight;
    int visibleRows = vh / lh;
    NSRect docVisibleRect = [[[dataSource session] SCROLLVIEW] documentVisibleRect];
    double hiddenAbove = docVisibleRect.origin.y + [self frame].origin.y;
    int firstVisibleRow = hiddenAbove / lh;
    if (lineEnd > firstVisibleRow + visibleRows) {
        lineEnd = firstVisibleRow + visibleRows;
    }

#ifdef DEBUG_DRAWING
    DebugLog([NSString stringWithFormat:@"drawRect: Draw lines in range [%d, %d)", lineStart, lineEnd]);
    // Draw each line
    NSMutableDictionary* dct =
    [NSDictionary dictionaryWithObjectsAndKeys:
    [NSColor textBackgroundColor], NSBackgroundColorAttributeName,
    [NSColor textColor], NSForegroundColorAttributeName,
    [NSFont userFixedPitchFontOfSize: 0], NSFontAttributeName, NULL];
#endif
    int overflow = [dataSource scrollbackOverflow];
#ifdef DEBUG_DRAWING
    NSMutableString* lineDebug = [NSMutableString stringWithFormat:@"drawRect:%d,%d %dx%d drawing these lines with scrollback overflow of %d, iteration=%d:\n", (int)rect.origin.x, (int)rect.origin.y, (int)rect.size.width, (int)rect.size.height, (int)[dataSource scrollbackOverflow], iteration];
#endif
    double y = lineStart * lineHeight;
    const double initialY = y;
    BOOL anyBlinking = NO;

    CGContextRef ctx = (CGContextRef)[[NSGraphicsContext currentContext] graphicsPort];

    for (int line = lineStart; line < lineEnd; line++) {
        NSRect lineRect = [self visibleRect];
        lineRect.origin.y = line*lineHeight;
        lineRect.size.height = lineHeight;
        if ([self needsToDrawRect:lineRect]) {
            if (overflow <= line) {
                // If overflow > 0 then the lines in the dataSource are not
                // lined up in the normal way with the view. This happens when
                // the datasource has scrolled its contents up but -[refresh]
                // has not been called yet, so the view's contents haven't been
                // scrolled up yet. When that's the case, the first line of the
                // view is what the first line of the datasource was before
                // it overflowed. Continue to draw text in this out-of-alignment
                // manner until refresh is called and gets things in sync again.
                NSPoint temp;
                if (toOrigin) {
                    const CGFloat offsetFromTopOfScreen = y - initialY;
                    temp = NSMakePoint(toOrigin->x, toOrigin->y + offsetFromTopOfScreen);
                }
                anyBlinking |= [self _drawLine:line - overflow
                                           AtY:y
                                       toPoint:(toOrigin ? &temp : nil)
                                       context:ctx];
            }
#ifdef DEBUG_DRAWING
            // if overflow > line then the requested line cannot be drawn
            // because it has been lost to the sands of time.
            if (gDebugLogging) {
                screen_char_t* theLine = [dataSource getLineAtIndex:line-overflow];
                int w = [dataSource width];
                char dl[w+1];
                for (int i = 0; i < [dataSource width]; ++i) {
                    if (theLine[i].complexChar) {
                        dl[i] = '#';
                    } else {
                        dl[i] = theLine[i].code;
                    }
                }
                DebugLog([NSString stringWithUTF8String:dl]);
            }

            screen_char_t* theLine = [dataSource getLineAtIndex:line-overflow];
            for (int i = 0; i < [dataSource width]; ++i) {
                [lineDebug appendFormat:@"%@", ScreenCharToStr(&theLine[i])];
            }
            [lineDebug appendString:@"\n"];
            [[NSString stringWithFormat:@"Iter %d, line %d, y=%d",
              iteration, line, (int)(y)] drawInRect:NSMakeRect(rect.size.width-200,
                                                               y,
                                                               200,
                                                               lineHeight)
             withAttributes:dct];
#endif
        }
        y += lineHeight;
    }
#ifdef DEBUG_DRAWING
    [self appendDebug:lineDebug];
#endif
    NSRect excessRect;
    if (imeOffset) {
        // Draw a default-color rectangle from below the last line of text to
        // the bottom of the frame to make sure that IME offset lines are
        // cleared when the screen is scrolled up.
        excessRect.origin.x = 0;
        excessRect.origin.y = lineEnd * lineHeight;
        excessRect.size.width = [[self enclosingScrollView] contentSize].width;
        excessRect.size.height = [self frame].size.height - excessRect.origin.y;
    } else  {
        // Draw the excess bar at the bottom of the visible rect the in case
        // that some other tab has a larger font and these lines don't fit
        // evenly in the available space.
        NSRect visibleRect = [self visibleRect];
        excessRect.origin.x = 0;
        excessRect.origin.y = visibleRect.origin.y + visibleRect.size.height - [self excess];
        excessRect.size.width = [[self enclosingScrollView] contentSize].width;
        excessRect.size.height = [self excess];
    }
#ifdef DEBUG_DRAWING
    // Draws the excess bar in a different color each time
    static int i;
    i++;
    double rc = ((double)((i + 0) % 100)) / 100;
    double gc = ((double)((i + 33) % 100)) / 100;
    double bc = ((double)((i + 66) % 100)) / 100;
    [[NSColor colorWithCalibratedRed:rc green:gc blue:bc alpha:1] set];
    NSRectFill(excessRect);
#else
    if (toOrigin) {
        [self drawBackground:excessRect toPoint:*toOrigin];
    } else {
        [self drawBackground:excessRect];
    }
#endif

    // Draw a margin at the top of the visible area.
    NSRect topMarginRect = [self visibleRect];
    if (topMarginRect.origin.y > 0) {
        topMarginRect.size.height = VMARGIN;
        if (toOrigin) {
            [self drawBackground:topMarginRect toPoint:*toOrigin];
        } else {
            [self drawBackground:topMarginRect];
        }
    }

#ifdef DEBUG_DRAWING
    // Draws a different-colored rectangle around each drawn area. Useful for
    // seeing which groups of lines were drawn in a batch.
    static double it;
    it += 3.14/4;
    double red = sin(it);
    double green = sin(it + 1*2*3.14/3);
    double blue = sin(it + 2*2*3.14/3);
    NSColor* c = [NSColor colorWithCalibratedRed:red green:green blue:blue alpha:1];
    [c set];
    NSRect r = rect;
    r.origin.y++;
    r.size.height -= 2;
    NSFrameRect(rect);
    if (overflow != 0) {
        // Draw a diagonal line through blocks that were drawn when there
        // [dataSource scrollbackOverflow] > 0.
        [NSBezierPath strokeLineFromPoint:NSMakePoint(r.origin.x, r.origin.y)
                                  toPoint:NSMakePoint(r.origin.x + r.size.width, r.origin.y + r.size.height)];
    }
    NSString* debug;
    if (overflow == 0) {
        debug = [NSString stringWithFormat:@"origin=%d", (int)rect.origin.y];
    } else {
        debug = [NSString stringWithFormat:@"origin=%d, overflow=%d", (int)rect.origin.y, (int)overflow];
    }
    [debug drawInRect:rect withAttributes:dct];
#endif
    // If the IME is in use, draw its contents over top of the "real" screen
    // contents.
    [self drawInputMethodEditorTextAt:[dataSource cursorX] - 1
                                    y:[dataSource cursorY] - 1
                                width:[dataSource width]
                               height:[dataSource height]
                         cursorHeight:[self cursorHeight]
                                  ctx:ctx];
    [self _drawCursorTo:toOrigin];
    anyBlinking |= [self _isCursorBlinking];

#ifdef DEBUG_DRAWING
    if (overflow) {
        // It's useful to put a breakpoint at the top of this function
        // when prevBad == YES because then you can see the results of this
        // draw function.
        prevBad=YES;
    }
#endif
    if (anyBlinking) {
        // The user might have used the scroll wheel to cause blinking text to become
        // visible. Make sure the timer is running if anything onscreen is
        // blinking.
        [[dataSource session] scheduleUpdateIn:kBlinkTimerIntervalSec];
    }
    [selectedFont_ release];
    selectedFont_ = nil;
}

- (NSString*)_getTextInWindowAroundX:(int)x
                                   y:(int)y
                            numLines:(int)numLines
                        targetOffset:(int*)targetOffset
                              coords:(NSMutableArray*)coords
                    ignoringNewlines:(BOOL)ignoringNewlines
{
    const int width = [dataSource width];
    NSMutableString* joinedLines = [NSMutableString stringWithCapacity:numLines * width];

    *targetOffset = -1;

    // If rejectAtHardEol is true, then stop when you hit a hard EOL.
    // If false, stop when you hit a hard EOL that has an unused cell before it,
    // otherwise keep going.
    BOOL rejectAtHardEol = !ignoringNewlines;
    int xMin, xMax;
    xMin = 0;
    xMax = width;

    // Any text preceding a hard line break on a line before |y| should not be considered.
    int j = 0;
    int firstLine = y - numLines;
    for (int i = y - numLines; i < y; i++) {
        if (i < 0 || i >= [dataSource numberOfLines]) {
            continue;
        }
        screen_char_t* theLine = [dataSource getLineAtIndex:i];
        if (i < y && theLine[width].code == EOL_HARD) {
            if (rejectAtHardEol || theLine[width - 1].code == 0) {
                firstLine = i + 1;
            }
        }
    }

    for (int i = firstLine; i <= y + numLines; i++) {
        if (i < 0 || i >= [dataSource numberOfLines]) {
            continue;
        }
        screen_char_t* theLine = [dataSource getLineAtIndex:i];
        if (i < y && theLine[width].code == EOL_HARD) {
            if (rejectAtHardEol || theLine[width - 1].code == 0) {
                continue;
            }
        }
        unichar* backingStore;
        int* deltas;
        NSString* string = ScreenCharArrayToString(theLine,
                                                   xMin,
                                                   MIN(EffectiveLineLength(theLine, width), xMax),
                                                   &backingStore,
                                                   &deltas);
        int o = 0;
        for (int k = 0; k < [string length]; k++) {
            o = k + deltas[k];
            if (*targetOffset == -1 && i == y && o >= x) {
                *targetOffset = k + [joinedLines length];
            }
            [coords addObject:[Coord coordWithX:o
                                              y:i]];
        }
        [joinedLines appendString:string];
        free(deltas);
        free(backingStore);

        j++;
        o++;
        if (i >= y && theLine[width].code == EOL_HARD) {
            if (rejectAtHardEol || theLine[width - 1].code == 0) {
                [coords addObject:[Coord coordWithX:o
                                                  y:i]];
                break;
            }
        }
    }
    // TODO: What if it's multiple lines ending in a soft eol and the selection goes to the end?
    return joinedLines;
}

- (BOOL)smartSelectAtX:(int)x
                     y:(int)y
              toStartX:(int*)X1
              toStartY:(int*)Y1
                toEndX:(int*)X2
                toEndY:(int*)Y2
      ignoringNewlines:(BOOL)ignoringNewlines
{
    NSString* textWindow;
    int targetOffset;
    const int numLines = 2;
    const int width = [dataSource width];
    NSMutableArray* coords = [NSMutableArray arrayWithCapacity:numLines * width];
    textWindow = [self _getTextInWindowAroundX:x
                                             y:y
                                      numLines:2
                                  targetOffset:&targetOffset
                                        coords:coords
                              ignoringNewlines:ignoringNewlines];

    NSArray* rulesArray = smartSelectionRules_ ? smartSelectionRules_ : [SmartSelectionController defaultRules];
    const int numRules = [rulesArray count];

    NSMutableDictionary* matches = [NSMutableDictionary dictionaryWithCapacity:13];
    int numCoords = [coords count];

    BOOL debug = [SmartSelectionController logDebugInfo];
    if (debug) {
        NSLog(@"Perform smart selection on text: %@", textWindow);
    }
    for (int j = 0; j < numRules; j++) {
        NSDictionary *rule = [rulesArray objectAtIndex:j];
        NSString *regex = [SmartSelectionController regexInRule:rule];
        double precision = [SmartSelectionController precisionInRule:rule];
        if (debug) {
            NSLog(@"Try regex %@", regex);
        }
        for (int i = 0; i <= targetOffset; i++) {
            NSString* substring = [textWindow substringWithRange:NSMakeRange(i, [textWindow length] - i)];
            NSError* regexError = nil;
            NSRange temp = [substring rangeOfRegex:regex
                                           options:0
                                           inRange:NSMakeRange(0, [substring length])
                                           capture:0
                                             error:&regexError];
            if (temp.location != NSNotFound) {
                if (i + temp.location <= targetOffset && i + temp.location + temp.length > targetOffset) {
                    NSString* result = [substring substringWithRange:temp];
                    double score = precision * (double) temp.length;
                    SmartMatch* oldMatch = [matches objectForKey:result];
                    if (!oldMatch || score > oldMatch->score) {
                        SmartMatch* match = [[[SmartMatch alloc] init] autorelease];
                        match->score = score;
                        Coord* startCoord = [coords objectAtIndex:i + temp.location];
                        Coord* endCoord = [coords objectAtIndex:MIN(numCoords - 1, i + temp.location + temp.length)];
                        match->startX = startCoord->x;
                        match->absStartY = startCoord->y + [dataSource totalScrollbackOverflow];
                        match->endX = endCoord->x;
                        match->absEndY = endCoord->y + [dataSource totalScrollbackOverflow];
                        [matches setObject:match forKey:result];

                        if (debug) {
                            NSLog(@"Add result %@ at %d,%lld -> %d,%lld with score %lf", result, match->startX, match->absStartY, match->endX, match->absEndY, match->score);
                        }
                    }
                    i += temp.location + temp.length - 1;
                } else {
                    i += temp.location;
                }
            } else {
                break;
            }
        }
    }

    if ([matches count]) {
        NSArray* sortedMatches = [[matches allValues] sortedArrayUsingSelector:@selector(compare:)];
        SmartMatch* bestMatch = [sortedMatches lastObject];
        if (debug) {
            NSLog(@"Select match with score %lf", bestMatch->score);
        }
        *X1 = bestMatch->startX;
        *Y1 = bestMatch->absStartY - [dataSource totalScrollbackOverflow];
        *X2 = bestMatch->endX;
        *Y2 = bestMatch->absEndY - [dataSource totalScrollbackOverflow];
        return YES;
    } else {
        if (debug) {
            NSLog(@"No matches. Fall back on word selection.");
        }
        // Fall back on word selection
        [self getWordForX:x
                        y:y
                   startX:X1
                   startY:Y1
                     endX:X2
                     endY:Y2];
        return NO;
    }
}

- (BOOL)smartSelectAtX:(int)x y:(int)y ignoringNewlines:(BOOL)ignoringNewlines
{
    return [self smartSelectAtX:x
                              y:y
                       toStartX:&startX
                       toStartY:&startY
                         toEndX:&endX
                         toEndY:&endY
               ignoringNewlines:ignoringNewlines];
}

// Control-pgup and control-pgdown are handled at this level by NSWindow if no
// view handles it. It's necessary to setUserScroll in the PTYScroller, or else
// it scrolls back to the bottom right away. This code handles those two
// keypresses and scrolls correctly.
- (BOOL)performKeyEquivalent:(NSEvent *)theEvent
{
    NSString* unmodkeystr = [theEvent charactersIgnoringModifiers];
    if ([unmodkeystr length] == 0) {
        return [super performKeyEquivalent:theEvent];
    }
    unichar unmodunicode = [unmodkeystr length] > 0 ? [unmodkeystr characterAtIndex:0] : 0;

    NSUInteger modifiers = [theEvent modifierFlags];
    if ((modifiers & NSControlKeyMask) &&
        (modifiers & NSFunctionKeyMask)) {
        switch (unmodunicode) {
            case NSPageUpFunctionKey:
                [(PTYScroller*)([[self enclosingScrollView] verticalScroller]) setUserScroll:YES];
                [self scrollPageUp:self];
                return YES;

            case NSPageDownFunctionKey:
                [(PTYScroller*)([[self enclosingScrollView] verticalScroller]) setUserScroll:YES];
                [self scrollPageDown:self];
                return YES;

            default:
                break;
        }
    }
    return [super performKeyEquivalent:theEvent];
}

- (void)keyDown:(NSEvent*)event
{
    static BOOL isFirstInteraction = YES;
    if (isFirstInteraction) {
        iTermApplicationDelegate *appDelegate = (iTermApplicationDelegate *)[[NSApplication sharedApplication] delegate];
        [appDelegate userDidInteractWithASession];
        isFirstInteraction = NO;
    }

    BOOL debugKeyDown = [[[NSUserDefaults standardUserDefaults] objectForKey:@"DebugKeyDown"] boolValue];

    if (debugKeyDown) {
        NSLog(@"PTYTextView keyDown BEGIN %@", event);
    }
    DebugLog(@"PTYTextView keyDown");
    id delegate = [self delegate];
    if ([delegate isPasting]) {
        [delegate queueKeyDown:event];
        return;
    }
    if ([[[[[self dataSource] session] tab] realParentWindow] inInstantReplay]) {
        if (debugKeyDown) {
            NSLog(@"PTYTextView keyDown: in instant replay, send to delegate");
        }
        // Delegate has special handling for this case.
        [delegate keyDown:event];
        return;
    }
    unsigned int modflag = [event modifierFlags];
    unsigned short keyCode = [event keyCode];
    BOOL prev = [self hasMarkedText];

    keyIsARepeat = [event isARepeat];
    if (debugKeyDown) {
        NSLog(@"PTYTextView keyDown modflag=%d keycode=%d", modflag, (int)keyCode);
        NSLog(@"prev=%d", (int)prev);
        NSLog(@"hasActionableKeyMappingForEvent=%d", (int)[delegate hasActionableKeyMappingForEvent:event]);
        NSLog(@"modFlag & (NSNumericPadKeyMask | NSFUnctionKeyMask)=%d", (modflag & (NSNumericPadKeyMask | NSFunctionKeyMask)));
        NSLog(@"charactersIgnoringModififiers length=%d", (int)[[event charactersIgnoringModifiers] length]);
        NSLog(@"delegate optionkey=%d, delegate rightOptionKey=%d", (int)[delegate optionKey], (int)[delegate rightOptionKey]);
        NSLog(@"modflag & leftAlt == leftAlt && optionKey != NORMAL = %d", (int)((modflag & NSLeftAlternateKeyMask) == NSLeftAlternateKeyMask && [delegate optionKey] != OPT_NORMAL));
        NSLog(@"modflag == alt && optionKey != NORMAL = %d", (int)(modflag == NSAlternateKeyMask && [delegate optionKey] != OPT_NORMAL));
        NSLog(@"modflag & rightAlt == rightAlt && rightOptionKey != NORMAL = %d", (int)((modflag & NSRightAlternateKeyMask) == NSRightAlternateKeyMask && [delegate rightOptionKey] != OPT_NORMAL));
        NSLog(@"isControl=%d", (int)(modflag & NSControlKeyMask));
        NSLog(@"keycode is slash=%d, is backslash=%d", (keyCode == 0x2c), (keyCode == 0x2a));
    }

    // Hide the cursor
    [NSCursor setHiddenUntilMouseMoves:YES];

    // Should we process the event immediately in the delegate?
    if ((!prev) &&
        ([delegate hasActionableKeyMappingForEvent:event] ||       // delegate will do something useful
         (modflag & (NSNumericPadKeyMask | NSFunctionKeyMask)) ||  // is an arrow key, f key, etc.
         ([[event charactersIgnoringModifiers] length] > 0 &&      // Will send Meta/Esc+ (length is 0 if it's a dedicated dead key)
          (((modflag & NSLeftAlternateKeyMask) == NSLeftAlternateKeyMask && [delegate optionKey] != OPT_NORMAL) ||
           (modflag == NSAlternateKeyMask && [delegate optionKey] != OPT_NORMAL) ||  // Synergy sends an Alt key that's neither left nor right!
           ((modflag & NSRightAlternateKeyMask) == NSRightAlternateKeyMask && [delegate rightOptionKey] != OPT_NORMAL))) ||
         ((modflag & NSControlKeyMask) &&                          // a few special cases
          (keyCode == 0x2c /* slash */ || keyCode == 0x2a /* backslash */)))) {
        if (debugKeyDown) {
            NSLog(@"PTYTextView keyDown: process in delegate");
        }
        [delegate keyDown:event];
        return;
    }

    if (debugKeyDown) {
        NSLog(@"Test for command key");
    }
    if (modflag & NSCommandKeyMask) {
        // You pressed cmd+something but it's not handled by the delegate. Going further would
        // send the unmodified key to the terminal which doesn't make sense.
        if (debugKeyDown) {
            NSLog(@"PTYTextView keyDown You pressed cmd+something");
        }
        return;
    }

    // Control+Key doesn't work right with custom keyboard layouts. Handle ctrl+key here for the
    // standard combinations.
    BOOL workAroundControlBug = NO;
    if (!prev &&
        (modflag & (NSControlKeyMask | NSCommandKeyMask | NSAlternateKeyMask)) == NSControlKeyMask) {
        if (debugKeyDown) {
            NSLog(@"Special ctrl+key handler running");
        }
        NSString *unmodkeystr = [event charactersIgnoringModifiers];
        if ([unmodkeystr length] != 0) {
            unichar unmodunicode = [unmodkeystr length] > 0 ? [unmodkeystr characterAtIndex:0] : 0;
            unichar cc = 0xffff;
            if (unmodunicode >= 'a' && unmodunicode <= 'z') {
                cc = unmodunicode - 'a' + 1;
            } else if (unmodunicode == ' ' || unmodunicode == '2' || unmodunicode == '@') {
                cc = 0;
            } else if (unmodunicode == '[') {  // esc
                cc = 27;
            } else if (unmodunicode == '\\') {
                cc = 28;
            } else if (unmodunicode == ']') {
                cc = 29;
            } else if (unmodunicode == '^' || unmodunicode == '6') {
                cc = 30;
            } else if (unmodunicode == '-' || unmodunicode == '_') {
                cc = 31;
            }
            if (cc != 0xffff) {
                [self insertText:[NSString stringWithCharacters:&cc length:1]];
                if (debugKeyDown) {
                    NSLog(@"PTYTextView keyDown work around control bug. cc=%d", (int)cc);
                }
                workAroundControlBug = YES;
            }
        }
    }

    if (!workAroundControlBug) {
        // Let the IME process key events
        IM_INPUT_INSERT = NO;
        if (debugKeyDown) {
            NSLog(@"PTYTextView keyDown send to IME");
        }
        
        // In issue 2743, it is revealed that in OS 10.9 this sometimes calls -insertText on the
        // wrong instnace of PTYTextView. We work around the issue by using a global variable to
        // track the instance of PTYTextView that is currently handling a key event and rerouting
        // calls as needed in -insertText and -doCommandBySelector.
        gCurrentKeyEventTextView = [[self retain] autorelease];
        [self interpretKeyEvents:[NSArray arrayWithObject:event]];
        gCurrentKeyEventTextView = nil;

        // If the IME didn't want it, pass it on to the delegate
        if (!prev &&
            !IM_INPUT_INSERT &&
            ![self hasMarkedText]) {
            if (debugKeyDown) {
                NSLog(@"PTYTextView keyDown IME no, send to delegate");
            }
            [delegate keyDown:event];
        }
    }
    if (debugKeyDown) {
        NSLog(@"PTYTextView keyDown END");
    }
}

- (BOOL)keyIsARepeat
{
    return (keyIsARepeat);
}

// TODO: disable other, right mouse for inactive panes
- (void)otherMouseDown: (NSEvent *) event
{
    NSPoint locationInWindow, locationInTextView;
    locationInWindow = [event locationInWindow];
    locationInTextView = [self convertPoint: locationInWindow fromView: nil];

    NSRect visibleRect = [[self enclosingScrollView] documentVisibleRect];
    if ([self xtermMouseReporting] &&
        locationInTextView.y > visibleRect.origin.y) {
        // Mouse reporting is on
        int rx, ry;
        rx = (locationInTextView.x - MARGIN - visibleRect.origin.x) / charWidth;
        ry = (locationInTextView.y - visibleRect.origin.y) / lineHeight;
        if (rx < 0) {
            rx = -1;
        }
        if (ry < 0) {
            ry = -1;
        }
        VT100Terminal *terminal = [dataSource terminal];
        PTYSession* session = [dataSource session];

        int buttonNumber = [event buttonNumber];
        if (buttonNumber == 2) {
            // convert NSEvent's "middle button" to X11's one
            buttonNumber = MOUSE_BUTTON_MIDDLE;
        }

        switch ([terminal mouseMode]) {
            case MOUSE_REPORTING_NORMAL:
            case MOUSE_REPORTING_BUTTON_MOTION:
            case MOUSE_REPORTING_ALL_MOTION:
                reportingMouseDown = YES;
                [session writeTask:[terminal mousePress:buttonNumber
                                          withModifiers:[event modifierFlags]
                                                    atX:rx
                                                      Y:ry]];
                return;
                break;

            case MOUSE_REPORTING_NONE:
            case MOUSE_REPORTING_HILITE:
                // fall through
                break;
        }
    }

    [pointer_ mouseDown:event withTouches:numTouches_];
}

- (void)otherMouseUp:(NSEvent *)event
{
    NSPoint locationInWindow, locationInTextView;
    locationInWindow = [event locationInWindow];
    locationInTextView = [self convertPoint: locationInWindow fromView: nil];

    NSRect visibleRect = [[self enclosingScrollView] documentVisibleRect];
    if (([self xtermMouseReporting]) && reportingMouseDown) {
        reportingMouseDown = NO;
        int rx, ry;
        rx = (locationInTextView.x - MARGIN - visibleRect.origin.x) / charWidth;
        ry = (locationInTextView.y - visibleRect.origin.y) / lineHeight;
        if (rx < 0) {
            rx = -1;
        }
        if (ry < 0) {
            ry = -1;
        }
        VT100Terminal *terminal = [dataSource terminal];
        PTYSession* session = [dataSource session];

        int buttonNumber = [event buttonNumber];
        if (buttonNumber == 2) {
            // convert NSEvent's "middle button" to X11's one
            buttonNumber = MOUSE_BUTTON_MIDDLE;
        }

        switch ([terminal mouseMode]) {
            case MOUSE_REPORTING_NORMAL:
            case MOUSE_REPORTING_BUTTON_MOTION:
            case MOUSE_REPORTING_ALL_MOTION:
                [session writeTask:[terminal mouseRelease:buttonNumber
                                            withModifiers:[event modifierFlags]
                                                      atX:rx
                                                        Y:ry]];
                return;
                break;

            case MOUSE_REPORTING_NONE:
            case MOUSE_REPORTING_HILITE:
                // fall through
                break;
        }
    }
    if (!mouseDownIsThreeFingerClick_) {
        DLog(@"Sending third button press up to super");
        [super otherMouseUp:event];
    }
    DLog(@"Sending third button press up to pointer controller");
    [pointer_ mouseUp:event withTouches:numTouches_];
}

- (void)otherMouseDragged:(NSEvent *)event
{
    NSPoint locationInWindow, locationInTextView;
    locationInWindow = [event locationInWindow];
    locationInTextView = [self convertPoint: locationInWindow fromView: nil];

    NSRect visibleRect = [[self enclosingScrollView] documentVisibleRect];
    if (([self xtermMouseReporting]) &&
        (locationInTextView.y > visibleRect.origin.y) &&
        reportingMouseDown) {
        // Mouse reporting is on.
        int rx, ry;
        rx = (locationInTextView.x - MARGIN - visibleRect.origin.x) / charWidth;
        ry = (locationInTextView.y - visibleRect.origin.y) / lineHeight;
        if (rx < 0) {
            rx = -1;
        }
        if (ry < 0) {
            ry = -1;
        }
        VT100Terminal *terminal = [dataSource terminal];
        PTYSession* session = [dataSource session];

        int buttonNumber = [event buttonNumber];
        if (buttonNumber == 2) {
            // convert NSEvent's "middle button" to X11's one
            buttonNumber = MOUSE_BUTTON_MIDDLE;
        }

        switch ([terminal mouseMode]) {
            case MOUSE_REPORTING_NORMAL:
            case MOUSE_REPORTING_BUTTON_MOTION:
            case MOUSE_REPORTING_ALL_MOTION:
                [session writeTask:[terminal mouseMotion:buttonNumber
                                           withModifiers:[event modifierFlags]
                                                     atX:rx
                                                       Y:ry]];
                return;
                break;

            case MOUSE_REPORTING_NONE:
            case MOUSE_REPORTING_HILITE:
                // fall through
                break;
        }
    }
    [super otherMouseDragged:event];
}

- (void)rightMouseDown:(NSEvent*)event
{
    if ([threeFingerTapGestureRecognizer_ rightMouseDown:event]) {
        DLog(@"Cancel right mouse down");
        return;
    }
    if ([pointer_ mouseDown:event withTouches:numTouches_]) {
        return;
    }
    NSPoint locationInWindow, locationInTextView;
    locationInWindow = [event locationInWindow];
    locationInTextView = [self convertPoint: locationInWindow fromView: nil];

    NSRect visibleRect = [[self enclosingScrollView] documentVisibleRect];
    if (([self xtermMouseReporting]) &&
        (locationInTextView.y > visibleRect.origin.y)) {
        int rx, ry;
        rx = (locationInTextView.x-MARGIN - visibleRect.origin.x)/charWidth;
        ry = (locationInTextView.y - visibleRect.origin.y)/lineHeight;
        if (rx < 0) rx = -1;
        if (ry < 0) ry = -1;
        VT100Terminal *terminal = [dataSource terminal];
        PTYSession* session = [dataSource session];

        switch ([terminal mouseMode]) {
            case MOUSE_REPORTING_NORMAL:
            case MOUSE_REPORTING_BUTTON_MOTION:
            case MOUSE_REPORTING_ALL_MOTION:
                reportingMouseDown = YES;
                [session writeTask:[terminal mousePress:MOUSE_BUTTON_RIGHT
                                          withModifiers:[event modifierFlags]
                                                    atX:rx
                                                      Y:ry]];
                return;
                break;
            case MOUSE_REPORTING_NONE:
            case MOUSE_REPORTING_HILITE:
                // fall through
                break;
        }
    }

    [super rightMouseDown:event];
}

- (void)rightMouseUp:(NSEvent *)event
{
    if ([threeFingerTapGestureRecognizer_ rightMouseUp:event]) {
        return;
    }

    if ([pointer_ mouseUp:event withTouches:numTouches_]) {
        return;
    }
    NSPoint locationInWindow, locationInTextView;
    locationInWindow = [event locationInWindow];
    locationInTextView = [self convertPoint: locationInWindow fromView: nil];

    NSRect visibleRect = [[self enclosingScrollView] documentVisibleRect];
    if (([self xtermMouseReporting]) &&
        reportingMouseDown) {
        // Mouse reporting is on
        reportingMouseDown = NO;
        int rx, ry;
        rx = (locationInTextView.x-MARGIN - visibleRect.origin.x)/charWidth;
        ry = (locationInTextView.y - visibleRect.origin.y)/lineHeight;
        if (rx < 0) {
            rx = -1;
        }
        if (ry < 0) {
            ry = -1;
        }
        VT100Terminal *terminal = [dataSource terminal];
        PTYSession* session = [dataSource session];

        switch ([terminal mouseMode]) {
            case MOUSE_REPORTING_NORMAL:
            case MOUSE_REPORTING_BUTTON_MOTION:
            case MOUSE_REPORTING_ALL_MOTION:
                [session writeTask:[terminal mouseRelease:MOUSE_BUTTON_RIGHT
                                            withModifiers:[event modifierFlags]
                                                      atX:rx
                                                        Y:ry]];
                return;
                break;

            case MOUSE_REPORTING_NONE:
            case MOUSE_REPORTING_HILITE:
                // fall through
                break;
        }
    }
    [super rightMouseUp:event];
}

- (void)rightMouseDragged:(NSEvent *)event
{
    NSPoint locationInWindow, locationInTextView;
    locationInWindow = [event locationInWindow];
    locationInTextView = [self convertPoint: locationInWindow fromView: nil];

    NSRect visibleRect = [[self enclosingScrollView] documentVisibleRect];
    if (([self xtermMouseReporting]) &&
        (locationInTextView.y > visibleRect.origin.y) &&
        reportingMouseDown) {
        // Mouse reporting is on.
        int rx, ry;
        rx = (locationInTextView.x -MARGIN - visibleRect.origin.x) / charWidth;
        ry = (locationInTextView.y - visibleRect.origin.y) / lineHeight;
        if (rx < 0) {
            rx = -1;
        }
        if (ry < 0) {
            ry = -1;
        }
        VT100Terminal *terminal = [dataSource terminal];
        PTYSession* session = [dataSource session];

        switch ([terminal mouseMode]) {
            case MOUSE_REPORTING_NORMAL:
            case MOUSE_REPORTING_BUTTON_MOTION:
            case MOUSE_REPORTING_ALL_MOTION:
                [session writeTask:[terminal mouseMotion:MOUSE_BUTTON_RIGHT
                                           withModifiers:[event modifierFlags]
                                                     atX:rx
                                                       Y:ry]];
                return;
                break;

            case MOUSE_REPORTING_NONE:
            case MOUSE_REPORTING_HILITE:
                // fall through
                break;
        }
    }
    [super rightMouseDragged:event];
}

- (void)scrollWheel:(NSEvent *)event
{
    NSPoint locationInWindow, locationInTextView;
    locationInWindow = [event locationInWindow];
    locationInTextView = [self convertPoint: locationInWindow fromView: nil];

    NSRect visibleRect = [[self enclosingScrollView] documentVisibleRect];
    if (([self xtermMouseReporting]) &&
        (locationInTextView.y > visibleRect.origin.y)) {
        // Mouse reporting is on.
        int rx, ry;
        rx = (locationInTextView.x-MARGIN - visibleRect.origin.x) / charWidth;
        ry = (locationInTextView.y - visibleRect.origin.y) / lineHeight;
        if (rx < 0) {
            rx = -1;
        }
        if (ry < 0) {
            ry = -1;
        }
        VT100Terminal *terminal = [dataSource terminal];
        PTYSession* session = [dataSource session];

        int buttonNumber;
        if ([event deltaY] > 0)
            buttonNumber = MOUSE_BUTTON_SCROLLDOWN;
        else
            buttonNumber = MOUSE_BUTTON_SCROLLUP;

        switch ([terminal mouseMode]) {
            case MOUSE_REPORTING_NORMAL:
            case MOUSE_REPORTING_BUTTON_MOTION:
            case MOUSE_REPORTING_ALL_MOTION:
                if ([event deltaY] != 0) {
                    [session writeTask:[terminal mousePress:buttonNumber
                                              withModifiers:[event modifierFlags]
                                                        atX:rx
                                                          Y:ry]];
                    return;
                }
                break;
            case MOUSE_REPORTING_NONE:
            case MOUSE_REPORTING_HILITE:
                // fall through
                break;
        }
    }

    [super scrollWheel:event];
}

- (BOOL)setCursor:(NSCursor *)cursor
{
        if (cursor == cursor_) {
                return NO;
        }
        [cursor_ autorelease];
        cursor_ = [cursor retain];
        return YES;
}

- (void)updateCursor:(NSEvent *)event
{
    MouseMode mouseMode = [[dataSource terminal] mouseMode];

    BOOL changed = NO;
    if (([event modifierFlags] & kDragPaneModifiers) == kDragPaneModifiers) {
                changed = [self setCursor:[NSCursor openHandCursor]];
    } else if (([event modifierFlags] & (NSCommandKeyMask | NSAlternateKeyMask)) == (NSCommandKeyMask | NSAlternateKeyMask)) {
                changed = [self setCursor:[NSCursor crosshairCursor]];
    } else if (([event modifierFlags] & (NSAlternateKeyMask | NSCommandKeyMask)) == NSCommandKeyMask) {
                changed = [self setCursor:[NSCursor pointingHandCursor]];
    } else if ([self xtermMouseReporting] &&
               mouseMode != MOUSE_REPORTING_NONE &&
               mouseMode != MOUSE_REPORTING_HILITE) {
                changed = [self setCursor:xmrCursor];
    } else {
                changed = [self setCursor:textViewCursor];
    }
        if (changed) {
                [[_delegate SCROLLVIEW] setDocumentCursor:cursor_];
        }
}

- (void)flagsChanged:(NSEvent *)theEvent
{
        [self updateCursor:theEvent];
    [super flagsChanged:theEvent];
}

- (void)flagsChangedNotification:(NSNotification *)notification
{
        [self updateCursor:(NSEvent *)[notification object]];
}

- (void)swipeWithEvent:(NSEvent *)event
{
    [pointer_ swipeWithEvent:event];
}

- (void)mouseExited:(NSEvent *)event
{
    mouseInRect_ = NO;
}

- (void)mouseEntered:(NSEvent *)event
{
    mouseInRect_ = YES;
        [self updateCursor:event];
    if ([[PreferencePanel sharedInstance] focusFollowsMouse] &&
            [[self window] alphaValue] > 0) {
        // Some windows automatically close when they lose key status and are
        // incompatible with FFM. Check if the key window or its controller implements
        // disableFocusFollowsMouse and if it returns YES do nothing.
        id obj = nil;
        if ([[NSApp keyWindow] respondsToSelector:@selector(disableFocusFollowsMouse)]) {
            obj = [NSApp keyWindow];
        } else if ([[[NSApp keyWindow] windowController] respondsToSelector:@selector(disableFocusFollowsMouse)]) {
            obj = [[NSApp keyWindow] windowController];
        }
        if (![obj disableFocusFollowsMouse]) {
            [[self window] makeKeyWindow];
        }
        if ([[self window] isKeyWindow]) {
            [[[dataSource session] tab] setActiveSession:[dataSource session]];
        }
    }
}

- (NSPoint)clickPoint:(NSEvent *)event
{
    NSPoint locationInWindow = [event locationInWindow];
    NSPoint locationInTextView = [self convertPoint: locationInWindow fromView: nil];
    int x, y;
    int width = [dataSource width];

    x = (locationInTextView.x - MARGIN + charWidth/2)/charWidth;
    if (x < 0) {
        x = 0;
    }
    y = locationInTextView.y / lineHeight;

    if (x >= width) {
        x = width  - 1;
    }

    return NSMakePoint(x, y);
}

- (void)mouseDown:(NSEvent *)event
{
    if ([threeFingerTapGestureRecognizer_ mouseDown:event]) {
        return;
    }
    DLog(@"Mouse Down on %@ with event %@, num touches=%d", self, event, numTouches_);
    if ([self mouseDownImpl:event]) {
        [super mouseDown:event];
    }
}

- (BOOL)lineHasSoftEol:(int)y
{
    screen_char_t *theLine = [dataSource getLineAtIndex:y];
    int width = [dataSource width];
    return (theLine[width].code == EOL_SOFT);
}

- (int)lineNumberWithStartOfWholeLineIncludingLine:(int)y
{
    int i = y;
    while (i > 0 && [self lineHasSoftEol:i - 1]) {
        i--;
    }
    return i;
}

- (int)lineNumberWithEndOfWholeLineIncludingLine:(int)y
{
    int i = y + 1;
    int maxY = [dataSource numberOfLines];
    while (i < maxY && [self lineHasSoftEol:i - 1]) {
        i++;
    }
    return i - 1;
}

- (void)extendWholeLineSelectionToX:(int)x
                                  y:(int)y
                          withWidth:(int)width
{
    // Move startY or endY to include y.
    endY = y;

    // Bump start and end to include full lines, if needed.
    if ([[PreferencePanel sharedInstance] tripleClickSelectsFullLines]) {
        if (startY < endY) {
            startY = [self lineNumberWithStartOfWholeLineIncludingLine:startY];
            endY = [self lineNumberWithEndOfWholeLineIncludingLine:endY];
        } else {
            startY = [self lineNumberWithEndOfWholeLineIncludingLine:startY];
            endY = [self lineNumberWithStartOfWholeLineIncludingLine:endY];
        }
    }

    // Ensure startX and endX are correct.
    if (startY < endY) {
        startX = 0;
        endX = width;
    } else {
        startX = width;
        endX = 0;
    }
}

- (void)extendSelectionToX:(int)x y:(int)y
{
    int width = [dataSource width];

    // If you click before the start then flip start and end and extend end to click location. (effectively extends left)
    // If you click after the start then move the end to the click location. (extends right)
    // This means that if you click inside the selection it truncates it by moving the end (whichever that is)
    if (x + y * width < startX + startY * width) {
        // Clicked before the start. Move the start to the old end.
        startX = endX;
        startY = endY;
        [self setSelectionTime];
    }
    // Move the end to the click location.
    endX = x;
    endY = y;
}

// Emulates a third mouse button event (up or down, based on 'isDown').
// Requires a real mouse event 'event' to build off of. This has the side
// effect of setting mouseDownIsThreeFingerClick_, which (when set) indicates
// that the current mouse-down state is "special" and disables certain actions
// such as dragging.
- (void)emulateThirdButtonPressDown:(BOOL)isDown withEvent:(NSEvent *)event {
    if (isDown) {
        mouseDownIsThreeFingerClick_ = isDown;
        DLog(@"emulateThirdButtonPressDown - set mouseDownIsThreeFingerClick=YES");
    }
    CGEventRef cgEvent = [event CGEvent];
    CGEventRef fakeCgEvent = CGEventCreateMouseEvent(NULL,
                                                     isDown ? kCGEventOtherMouseDown : kCGEventOtherMouseUp,
                                                     CGEventGetLocation(cgEvent),
                                                     2);
    CGEventSetIntegerValueField(fakeCgEvent, kCGMouseEventClickState, [event clickCount]);
    CGEventSetFlags(fakeCgEvent, CGEventGetFlags(cgEvent));
    NSEvent *fakeEvent = [NSEvent eventWithCGEvent:fakeCgEvent];
    int saved = numTouches_;
    numTouches_ = 1;
    if (isDown) {
        DLog(@"Emulate third button press down");
        [self otherMouseDown:fakeEvent];
    } else {
        DLog(@"Emulate third button press up");
        [self otherMouseUp:fakeEvent];
    }
    numTouches_ = saved;
    CFRelease(fakeCgEvent);
    if (!isDown) {
        mouseDownIsThreeFingerClick_ = isDown;
        DLog(@"emulateThirdButtonPressDown - set mouseDownIsThreeFingerClick=NO");
    }
}

// Returns yes if [super mouseDown:event] should be run by caller.
- (BOOL)mouseDownImpl:(NSEvent*)event
{
    const BOOL altPressed = ([event modifierFlags] & NSAlternateKeyMask) != 0;
    const BOOL cmdPressed = ([event modifierFlags] & NSCommandKeyMask) != 0;
    const BOOL shiftPressed = ([event modifierFlags] & NSShiftKeyMask) != 0;
    const BOOL ctrlPressed = ([event modifierFlags] & NSControlKeyMask) != 0;
    if (gDebugLogging && altPressed && cmdPressed && shiftPressed && ctrlPressed) {
        // Dump view hierarchy
        NSBeep();
        [[iTermController sharedInstance] dumpViewHierarchy];
        return NO;
    }
    [pointer_ notifyLeftMouseDown];
    mouseDownIsThreeFingerClick_ = NO;
    DLog(@"mouseDownImpl - set mouseDownIsThreeFingerClick=NO");
    if (([event modifierFlags] & kDragPaneModifiers) == kDragPaneModifiers) {
        [[MovePaneController sharedInstance] beginDrag:[dataSource session]];
        return NO;
    }
    if (numTouches_ == 3) {
        if ([[PreferencePanel sharedInstance] threeFingerEmulatesMiddle]) {
            [self emulateThirdButtonPressDown:YES withEvent:event];
        } else {
            // Perform user-defined gesture action, if any
            [pointer_ mouseDown:event withTouches:numTouches_];
            mouseDown = YES;
        }
        return NO;
    }
    if ([pointer_ eventEmulatesRightClick:event]) {
        [pointer_ mouseDown:event withTouches:numTouches_];
        return NO;
    }

    dragOk_ = YES;
    PTYTextView* frontTextView = [[iTermController sharedInstance] frontTextView];
    if (!cmdPressed &&
        frontTextView &&
        [[frontTextView->dataSource session] tab] != [[dataSource session] tab]) {
        // Mouse clicks in inactive tab are always handled by superclass because we don't want clicks
        // to select a split pane to be xterm-mouse-reported. We do allow cmd-clicks to go through
        // incase you're clicking on a URL.
        return YES;
    }

    if (([event modifierFlags] & kDragPaneModifiers) == kDragPaneModifiers) {
        return YES;
    }

    NSPoint locationInWindow, locationInTextView;
    NSPoint clickPoint = [self clickPoint:event];
    int x = clickPoint.x;
    int y = clickPoint.y;
    int width = [dataSource width];

    locationInWindow = [event locationInWindow];
    locationInTextView = [self convertPoint: locationInWindow fromView: nil];

    NSRect visibleRect = [[self enclosingScrollView] documentVisibleRect];

    if ([event eventNumber] != firstMouseEventNumber_ &&   // Not first mouse in formerly non-key app
        frontTextView == self &&                           // Is active session's textview
        ([self xtermMouseReporting]) &&                    // Xterm mouse reporting is on
        (locationInTextView.y > visibleRect.origin.y)) {   // Not inside the top margin
        // Mouse reporting is on.
        int rx, ry;
        rx = (locationInTextView.x - MARGIN - visibleRect.origin.x) / charWidth;
        ry = (locationInTextView.y - visibleRect.origin.y) / lineHeight;
        if (rx < 0) {
            rx = -1;
        }
        if (ry < 0) {
            ry = -1;
        }
        lastReportedX_ = rx;
        lastReportedY_ = ry;
        VT100Terminal *terminal = [dataSource terminal];
        PTYSession* session = [dataSource session];

        switch ([terminal mouseMode]) {
            case MOUSE_REPORTING_NORMAL:
            case MOUSE_REPORTING_BUTTON_MOTION:
            case MOUSE_REPORTING_ALL_MOTION:
                DebugLog(@"Do xterm mouse reporting");
                reportingMouseDown = YES;
                [session writeTask:[terminal mousePress:MOUSE_BUTTON_LEFT
                                          withModifiers:[event modifierFlags]
                                                    atX:rx
                                                      Y:ry]];
                return NO;
                break;

            case MOUSE_REPORTING_NONE:
            case MOUSE_REPORTING_HILITE:
                // fall through
                break;
        }
    }

    if ([event eventNumber] != firstMouseEventNumber_) {
        // Lock auto scrolling while the user is selecting text, but not for a first-mouse event
        // because drags are ignored for those.
        [(PTYScroller*)([[self enclosingScrollView] verticalScroller]) setUserScroll:YES];
    }

    if (mouseDownEvent != nil) {
        [mouseDownEvent release];
        mouseDownEvent = nil;
    }
    [event retain];
    mouseDownEvent = event;
    mouseDragged = NO;
    mouseDown = YES;
    mouseDownOnSelection = NO;

    int clickCount = [event clickCount];
    DLog(@"clickCount=%d altPressed=%d cmdPressed=%d", clickCount, (int)altPressed, (int)cmdPressed);
    if (clickCount < 2) {
        // single click
        if (altPressed && cmdPressed) {
            selectMode = SELECT_BOX;
        } else {
            selectMode = SELECT_CHAR;
        }

        if (startX > -1 && shiftPressed) {
            // holding down shfit key and there is an existing selection ->
            // extend the selection.
            DLog(@"extend selection to %d, %d", (int)x, (int)y);
            [self extendSelectionToX:x y:y];
            // startX and endX may be reversed, but mouseUp fixes it.
        } else if (startX > -1 &&
                   [self _isCharSelectedInRow:y col:x checkOld:NO]) {
            // not holding down shift key but there is an existing selection.
            // Possibly a drag coming up.
            DLog(@"mouse down on selection");
            mouseDownOnSelection = YES;
            return YES;
        } else if (!cmdPressed || altPressed) {
            // start a new selection
            DLog(@"start new selection at %d, %d", (int)x, (int)y);
            endX = startX = x;
            endY = startY = y;
            [self setSelectionTime];
        }
    } else if (clickCount == 2) {
        int tmpX1, tmpY1, tmpX2, tmpY2;

        // double-click; select word
        selectMode = SELECT_WORD;
        NSString *selectedWord = [self getWordForX:x
                                                 y:y
                                            startX:&tmpX1
                                            startY:&tmpY1
                                              endX:&tmpX2
                                              endY:&tmpY2];
        if ([self _findMatchingParenthesis:selectedWord withX:tmpX1 Y:tmpY1]) {
            // Found a matching paren
            ;
        } else if (startX > -1 && shiftPressed) {
            // no matching paren, but holding shift and extending selection
            if (startX + startY * width < tmpX1 + tmpY1 * width) {
                // extend end of selection
                endX = tmpX2;
                endY = tmpY2;
            } else {
                // extend start of selection
                startX = endX;
                startY = endY;
                endX = tmpX1;
                endY = tmpY1;
                [self setSelectionTime];
            }
        } else  {
            // no matching paren and not holding shift. Set selection to word boundary.
            startX = tmpX1;
            startY = tmpY1;
            endX = tmpX2;
            endY = tmpY2;
            [self setSelectionTime];
        }
    } else if (clickCount == 3) {
        if ([[PreferencePanel sharedInstance] tripleClickSelectsFullLines]) {
            selectMode = SELECT_WHOLE_LINE;
            if (startX > -1 && shiftPressed) {
                [self extendWholeLineSelectionToX:x y:y withWidth:width];
            } else {
                // new selection
                startX = 0;
                startY = [self lineNumberWithStartOfWholeLineIncludingLine:y];
                endX = width;
                endY = [self lineNumberWithEndOfWholeLineIncludingLine:y];
            }
            [self setSelectionTime];
        } else {
            // triple-click; select line
            selectMode = SELECT_LINE;
            if (startX > -1 && shiftPressed) {
                // extend existing selection
                if (startY < y) {
                    // start of existing selection is before cursor so move end point.
                    endX = width;
                    endY = y;
                } else {
                    // end of existing selection is at or after the cursor
                    if (startX + startY * width < endX + endY * width) {
                        // start of selection is before end of selection.
                        // advance start to end
                        startX = endX;
                        startY = endY;
                    }
                    // Set end of selection to current line
                    endX = 0;
                    endY = y;
                }
            } else {
                // not holding shift
                startX = 0;
                endX = width;
                startY = endY = y;
            }
            [self setSelectionTime];
        }
    } else if (clickCount == 4) {
        // quad-click: smart selection
        // ignore status of shift key for smart selection because extending was messed up by
        // triple click.
        selectMode = SELECT_SMART;
        [self smartSelectWithEvent:event];
    }

    DebugLog([NSString stringWithFormat:@"Mouse down. startx=%d starty=%d, endx=%d, endy=%d", startX, startY, endX, endY]);
    [[[self dataSource] session] refreshAndStartTimerIfNeeded];

    return NO;
}

static double Square(double n) {
    return n * n;
}

static double EuclideanDistance(NSPoint p1, NSPoint p2) {
    return sqrt(Square(p1.x - p2.x) + Square(p1.y - p2.y));
}

- (void)mouseUp:(NSEvent *)event
{
    if ([threeFingerTapGestureRecognizer_ mouseUp:event]) {
        return;
    }
    DLog(@"Mouse Up on %@ with event %@, numTouches=%d", self, event, numTouches_);
    firstMouseEventNumber_ = -1;  // Synergy seems to interfere with event numbers, so reset it here.
    if (mouseDownIsThreeFingerClick_) {
        [self emulateThirdButtonPressDown:NO withEvent:event];
        return;
    } else if (numTouches_ == 3 && mouseDown) {
        // Three finger tap is valid but not emulating middle button
        [pointer_ mouseUp:event withTouches:numTouches_];
        mouseDown = NO;
        return;
    }
    dragOk_ = NO;
    trouterDragged = NO;
    if ([pointer_ eventEmulatesRightClick:event]) {
        [pointer_ mouseUp:event withTouches:numTouches_];
        return;
    }
    PTYTextView* frontTextView = [[iTermController sharedInstance] frontTextView];
    const BOOL cmdPressed = ([event modifierFlags] & NSCommandKeyMask) != 0;
    if (!cmdPressed &&
        frontTextView &&
        [[frontTextView->dataSource session] tab] != [[dataSource session] tab]) {
        // Mouse clicks in inactive tab are always handled by superclass but make it first responder.
        [[self window] makeFirstResponder: self];
        [super mouseUp:event];
        return;
    }

    selectionScrollDirection = 0;

    NSPoint locationInWindow = [event locationInWindow];
    NSPoint locationInTextView = [self convertPoint: locationInWindow fromView: nil];

    // Send mouse up event to host if xterm mouse reporting is on
    if (frontTextView == self &&
        [self xtermMouseReporting] &&
        reportingMouseDown) {
        // Mouse reporting is on.
        reportingMouseDown = NO;
        int rx, ry;
        NSRect visibleRect = [[self enclosingScrollView] documentVisibleRect];
        rx = (locationInTextView.x - MARGIN - visibleRect.origin.x) / charWidth;
        ry = (locationInTextView.y - visibleRect.origin.y) / lineHeight;
        if (rx < 0) {
            rx = -1;
        }
        if (ry < 0) {
            ry = -1;
        }
        lastReportedX_ = rx;
        lastReportedY_ = ry;
        VT100Terminal *terminal = [dataSource terminal];
        PTYSession* session = [dataSource session];

        switch ([terminal mouseMode]) {
            case MOUSE_REPORTING_NORMAL:
            case MOUSE_REPORTING_BUTTON_MOTION:
            case MOUSE_REPORTING_ALL_MOTION:
                [session writeTask:[terminal mouseRelease:MOUSE_BUTTON_LEFT
                                            withModifiers:[event modifierFlags]
                                                      atX:rx
                                                        Y:ry]];
                return;
                break;

            case MOUSE_REPORTING_NONE:
            case MOUSE_REPORTING_HILITE:
                // fall through
                break;
        }
    }

    // Unlock auto scrolling as the user as finished selecting text
    if (([self visibleRect].origin.y + [self visibleRect].size.height - [self excess]) / lineHeight == [dataSource numberOfLines]) {
        [(PTYScroller*)([[self enclosingScrollView] verticalScroller]) setUserScroll:NO];
    }

    if (mouseDown == NO) {
        DebugLog([NSString stringWithFormat:@"Mouse up. startx=%d starty=%d, endx=%d, endy=%d", startX, startY, endX, endY]);
        return;
    }
    mouseDown = NO;

    // make sure we have key focus
    [[self window] makeFirstResponder:self];

    if (startY > endY ||
        (startY == endY && startX > endX)) {
        // Make sure the start is before the end.
        DLog(@"swap selection start and end");
        int t;
        t = startY; startY = endY; endY = t;
        t = startX; startX = endX; endX = t;
        [self setSelectionTime];
    } else if ([event clickCount] < 2 &&
               !mouseDragged &&
               !([event modifierFlags] & NSShiftKeyMask)) {
        // Just a click in the window.
        DLog(@"is a click in the window");

        BOOL altPressed = ([event modifierFlags] & NSAlternateKeyMask) != 0;
        if (altPressed) {
            // This moves the cursor, but not if mouse reporting is on for button clicks.
            VT100Terminal *terminal = [dataSource terminal];
            switch ([terminal mouseMode]) {
                case MOUSE_REPORTING_NORMAL:
                case MOUSE_REPORTING_BUTTON_MOTION:
                case MOUSE_REPORTING_ALL_MOTION:
                    // Reporting mouse clicks. The remote app gets preference.
                    break;

                default:
                    // Not reporting mouse clicks, so we'll move the cursor since the remote app can't.
                    if (!cmdPressed) {
                        [self placeCursorOnCurrentLineWithEvent:event];
                    }
                    break;
            }
        }

        startX=-1;
        if (cmdPressed &&
            [[PreferencePanel sharedInstance] cmdSelection]) {
            if (altPressed) {
                [self openTargetInBackgroundWithEvent:event];
            } else {
                [self openTargetWithEvent:event];
            }
        } else {
            lastFindStartX = endX;
            lastFindEndX = endX+1;
            absLastFindStartY = endY + [dataSource totalScrollbackOverflow];
            absLastFindEndY = absLastFindStartY+1;
        }
    }

    if (startX > -1 && _delegate) {
        // if we want to copy our selection, do so
        if ([[PreferencePanel sharedInstance] copySelection]) {
            [self copy:self];
        }
    }

    if (selectMode != SELECT_BOX) {
        selectMode = SELECT_CHAR;
    }
    DebugLog([NSString stringWithFormat:@"Mouse up. startx=%d starty=%d, endx=%d, endy=%d", startX, startY, endX, endY]);

    [[[self dataSource] session] refreshAndStartTimerIfNeeded];
}

- (void)mouseMoved:(NSEvent *)event
{
    DLog(@"mouseMoved");
    VT100Terminal *terminal = [dataSource terminal];
    if (![self xtermMouseReporting]) {
        DLog(@"Mouse move event is dispatched but xtermMouseReporting is not enabled");
        return;
    }
#if DEBUG
    assert([terminal mouseMode] == MOUSE_REPORTING_ALL_MOTION);
#endif
    if ([terminal mouseMode] != MOUSE_REPORTING_ALL_MOTION) {
        DLog(@"Mouse move event is dispatched but mouseMode is not MOUSE_REPORTING_ALL_MOTION");
        return;
    }
    NSPoint locationInWindow = [event locationInWindow];
    NSPoint locationInTextView = [self convertPoint:locationInWindow fromView:nil];
    int rx, ry;
    NSRect visibleRect = [[self enclosingScrollView] documentVisibleRect];
    rx = (locationInTextView.x - MARGIN - visibleRect.origin.x) / charWidth;
    ry = (locationInTextView.y - visibleRect.origin.y) / lineHeight;
    if (rx < 0) {
        rx = -1;
    }
    if (ry < 0) {
        ry = -1;
    }
    if (rx != lastReportedX_ || ry != lastReportedY_) {
        lastReportedX_ = rx;
        lastReportedY_ = ry;
        PTYSession* session = [dataSource session];
        [session writeTask:[terminal mouseMotion:MOUSE_BUTTON_NONE
                                   withModifiers:[event modifierFlags]
                                             atX:rx
                                               Y:ry]];
    }
}

- (void)mouseDragged:(NSEvent *)event
{
    DLog(@"mouseDragged");
    if (mouseDownIsThreeFingerClick_) {
        DLog(@"is three finger click");
        return;
    }
    // Prevent accidental dragging while dragging trouter item.
    BOOL dragThresholdMet = NO;
    NSPoint locationInWindow = [event locationInWindow];
    NSPoint locationInTextView = [self convertPoint:locationInWindow fromView:nil];
    locationInTextView.x = ceil(locationInTextView.x);
    locationInTextView.y = ceil(locationInTextView.y);
    // Clamp the y position to be within the view. Sometimes we get events we probably shouldn't.
    locationInTextView.y = MIN(self.frame.size.height - 1,
                               MAX(0, locationInTextView.y));
    NSRect  rectInTextView = [self visibleRect];
    int x, y;
    int width = [dataSource width];

    double logicalX = locationInTextView.x - MARGIN - charWidth/2;
    if (logicalX >= 0) {
        x = logicalX / charWidth;
    } else {
        x = -1;
    }
    if (x < -1) {
        x = -1;
    }
    if (x >= width) {
        x = width - 1;
    }

    y = locationInTextView.y / lineHeight;

    NSPoint mouseDownLocation = [mouseDownEvent locationInWindow];
    if (EuclideanDistance(mouseDownLocation, locationInWindow) >= kDragThreshold) {
        dragThresholdMet = YES;
    }
    if ([event eventNumber] == firstMouseEventNumber_) {
        // We accept first mouse for the purposes of focusing or dragging a
        // split pane but not for making a selection.
        return;
    }
    if (!dragOk_) {
        DLog(@"drag not ok");
        return;
    }
    NSString *theSelectedText;

    if (([self xtermMouseReporting]) && reportingMouseDown) {
        // Mouse reporting is on.
        int rx, ry;
        NSRect visibleRect = [[self enclosingScrollView] documentVisibleRect];
        rx = (locationInTextView.x - MARGIN - visibleRect.origin.x) / charWidth;
        ry = (locationInTextView.y - visibleRect.origin.y) / lineHeight;
        if (rx < 0) {
            rx = -1;
        }
        if (ry < 0) {
            ry = -1;
        }
        if (rx != lastReportedX_ || ry != lastReportedY_) {
            lastReportedX_ = rx;
            lastReportedY_ = ry;
            VT100Terminal *terminal = [dataSource terminal];
            PTYSession* session = [dataSource session];

            switch ([terminal mouseMode]) {
                case MOUSE_REPORTING_BUTTON_MOTION:
                case MOUSE_REPORTING_ALL_MOTION:
                    [session writeTask:[terminal mouseMotion:MOUSE_BUTTON_LEFT
                                               withModifiers:[event modifierFlags]
                                                         atX:rx
                                                           Y:ry]];
                case MOUSE_REPORTING_NORMAL:
                    DebugLog([NSString stringWithFormat:@"Mouse drag. startx=%d starty=%d, endx=%d, endy=%d", startX, startY, endX, endY]);
                    return;
                    break;

                case MOUSE_REPORTING_NONE:
                case MOUSE_REPORTING_HILITE:
                    // fall through
                    break;
            }
        }
    }

    BOOL pressingCmdOnly = ([event modifierFlags] & (NSAlternateKeyMask | NSCommandKeyMask)) == NSCommandKeyMask;
    if (!pressingCmdOnly || dragThresholdMet) {
        DLog(@"mousedragged = yes");
        mouseDragged = YES;
    }


    if (mouseDownOnSelection == YES &&
        ([event modifierFlags] & NSCommandKeyMask) &&
        dragThresholdMet) {
        DLog(@"drag and drop a selection");
        // Drag and drop a selection
        if (selectMode == SELECT_BOX) {
            theSelectedText = [self contentInBoxFromX:startX Y:startY ToX:endX Y:endY pad:NO];
        } else {
            theSelectedText = [self contentFromX:startX
                                               Y:startY
                                             ToX:endX
                                               Y:endY
                                             pad:NO
                              includeLastNewline:[[PreferencePanel sharedInstance] copyLastNewline]
                          trimTrailingWhitespace:[[PreferencePanel sharedInstance] trimTrailingWhitespace]];
        }
        if ([theSelectedText length] > 0) {
            [self _dragText: theSelectedText forEvent: event];
            DebugLog([NSString stringWithFormat:@"Mouse drag. startx=%d starty=%d, endx=%d, endy=%d", startX, startY, endX, endY]);
            return;
        }
    }

    if (pressingCmdOnly && !dragThresholdMet) {
        // If you're holding cmd (but not opt) then you're either trying to click on a link and
        // accidentally dragged a little bit, or you're trying to drag a selection. Do nothing until
        // the threshold is met.
        DLog(@"drag during cmd click");
        return;
    }
    if (mouseDownOnSelection == YES &&
        ([event modifierFlags] & (NSAlternateKeyMask | NSCommandKeyMask)) == (NSAlternateKeyMask | NSCommandKeyMask) &&
        !dragThresholdMet) {
        // Would be a drag of a rect region but mouse hasn't moved far enough yet. Prevent the
        // selection from changing.
        DLog(@"too-short drag of rect region");
        return;
    }

    if (startX < 0 && pressingCmdOnly && trouterDragged == NO) {
        DLog(@"do trouter check");
        // Only one Trouter check per drag
        trouterDragged = YES;

        // Drag a file handle (only possible when there is no selection).
        NSString *path = [self _getURLForX:x y:y];
        path = [trouter getFullPath:path
                   workingDirectory:[self getWorkingDirectoryAtLine:y + 1]
                         lineNumber:nil];
        if (path == nil) {
            DLog(@"path is nil");
            return;
        }

        NSPoint dragPosition;
        NSImage *dragImage;

        NSArray *fileList = [NSArray arrayWithObject: path];
        NSPasteboard *pboard = [NSPasteboard pasteboardWithName:NSDragPboard];
        [pboard declareTypes:[NSArray arrayWithObject:NSFilenamesPboardType] owner:nil];
        [pboard setPropertyList:fileList forType:NSFilenamesPboardType];

        dragImage = [[NSWorkspace sharedWorkspace] iconForFile:path];
        dragPosition = [self convertPoint:[event locationInWindow] fromView:nil];
        dragPosition.x -= [dragImage size].width / 2;

        [self dragImage:dragImage
                     at:dragPosition
                 offset:NSZeroSize
                  event:event
             pasteboard:pboard
                 source:self
              slideBack:YES];

        // Valid drag, so we reset the flag because mouseUp doesn't get called when a drag is done
        trouterDragged = NO;
        DLog(@"did trouter drag");

        return;

    }

    int prevScrolling = selectionScrollDirection;
    if (locationInTextView.y <= rectInTextView.origin.y) {
        DLog(@"selection scroll up");
        selectionScrollDirection = -1;
        scrollingX = x;
        scrollingY = y;
        scrollingLocation = locationInTextView;
    } else if (locationInTextView.y >= rectInTextView.origin.y + rectInTextView.size.height) {
        DLog(@"selection scroll down");
        selectionScrollDirection = 1;
        scrollingX = x;
        scrollingY = y;
        scrollingLocation = locationInTextView;
    } else {
        DLog(@"selection scroll off");
        selectionScrollDirection = 0;
    }
    if (selectionScrollDirection && !prevScrolling) {
        DLog(@"selection scroll scheduling");
        [self scheduleSelectionScroll];
    }

    [self moveSelectionEndpointToX:x Y:y locationInTextView:locationInTextView];
}

#pragma mark PointerControllerDelegate

- (void)pasteFromClipboardWithEvent:(NSEvent *)event
{
    [self paste:nil];
}

- (void)pasteFromSelectionWithEvent:(NSEvent *)event
{
    [self pasteSelection:nil];
}

- (void)_openTargetWithEvent:(NSEvent *)event inBackground:(BOOL)openInBackground
{
    NSPoint clickPoint = [self clickPoint:event];
    int x = clickPoint.x;
    int y = clickPoint.y;

    // Command click in place.
    NSString *url = [self _getURLForX:x y:y];

    NSString *prefix = [self wrappedStringAtX:x
                                            y:y
                                          dir:-1
                          respectHardNewlines:NO];
    NSString *suffix = [self wrappedStringAtX:x
                                            y:y
                                          dir:1
                          respectHardNewlines:NO];
    [self _openSemanticHistoryForUrl:url
                              atLine:y + 1
                        inBackground:openInBackground
                              prefix:prefix
                              suffix:suffix];
}

- (void)openTargetWithEvent:(NSEvent *)event
{
    [self _openTargetWithEvent:event inBackground:NO];
}

- (void)openTargetInBackgroundWithEvent:(NSEvent *)event
{
    [self _openTargetWithEvent:event inBackground:YES];
}

- (void)smartSelectWithEvent:(NSEvent *)event
{
    NSPoint clickPoint = [self clickPoint:event];
    int x = clickPoint.x;
    int y = clickPoint.y;

    [self smartSelectAtX:x y:y ignoringNewlines:NO];
}

- (void)smartSelectIgnoringNewlinesWithEvent:(NSEvent *)event
{
    NSPoint clickPoint = [self clickPoint:event];
    int x = clickPoint.x;
    int y = clickPoint.y;

    [self smartSelectAtX:x y:y ignoringNewlines:YES];
}

- (void)smartSelectAndMaybeCopyWithEvent:(NSEvent *)event
                        ignoringNewlines:(BOOL)ignoringNewlines
{
    NSPoint clickPoint = [self clickPoint:event];
    int x = clickPoint.x;
    int y = clickPoint.y;

    [self smartSelectAtX:x y:y ignoringNewlines:ignoringNewlines];
    [self setSelectionTime];
    if (startX > -1 && _delegate) {
        // if we want to copy our selection, do so
        if ([[PreferencePanel sharedInstance] copySelection]) {
            [self copy:self];
        }
    }
}

- (void)openContextMenuWithEvent:(NSEvent *)event
{
    NSPoint clickPoint = [self clickPoint:event];
    int x = clickPoint.x;
    int y = clickPoint.y;
    long long clickAt = y;
    clickAt *= [dataSource width];
    clickAt += x;

    long long minAt = startY;
    minAt *= [dataSource width];
    minAt += startX;
    long long maxAt = endY;
    maxAt *= [dataSource width];
    maxAt += endX;

    if (startX < 0 ||
        clickAt < minAt ||
        clickAt >= maxAt) {
        int savedStartX = startX;
        int savedStartY = startY;
        int savedEndX = endX;
        int savedEndY = endY;
        // Didn't click on selection.
        [self smartSelectWithEvent:event];
        NSCharacterSet *nonWhiteSpaceSet = [[NSCharacterSet whitespaceAndNewlineCharacterSet] invertedSet];
        NSString *text = [self selectedText];
        if (!text ||
            !text.length ||
            [text rangeOfCharacterFromSet:nonWhiteSpaceSet].location == NSNotFound) {
            // If all we selected was white space, undo it.
            startX = savedStartX;
            startY = savedStartY;
            endX = savedEndX;
            endY = savedEndY;
        }
    }
    [self setNeedsDisplay:YES];
    NSMenu *menu = [self menuForEvent:nil];
    openingContextMenu_ = YES;
    [NSMenu popUpContextMenu:menu withEvent:event forView:self];
    openingContextMenu_ = NO;
}

- (void)extendSelectionWithEvent:(NSEvent *)event
{
    if (startX > -1) {
        NSPoint clickPoint = [self clickPoint:event];
        int x = clickPoint.x;
        int y = clickPoint.y;

        [self extendSelectionToX:x y:y];
        if (startY > endY || (startY == endY && startX > endX)) {
            // Make sure the start is before the end.
            int t;
            t = startY;
            startY = endY;
            endY = t;

            t = startX;
            startX = endX;
            endX = t;
        }
    }
}

- (void)nextTabWithEvent:(NSEvent *)event
{
    [[[[dataSource session] tab] realParentWindow] nextTab:nil];
}

- (void)previousTabWithEvent:(NSEvent *)event
{
    [[[[dataSource session] tab] realParentWindow] previousTab:nil];
}

- (void)nextWindowWithEvent:(NSEvent *)event
{
    [[iTermController sharedInstance] nextTerminal:nil];
}

- (void)previousWindowWithEvent:(NSEvent *)event
{
    [[iTermController sharedInstance] previousTerminal:nil];
}

- (void)movePaneWithEvent:(NSEvent *)event
{
    [self movePane:nil];
}

- (void)sendEscapeSequence:(NSString *)text withEvent:(NSEvent *)event
{
    [_delegate sendEscapeSequence:text];
}

- (void)sendHexCode:(NSString *)codes withEvent:(NSEvent *)event
{
    [_delegate sendHexCode:codes];
}

- (void)sendText:(NSString *)text withEvent:(NSEvent *)event
{
    [_delegate sendText:text];
}

- (void)selectPaneLeftWithEvent:(NSEvent *)event
{
    [[[iTermController sharedInstance] currentTerminal] selectPaneLeft:nil];
}

- (void)selectPaneRightWithEvent:(NSEvent *)event
{
    [[[iTermController sharedInstance] currentTerminal] selectPaneRight:nil];
}

- (void)selectPaneAboveWithEvent:(NSEvent *)event
{
    [[[iTermController sharedInstance] currentTerminal] selectPaneUp:nil];
}

- (void)selectPaneBelowWithEvent:(NSEvent *)event
{
    [[[iTermController sharedInstance] currentTerminal] selectPaneDown:nil];
}

- (void)newWindowWithProfile:(NSString *)guid withEvent:(NSEvent *)event
{
    [[[[dataSource session] tab] realParentWindow] newWindowWithBookmarkGuid:guid];
}

- (void)newTabWithProfile:(NSString *)guid withEvent:(NSEvent *)event
{
    [[[[dataSource session] tab] realParentWindow] newTabWithBookmarkGuid:guid];
}

- (void)newVerticalSplitWithProfile:(NSString *)guid withEvent:(NSEvent *)event
{
    [[[[dataSource session] tab] realParentWindow] splitVertically:YES
                                                  withBookmarkGuid:guid];
}

- (void)newHorizontalSplitWithProfile:(NSString *)guid withEvent:(NSEvent *)event
{
    [[[[dataSource session] tab] realParentWindow] splitVertically:NO
                                                  withBookmarkGuid:guid];
}

- (void)selectNextPaneWithEvent:(NSEvent *)event
{
    [[[dataSource session] tab] nextSession];
}

- (void)selectPreviousPaneWithEvent:(NSEvent *)event
{
    [[[dataSource session] tab] previousSession];
}

- (void)placeCursorOnCurrentLineWithEvent:(NSEvent *)event
{
    BOOL debugKeyDown = [[[NSUserDefaults standardUserDefaults] objectForKey:@"DebugKeyDown"] boolValue];

    if (debugKeyDown) {
        NSLog(@"PTYTextView placeCursorOnCurrentLineWithEvent BEGIN %@", event);
    }
    DebugLog(@"PTYTextView placeCursorOnCurrentLineWithEvent");

    NSPoint clickPoint = [self clickPoint:event];
    int x = clickPoint.x;
    int y = clickPoint.y;
    int cursorY = [dataSource absoluteLineNumberOfCursor];
    int cursorX = [dataSource cursorX];
    int width = [dataSource width];
    VT100Terminal *terminal = [dataSource terminal];
    PTYSession* session = [dataSource session];

    int i = abs(cursorX - x);
    int j = abs(cursorY - y);

    if (cursorX > x) {
        // current position is right of going-to-be x,
        // so first move to left, and (if necessary)
        // up or down afterwards
        while (i > 0) {
            [session writeTask:[terminal keyArrowLeft:0]];
            i--;
        }
    }
    while (j > 0) {
        if (cursorY > y) {
            [session writeTask:[terminal keyArrowUp:0]];
        } else {
            [session writeTask:[terminal keyArrowDown:0]];
        }
        j--;
    }
    if (cursorX < x) {
        // current position is left of going-to-be x
        // so first moved up/down (if necessary)
        // and then/now to the right
        while (i > 0) {
            [session writeTask:[terminal keyArrowRight:0]];
            i--;
        }
    }
    if (debugKeyDown) {
        NSLog(@"cursor at %d,%d (x,y) moved to %d,%d (x,y) [window width: %d]",
              cursorX, cursorY, x, y, width);
    }

    if (debugKeyDown) {
        NSLog(@"PTYTextView placeCursorOnCurrentLineWithEvent END");
    }
}

- (NSString*)contentInBoxFromX:(int)startx
                             Y:(int)starty
                           ToX:(int)nonInclusiveEndx
                             Y:(int)endy
                           pad:(BOOL)pad
{
    int i;
    int estimated_size = abs((endy-startx) * [dataSource width]) + abs(nonInclusiveEndx - startx);
    const BOOL shouldTrim = [[PreferencePanel sharedInstance] trimTrailingWhitespace];
    NSMutableString* result = [NSMutableString stringWithCapacity:estimated_size];
    for (i = starty; i < endy; ++i) {
        NSString* line = [self contentFromX:startx
                                          Y:i
                                        ToX:nonInclusiveEndx
                                          Y:i
                                        pad:pad
                         includeLastNewline:NO
                     trimTrailingWhitespace:shouldTrim];
        [result appendString:line];
        if (i < endy-1) {
            [result appendString:@"\n"];
        }
    }
    return result;
}

- (void)trimTrailingWhitespaceFromString:(NSMutableString *)string {
    NSCharacterSet *nonWhitespaceSet = [[NSCharacterSet whitespaceCharacterSet] invertedSet];
    NSRange rangeOfLastWantedCharacter = [string rangeOfCharacterFromSet:nonWhitespaceSet
                                                                 options:NSBackwardsSearch];
    if (rangeOfLastWantedCharacter.location == NSNotFound) {
        [string deleteCharactersInRange:NSMakeRange(0, string.length)];
    } else if (rangeOfLastWantedCharacter.location < string.length - 1) {
        NSUInteger i = rangeOfLastWantedCharacter.location + 1;
        [string deleteCharactersInRange:NSMakeRange(i, string.length - i)];
    }
}

- (NSString *)contentFromX:(int)startx
                         Y:(int)starty
                       ToX:(int)nonInclusiveEndx
                         Y:(int)endy
                       pad:(BOOL)pad
        includeLastNewline:(BOOL)includeLastNewline
    trimTrailingWhitespace:(BOOL)trimSelectionTrailingSpaces
{
    DLog(@"Find selected text from %d,%d to %d,%d pad=%d, includeLastNewline=%d, trim=%d",
         startx, starty, nonInclusiveEndx, endy, (int)pad, (int)includeLastNewline,
         (int)trimSelectionTrailingSpaces);
    int endx = nonInclusiveEndx-1;
    int width = [dataSource width];
    assert(endx <= width);
    const int estimatedSize = (endy - starty + 1) * (width + 1) + (endx - startx + 1);
    NSMutableString* result = [NSMutableString stringWithCapacity:estimatedSize];
    int y, x1, x2;
    screen_char_t *theLine;
    BOOL endOfLine;
    int i;

    for (y = starty; y <= endy; y++) {
        theLine = [dataSource getLineAtIndex:y];

        x1 = y == starty ? startx : 0;
        x2 = y == endy ? endx : width-1;
        for ( ; x1 <= x2; x1++) {
            if (theLine[x1].code == TAB_FILLER) {
                // Convert orphan tab fillers (those without a subsequent
                // tab character) into spaces.
                if ([self isTabFillerOrphanAtX:x1 Y:y]) {
                    [result appendString:@" "];
                }
            } else if (theLine[x1].code != DWC_RIGHT &&
                       theLine[x1].code != DWC_SKIP) {
                if (theLine[x1].code == 0) { // end of line?
                    // If there is no text after this, insert a hard line break.
                    endOfLine = YES;
                    for (i = x1 + 1; i <= x2 && endOfLine; i++) {
                        if (theLine[i].code != 0) {
                            endOfLine = NO;
                        }
                    }
                    if (endOfLine) {
                        if (pad) {
                            for (i = x1; i <= x2; i++) {
                                [result appendString:@" "];
                            }
                        }
                        if (theLine[width].code == EOL_HARD) {
                            if (trimSelectionTrailingSpaces) {
                                [self trimTrailingWhitespaceFromString:result];
                            }
                            if (includeLastNewline || y < endy) {
                                [result appendString:@"\n"];
                            }
                        }
                        break;
                    } else {
                        [result appendString:@" "]; // replace mid-line null char with space
                    }
                } else if (x1 == x2 &&
                           y < endy &&
                           theLine[width].code == EOL_HARD) {
                    // Hard line break
                    [result appendString:ScreenCharToStr(&theLine[x1])];
                    if (trimSelectionTrailingSpaces) {
                        [self trimTrailingWhitespaceFromString:result];
                    }
                    [result appendString:@"\n"];  // hard break
                } else {
                    // Normal character
                    [result appendString:ScreenCharToStr(&theLine[x1])];
                }
            }
        }
    }

    if (trimSelectionTrailingSpaces) {
        [self trimTrailingWhitespaceFromString:result];
    }
    return result;
}

- (IBAction)selectAll:(id)sender
{
    // set the selection region for the whole text
    startX = startY = 0;
    endX = [dataSource width];
    endY = [dataSource numberOfLines] - 1;
    [self setSelectionTime];
    [[[self dataSource] session] refreshAndStartTimerIfNeeded];
}

- (void)deselect
{
    if (startX > -1) {
        startX = -1;
        [self setSelectionTime];
        [[[self dataSource] session] refreshAndStartTimerIfNeeded];
    }
}

- (NSString *)selectedText
{
    return [self selectedTextWithPad:NO];
}

- (NSString *)selectedTextWithPad:(BOOL)pad
{
    if (startX <= -1) {
        DLog(@"startx < 0 so there is no selected text");
        return nil;
    }
    if (selectMode == SELECT_BOX) {
        DLog(@"find selected text in box");
        return [self contentInBoxFromX:startX
                                     Y:startY
                                   ToX:endX
                                     Y:endY
                                   pad:pad];
    } else {
        DLog(@"find selected text in normal region");
        return ([self contentFromX:startX
                                 Y:startY
                               ToX:endX
                                 Y:endY
                               pad:pad
                includeLastNewline:[[PreferencePanel sharedInstance] copyLastNewline]
            trimTrailingWhitespace:[[PreferencePanel sharedInstance] trimTrailingWhitespace]]);
    }
}

- (NSString *)content
{
    return [self contentFromX:0
                            Y:0
                          ToX:[dataSource width]
                            Y:[dataSource numberOfLines] - 1
                          pad:NO
           includeLastNewline:YES
       trimTrailingWhitespace:NO];
}

- (void)splitTextViewVertically:(id)sender
{
    [[[[dataSource session] tab] realParentWindow] splitVertically:YES
                                                      withBookmark:[[ProfileModel sharedInstance] defaultBookmark]
                                                     targetSession:[dataSource session]];
}

- (void)splitTextViewHorizontally:(id)sender
{
    [[[[dataSource session] tab] realParentWindow] splitVertically:NO
                                                      withBookmark:[[ProfileModel sharedInstance] defaultBookmark]
                                                     targetSession:[dataSource session]];
}

- (void)movePane:(id)sender
{
    [[MovePaneController sharedInstance] movePane:[dataSource session]];
}

- (void)clearWorkingDirectories {
    [workingDirectoryAtLines removeAllObjects];
}

- (void)clearTextViewBuffer:(id)sender
{
    [[dataSource session] clearBuffer];
}

- (void)editTextViewSession:(id)sender
{
    [[[[dataSource session] tab] realParentWindow] editSession:[dataSource session]];
}

- (void)toggleBroadcastingInput:(id)sender
{
    [[[[dataSource session] tab] realParentWindow] toggleBroadcastingInputToSession:[dataSource session]];
}

- (void)closeTextViewSession:(id)sender
{
    [[[[dataSource session] tab] realParentWindow] closeSessionWithConfirmation:[dataSource session]];
}

- (void)copy:(id)sender
{
    NSPasteboard *pboard = [NSPasteboard generalPasteboard];
    NSString *copyString;

    DLog(@"-[PTYTextView copy:] called");
    copyString = [self selectedText];
    DLog(@"Have selected text of length %d. startX=%d, startY=%d, endX=%d, endY=%d", (int)[copyString length], startX, startY, endX, endY);
    if (copyString) {
        [pboard declareTypes:[NSArray arrayWithObject:NSStringPboardType] owner:self];
        [pboard setString:copyString forType:NSStringPboardType];
    }

    [[PasteboardHistory sharedInstance] save:copyString];
}

- (void)paste:(id)sender
{
    NSString* info = [PTYSession pasteboardString];
    if (info) {
        [[PasteboardHistory sharedInstance] save:info];
    }

    if ([_delegate respondsToSelector:@selector(paste:)]) {
        [_delegate paste:sender];
    }
}

- (NSTimeInterval)selectionTime
{
    return selectionTime_;
}

- (void)pasteSelection:(id)sender
{
    if ([_delegate respondsToSelector:@selector(pasteString:)]) {
        PTYSession *session = [[iTermController sharedInstance] sessionWithMostRecentSelection];
        if (session) {
            PTYTextView *textview = [session TEXTVIEW];
            if (textview->startX > -1) {
                [_delegate pasteString:[textview selectedText]];
            }
        }
    }
}

- (BOOL)_broadcastToggleable
{
    // There used to be a restriction that you could not toggle broadcasting on
    // the current session if no others were on, but that broke the feature for
    // focus-follows-mouse users. This is an experiment to see if removing that
    // restriction works. 9/8/12
    return YES;
}

- (BOOL)validateMenuItem:(NSMenuItem *)item
{
    if ([item action] == @selector(paste:)) {
        NSPasteboard *pboard = [NSPasteboard generalPasteboard];
        // Check if there is a string type on the pasteboard
        return ([pboard stringForType:NSStringPboardType] != nil);
    }
    if ([item action ] == @selector(cut:)) {
        // Never allow cut.
        return NO;
    }
    if ([item action]==@selector(toggleBroadcastingInput:) &&
        [self _broadcastToggleable]) {
        return YES;
    }
    if ([item action]==@selector(saveDocumentAs:)) {
        return [self isAnyCharSelected];
    } else if ([item action] == @selector(selectAll:) ||
               [item action]==@selector(splitTextViewVertically:) ||
               [item action]==@selector(splitTextViewHorizontally:) ||
               [item action]==@selector(clearTextViewBuffer:) ||
               [item action]==@selector(editTextViewSession:) ||
               [item action]==@selector(closeTextViewSession:) ||
               [item action]==@selector(movePane:) ||
               ([item action] == @selector(print:) && [item tag] != 1)) {
        // We always validate the above commands
        return YES;
    }
    if ([item action]==@selector(mail:) ||
        [item action]==@selector(browse:) ||
        [item action]==@selector(searchInBrowser:) ||
        [item action]==@selector(copy:) ||
        [item action]==@selector(pasteSelection:) ||
        ([item action]==@selector(print:) && [item tag] == 1)) { // print selection
        // These commands are allowed only if there is a selection.
        return startX > -1;
    }
    SEL theSel = [item action];
    if ([NSStringFromSelector(theSel) hasPrefix:@"contextMenuAction"]) {
        return YES;
    }
    return NO;
}

- (BOOL)_haveShortSelection
{
    return startX > -1 && startY >= 0 && abs(startY - endY) <= 1;
}

- (BOOL)addCustomActionsToMenu:(NSMenu *)theMenu matchingText:(NSString *)textWindow
{
    BOOL didAdd = NO;
    NSArray* rulesArray = smartSelectionRules_ ? smartSelectionRules_ : [SmartSelectionController defaultRules];
    const int numRules = [rulesArray count];

    for (int j = 0; j < numRules; j++) {
        NSDictionary *rule = [rulesArray objectAtIndex:j];
        NSString *regex = [SmartSelectionController regexInRule:rule];
        for (int i = 0; i <= textWindow.length; i++) {
            NSString* substring = [textWindow substringWithRange:NSMakeRange(i, [textWindow length] - i)];
            NSError* regexError = nil;
            NSArray *components = [substring captureComponentsMatchedByRegex:regex
                                                                     options:0
                                                                       range:NSMakeRange(0, [substring length])
                                                                       error:&regexError];
            if (components.count) {
                NSLog(@"Components for %@ are %@", regex, components);
                NSArray *actions = [SmartSelectionController actionsInRule:rule];
                for (NSDictionary *action in actions) {
                    SEL mySelector;
                    // The selector's name must begin with contextMenuAction to
                    // pass validateMenuItem.
                    switch ([ContextMenuActionPrefsController actionForActionDict:action]) {
                        case kOpenFileContextMenuAction:
                            mySelector = @selector(contextMenuActionOpenFile:);
                            break;

                        case kOpenUrlContextMenuAction:
                            mySelector = @selector(contextMenuActionOpenURL:);
                            break;

                        case kRunCommandContextMenuAction:
                            mySelector = @selector(contextMenuActionRunCommand:);
                            break;

                        case kRunCoprocessContextMenuAction:
                            mySelector = @selector(contextMenuActionRunCoprocess:);
                            break;
                    }
                    NSMenuItem *theItem = [[[NSMenuItem alloc] initWithTitle:[ContextMenuActionPrefsController titleForActionDict:action
                                                                                                            withCaptureComponents:components]
                                       action:mySelector
                                keyEquivalent:@""] autorelease];
                    [theItem setRepresentedObject:[ContextMenuActionPrefsController parameterForActionDict:action
                                                                                     withCaptureComponents:components]];
                    [theItem setTarget:self];
                    [theMenu addItem:theItem];
                    didAdd = YES;
                }
                break;
            }
        }
    }
    return didAdd;
}

- (void)contextMenuActionOpenFile:(id)sender
{
    NSLog(@"Open file: '%@'", [sender representedObject]);
    [[NSWorkspace sharedWorkspace] openFile:[[sender representedObject] stringByExpandingTildeInPath]];
}

- (void)contextMenuActionOpenURL:(id)sender
{
    NSURL *url = [NSURL URLWithString:[sender representedObject]];
    if (url) {
        NSLog(@"Open URL: %@", [sender representedObject]);
        [[NSWorkspace sharedWorkspace] openURL:url];
    } else {
        NSLog(@"%@ is not a URL", [sender representedObject]);
    }
}

- (void)contextMenuActionRunCommand:(id)sender
{
    NSString *command = [sender representedObject];
    NSLog(@"Run command: %@", command);
    [NSThread detachNewThreadSelector:@selector(runCommand:)
                             toTarget:[self class]
                           withObject:command];
}

+ (void)runCommand:(NSString *)command
{

    NSAutoreleasePool *pool = [[NSAutoreleasePool alloc] init];
    system([command UTF8String]);
    [pool drain];
}

- (void)contextMenuActionRunCoprocess:(id)sender
{
    NSString *command = [sender representedObject];
    NSLog(@"Run coprocess: %@", command);
    [_delegate launchCoprocessWithCommand:command];
}

- (NSMenu *)menuForEvent:(NSEvent *)theEvent
{
    if (theEvent) {
        // Context menu is opened by the PointerController, not organically.
        return nil;
    }
    NSMenu *theMenu;

    // Allocate a menu
    theMenu = [[NSMenu alloc] initWithTitle:@"Contextual Menu"];

    if ([self _haveShortSelection]) {
        BOOL addedItem = NO;
        NSString *text = [self selectedText];
        if ([text intValue]) {
            [theMenu addItemWithTitle:[NSString stringWithFormat:@"%d = 0x%x", [text intValue], [text intValue]]
                               action:@selector(bogusSelector)
                        keyEquivalent:@""];
            addedItem = YES;
        } else if ([text hasPrefix:@"0x"] && [text length] <= 10) {
            NSScanner *scanner = [NSScanner scannerWithString:text];

            [scanner setScanLocation:2]; // bypass 0x
            unsigned result;
            if ([scanner scanHexInt:&result]) {
                if ((int)result >= 0) {
                    [theMenu addItemWithTitle:[NSString stringWithFormat:@"0x%x = %d", result, result]
                                       action:@selector(bogusSelector)
                                keyEquivalent:@""];
                    addedItem = YES;
                } else {
                    [theMenu addItemWithTitle:[NSString stringWithFormat:@"0x%x = %d or %u", result, result, result]
                                       action:@selector(bogusSelector)
                                keyEquivalent:@""];
                    addedItem = YES;
                }
            }
        }
        if (addedItem) {
            [theMenu addItem:[NSMenuItem separatorItem]];
        }
    }

    // Menu items for acting on text selections
    [theMenu addItemWithTitle:NSLocalizedStringFromTableInBundle(@"Open Selection as URL",@"iTerm", [NSBundle bundleForClass: [self class]], @"Context menu")
                     action:@selector(browse:) keyEquivalent:@""];
    [[theMenu itemAtIndex:[theMenu numberOfItems] - 1] setTarget:self];
    [theMenu addItemWithTitle:NSLocalizedStringFromTableInBundle(@"Search Google for Selection",@"iTerm", [NSBundle bundleForClass: [self class]], @"Context menu")
                     action:@selector(searchInBrowser:) keyEquivalent:@""];
    [[theMenu itemAtIndex:[theMenu numberOfItems] - 1] setTarget:self];
    [theMenu addItemWithTitle:NSLocalizedStringFromTableInBundle(@"Send Email to Selected Address",@"iTerm", [NSBundle bundleForClass: [self class]], @"Context menu")
                     action:@selector(mail:) keyEquivalent:@""];
    [[theMenu itemAtIndex:[theMenu numberOfItems] - 1] setTarget:self];

    // Separator
    [theMenu addItem:[NSMenuItem separatorItem]];

    // Custom actions
    if (startX >= 0 && abs(endY - startY) < kMaxSelectedTextLinesForCustomActions) {
        NSString *selectedText = [self selectedText];
        if ([selectedText length] < kMaxSelectedTextLengthForCustomActions) {
            if ([self addCustomActionsToMenu:theMenu matchingText:selectedText]) {
                [theMenu addItem:[NSMenuItem separatorItem]];
            }
        }
    }

    // Split pane options
    [theMenu addItemWithTitle:@"Split Pane Vertically" action:@selector(splitTextViewVertically:) keyEquivalent:@""];
    [[theMenu itemAtIndex:[theMenu numberOfItems] - 1] setTarget:self];
    [theMenu addItemWithTitle:@"Split Pane Horizontally" action:@selector(splitTextViewHorizontally:) keyEquivalent:@""];
    [[theMenu itemAtIndex:[theMenu numberOfItems] - 1] setTarget:self];
    [theMenu addItemWithTitle:@"Move Session to Split Pane" action:@selector(movePane:) keyEquivalent:@""];
    [[theMenu itemAtIndex:[theMenu numberOfItems] - 1] setTarget:self];
    [theMenu addItemWithTitle:@"Move Session to Window" action:@selector(moveSessionToWindow:) keyEquivalent:@""];

    // Separator
    [theMenu addItem:[NSMenuItem separatorItem]];

    // Copy,  paste, and save
    [theMenu addItemWithTitle:NSLocalizedStringFromTableInBundle(@"Copy",@"iTerm", [NSBundle bundleForClass: [self class]], @"Context menu")
                     action:@selector(copy:) keyEquivalent:@""];
    [[theMenu itemAtIndex:[theMenu numberOfItems] - 1] setTarget:self];
    [theMenu addItemWithTitle:NSLocalizedStringFromTableInBundle(@"Paste",@"iTerm", [NSBundle bundleForClass: [self class]], @"Context menu")
                     action:@selector(paste:) keyEquivalent:@""];
    [[theMenu itemAtIndex:[theMenu numberOfItems] - 1] setTarget:self];
    [theMenu addItemWithTitle:NSLocalizedStringFromTableInBundle(@"Save",@"iTerm", [NSBundle bundleForClass: [self class]], @"Context menu")
                     action:@selector(saveDocumentAs:) keyEquivalent:@""];
    [[theMenu itemAtIndex:[theMenu numberOfItems] - 1] setTarget:self];

    // Separator
    [theMenu addItem:[NSMenuItem separatorItem]];

    // Select all
    [theMenu addItemWithTitle:NSLocalizedStringFromTableInBundle(@"Select All",@"iTerm", [NSBundle bundleForClass: [self class]], @"Context menu")
                     action:@selector(selectAll:) keyEquivalent:@""];
    [[theMenu itemAtIndex:[theMenu numberOfItems] - 1] setTarget:self];

    // Clear buffer
    [theMenu addItemWithTitle:@"Clear Buffer"
                       action:@selector(clearTextViewBuffer:)
                keyEquivalent:@""];
    [[theMenu itemAtIndex:[theMenu numberOfItems] - 1] setTarget:self];

    // Separator
    [theMenu addItem:[NSMenuItem separatorItem]];

    // Edit Session
    [theMenu addItemWithTitle:@"Edit Session..."
                       action:@selector(editTextViewSession:)
                keyEquivalent:@""];
    [[theMenu itemAtIndex:[theMenu numberOfItems] - 1] setTarget:self];

    // Separator
    [theMenu addItem:[NSMenuItem separatorItem]];

    // Toggle broadcast
    [theMenu addItemWithTitle:@"Toggle Broadcasting Input"
                       action:@selector(toggleBroadcastingInput:)
                keyEquivalent:@""];
    [[theMenu itemAtIndex:[theMenu numberOfItems] - 1] setTarget:self];

    // Separator
    [theMenu addItem:[NSMenuItem separatorItem]];

    // Close current pane
    [theMenu addItemWithTitle:@"Close"
                       action:@selector(closeTextViewSession:)
                keyEquivalent:@""];
    [[theMenu itemAtIndex:[theMenu numberOfItems] - 1] setTarget:self];

    // Ask the delegae if there is anything to be added
    if ([[self delegate] respondsToSelector:@selector(menuForEvent: menu:)]) {
        [[self delegate] menuForEvent:theEvent menu:theMenu];
    }

    return [theMenu autorelease];
}

- (void)mail:(id)sender
{
    NSString* mailto;

    if ([[self selectedText] hasPrefix:@"mailto:"]) {
        mailto = [NSString stringWithString:[self selectedText]];
    } else {
        mailto = [NSString stringWithFormat:@"mailto:%@", [self selectedText]];
    }

    NSString* escapedString = (NSString *)CFURLCreateStringByAddingPercentEscapes(NULL,
                                                                                  (CFStringRef)mailto,
                                                                                  (CFStringRef)@"!*'();:@&=+$,/?%#[]",
                                                                                  NULL,
                                                                                  kCFStringEncodingUTF8 );

    NSURL* url = [NSURL URLWithString:escapedString];
    [escapedString release];

    [[NSWorkspace sharedWorkspace] openURL:url];
}

- (void)browse:(id)sender
{
    [self _findUrlInString:[self selectedText]
          andOpenInBackground:NO];
}

- (void)searchInBrowser:(id)sender
{
    NSString* url =
        [NSString stringWithFormat:[[PreferencePanel sharedInstance] searchCommand],
                                   [[self selectedText] stringWithPercentEscape]];
    [self _findUrlInString:url
          andOpenInBackground:NO];
}

//
// Drag and Drop methods for our text view
//

//
// Called when our drop area is entered
//
- (unsigned int)draggingEntered:(id <NSDraggingInfo>)sender
{
    extendedDragNDrop = YES;

    // Always say YES; handle failure later.
    return YES;
}

//
// Called when the dragged object is moved within our drop area
//
- (unsigned int)draggingUpdated:(id <NSDraggingInfo>)sender
{
    unsigned int iResult;

    // Let's see if our parent NSTextView knows what to do
    iResult = [super draggingUpdated:sender];

    // If parent class does not know how to deal with this drag type, check if we do.
    if (iResult == NSDragOperationNone) {  // Parent NSTextView does not support this drag type.
        return [self _checkForSupportedDragTypes:sender];
    }

    return iResult;
}

//
// Called when the dragged object leaves our drop area
//
- (void)draggingExited:(id <NSDraggingInfo>)sender
{
    // We don't do anything special, so let the parent NSTextView handle this.
    [super draggingExited:sender];

    // Reset our handler flag
    extendedDragNDrop = NO;
}

//
// Called when the dragged item is about to be released in our drop area.
//
- (BOOL)prepareForDragOperation:(id <NSDraggingInfo>)sender
{
    BOOL result;

    // Check if parent NSTextView knows how to handle this.
    result = [super prepareForDragOperation: sender];

    // If parent class does not know how to deal with this drag type, check if we do.
    if (result != YES &&
        [self _checkForSupportedDragTypes:sender] != NSDragOperationNone) {
        result = YES;
    }

    return result;
}

//
// Called when the dragged item is released in our drop area.
//
- (BOOL)performDragOperation:(id <NSDraggingInfo>)sender
{
    unsigned int dragOperation;
    PTYSession *delegate = [self delegate];
    BOOL res = NO;

    // If parent class does not know how to deal with this drag type, check if we do.
    if (extendedDragNDrop) {
        NSPasteboard *pb = [sender draggingPasteboard];
        NSArray *propertyList;
        NSString *aString;
        int i;

        dragOperation = [self _checkForSupportedDragTypes: sender];

        if (dragOperation == NSDragOperationCopy) {
            NSArray *types = [pb types];

            if ([types containsObject:NSFilenamesPboardType]) {
                propertyList = [pb propertyListForType: NSFilenamesPboardType];
                for (i = 0; i < (int)[propertyList count]; i++) {
                    // Ignore text clippings
                    NSString *filename = (NSString*)[propertyList objectAtIndex:i];  // this contains the POSIX path to a file
                    NSDictionary *filenamesAttributes = [[NSFileManager defaultManager] attributesOfItemAtPath:filename
                                                                                                         error:nil];
                    if (([filenamesAttributes fileHFSTypeCode] == 'clpt' &&
                         [filenamesAttributes fileHFSCreatorCode] == 'MACS') ||
                        [[filename pathExtension] isEqualToString:@"textClipping"] == YES) {
                        continue;
                    }

                    // Just paste the file names into the shell after escaping special characters.
                    if ([delegate respondsToSelector:@selector(pasteString:)]) {
                        NSMutableString *path;

                        path = [[NSMutableString alloc] initWithString:(NSString*)[propertyList objectAtIndex:i]];

                        // get rid of special characters
                        [delegate pasteString:[path stringWithEscapedShellCharacters]];
                        [delegate pasteString:@" "];
                        [path release];

                        res = YES;
                    }
                }
            }
            if (!res && [types containsObject:NSStringPboardType]) {
                aString = [pb stringForType:NSStringPboardType];
                if (aString != nil) {
                    if ([delegate respondsToSelector:@selector(pasteString:)]) {
                        [delegate pasteString: aString];
                        res = YES;
                    }
                }
            }
        }
    }

    return res;
}

- (void)concludeDragOperation:(id <NSDraggingInfo>)sender
{
    // If we did no handle the drag'n'drop, ask our parent to clean up
    // I really wish the concludeDragOperation would have a useful exit value.
    if (!extendedDragNDrop) {
        [super concludeDragOperation:sender];
    }

    extendedDragNDrop = NO;
}

// Save method
- (void)saveDocumentAs:(id)sender
{
    NSData *aData;
    NSSavePanel *aSavePanel;
    NSString *aString;

    // We get our content of the textview or selection, if any
    aString = [self selectedText];
    if (!aString) {
        aString = [self content];
    }

    aData = [aString dataUsingEncoding:[[dataSource session] encoding]
                  allowLossyConversion:YES];

    // initialize a save panel
    aSavePanel = [NSSavePanel savePanel];
    [aSavePanel setAccessoryView:nil];
    [aSavePanel setRequiredFileType:@""];
    NSString *path = @"";
    NSArray *searchPaths = NSSearchPathForDirectoriesInDomains(NSDocumentDirectory,
                                                               NSUserDomainMask,
                                                               YES);
    if ([searchPaths count]) {
        path = [searchPaths objectAtIndex:0];
    }

    NSString* nowStr = [[NSDate date] descriptionWithCalendarFormat:@"Log at %Y-%m-%d %H.%M.%S.txt"
                                                           timeZone:nil
                                                             locale:[[NSUserDefaults standardUserDefaults] dictionaryRepresentation]];

    if ([aSavePanel runModalForDirectory:path file:nowStr] == NSFileHandlingPanelOKButton) {
        if (![aData writeToFile:[aSavePanel filename] atomically:YES]) {
            NSBeep();
        }
    }
}

// Print
- (void)print:(id)sender
{
    NSRect visibleRect;
    int lineOffset, numLines;
    int type = sender ? [sender tag] : 0;

    switch (type) {
        case 0: // visible range
            visibleRect = [[self enclosingScrollView] documentVisibleRect];
            // Starting from which line?
            lineOffset = visibleRect.origin.y/lineHeight;
            // How many lines do we need to draw?
            numLines = visibleRect.size.height/lineHeight;
            [self printContent:[self contentFromX:0
                                                Y:lineOffset
                                              ToX:[dataSource width]
                                                Y:lineOffset + numLines - 1
                                               pad:NO
                               includeLastNewline:YES
                           trimTrailingWhitespace:NO]];
            break;
        case 1: // text selection
            [self printContent: [self selectedTextWithPad:NO]];
            break;
        case 2: // entire buffer
            [self printContent: [self content]];
            break;
    }
}

- (void)printContent:(NSString *)aString
{
    NSPrintInfo *aPrintInfo;

    aPrintInfo = [NSPrintInfo sharedPrintInfo];
    [aPrintInfo setHorizontalPagination: NSFitPagination];
    [aPrintInfo setVerticalPagination: NSAutoPagination];
    [aPrintInfo setVerticallyCentered: NO];

    // Create a temporary view with the contents, change to black on white, and
    // print it.
    NSTextView *tempView;
    NSMutableAttributedString *theContents;

    tempView = [[NSTextView alloc] initWithFrame:[[self enclosingScrollView] documentVisibleRect]];
    theContents = [[NSMutableAttributedString alloc] initWithString: aString];
    [theContents addAttributes: [NSDictionary dictionaryWithObjectsAndKeys:
        [NSColor textBackgroundColor], NSBackgroundColorAttributeName,
        [NSColor textColor], NSForegroundColorAttributeName,
        [NSFont userFixedPitchFontOfSize: 0], NSFontAttributeName, NULL]
                         range: NSMakeRange(0, [theContents length])];
    [[tempView textStorage] setAttributedString: theContents];
    [theContents release];

    // Now print the temporary view.
    [[NSPrintOperation printOperationWithView:tempView
                                    printInfo:aPrintInfo] runOperation];
    [tempView release];
}

/// NSTextInput stuff
- (void)doCommandBySelector:(SEL)aSelector
{
    if (gCurrentKeyEventTextView && self != gCurrentKeyEventTextView) {
        // See comment in -keyDown:
        DLog(@"Rerouting doCommandBySelector from %@ to %@", self, gCurrentKeyEventTextView);
        [gCurrentKeyEventTextView doCommandBySelector:aSelector];
        return;
    }
    DLog(@"doCommandBySelector:%@", NSStringFromSelector(aSelector));

#if GREED_KEYDOWN == 0
    id delegate = [self delegate];

    if ([delegate respondsToSelector:aSelector]) {
        [delegate performSelector:aSelector withObject:nil];
    }
#endif
}

- (void)insertText:(id)aString
{
    if (gCurrentKeyEventTextView && self != gCurrentKeyEventTextView) {
        // See comment in -keyDown:
        DLog(@"Rerouting insertText from %@ to %@", self, gCurrentKeyEventTextView);
        [gCurrentKeyEventTextView insertText:aString];
        return;
    }
    DLog(@"PTYTextView insertText:%@", aString);
    if ([self hasMarkedText]) {
        BOOL debugKeyDown = [[[NSUserDefaults standardUserDefaults] objectForKey:@"DebugKeyDown"] boolValue];
        if (debugKeyDown) {
            NSLog(@"insertText: clear marked text");
        }
        IM_INPUT_MARKEDRANGE = NSMakeRange(0, 0);
        [markedText release];
        markedText=nil;
        imeOffset = 0;
    }
    if (startX == -1) {
        [self resetFindCursor];
    }

    if ([(NSString*)aString length]>0) {
        if ([_delegate respondsToSelector:@selector(insertText:)])
            [_delegate insertText:aString];
        else
            [super insertText:aString];

        IM_INPUT_INSERT = YES;
    }

    if ([self hasMarkedText]) {
        // In case imeOffset changed, the frame height must adjust.
        [[[self dataSource] session] refreshAndStartTimerIfNeeded];
    }
}

- (BOOL)acceptsFirstMouse:(NSEvent *)theEvent
{
    firstMouseEventNumber_ = [theEvent eventNumber];
    return YES;
}

- (void)setMarkedText:(id)aString selectedRange:(NSRange)selRange
{
    BOOL debugKeyDown = [[[NSUserDefaults standardUserDefaults] objectForKey:@"DebugKeyDown"] boolValue];
    if (debugKeyDown) {
        NSLog(@"set marked text to %@; range %@", aString, [NSValue valueWithRange:selRange]);
    }
    [markedText release];
    if ([aString isKindOfClass:[NSAttributedString class]]) {
        markedText = [[NSAttributedString alloc] initWithString:[aString string]
                                                     attributes:[self markedTextAttributes]];
    } else {
        markedText = [[NSAttributedString alloc] initWithString:aString
                                                     attributes:[self markedTextAttributes]];
    }
    IM_INPUT_MARKEDRANGE = NSMakeRange(0,[markedText length]);
    IM_INPUT_SELRANGE = selRange;

    // Compute the proper imeOffset.
    int dirtStart;
    int dirtEnd;
    int dirtMax;
    imeOffset = 0;
    do {
        dirtStart = ([dataSource cursorY] - 1 - imeOffset) * [dataSource width] + [dataSource cursorX] - 1;
        dirtEnd = dirtStart + [self inputMethodEditorLength];
        dirtMax = [dataSource height] * [dataSource width];
        if (dirtEnd > dirtMax) {
            ++imeOffset;
        }
    } while (dirtEnd > dirtMax);

    if (![markedText length]) {
        // The call to refresh won't invalidate the IME rect because
        // there is no IME any more. If the user backspaced over the only
        // char in the IME buffer then this causes it be erased.
        [self invalidateInputMethodEditorRect];
    }
    [[[self dataSource] session] refreshAndStartTimerIfNeeded];
    [self scrollEnd];
}

- (void)unmarkText
{
    BOOL debugKeyDown = [[[NSUserDefaults standardUserDefaults] objectForKey:@"DebugKeyDown"] boolValue];
    if (debugKeyDown) {
        NSLog(@"clear marked text");
    }
    // As far as I can tell this is never called.
    IM_INPUT_MARKEDRANGE = NSMakeRange(0, 0);
    imeOffset = 0;
    [self invalidateInputMethodEditorRect];
    [[[self dataSource] session] refreshAndStartTimerIfNeeded];
    [self scrollEnd];
}

- (BOOL)hasMarkedText
{
    BOOL result;

    if (IM_INPUT_MARKEDRANGE.length > 0) {
        result = YES;
    } else {
        result = NO;
    }
    return result;
}

- (NSRange)markedRange
{
    if (IM_INPUT_MARKEDRANGE.length > 0) {
        return NSMakeRange([dataSource cursorX]-1, IM_INPUT_MARKEDRANGE.length);
    } else {
        return NSMakeRange([dataSource cursorX]-1, 0);
    }
}

- (NSRange)selectedRange
{
    return NSMakeRange(NSNotFound, 0);
}

- (NSArray *)validAttributesForMarkedText
{
    return [NSArray arrayWithObjects:NSForegroundColorAttributeName,
        NSBackgroundColorAttributeName,
        NSUnderlineStyleAttributeName,
        NSFontAttributeName,
        nil];
}

- (NSAttributedString *)attributedSubstringFromRange:(NSRange)theRange
{
    return [markedText attributedSubstringFromRange:NSMakeRange(0,theRange.length)];
}

- (unsigned int)characterIndexForPoint:(NSPoint)thePoint
{
    return thePoint.x/charWidth;
}

- (long)conversationIdentifier
{
    return (long)self; //not sure about this
}

- (NSRect)firstRectForCharacterRange:(NSRange)theRange
{
    int y = [dataSource cursorY] - 1;
    int x = [dataSource cursorX] - 1;

    NSRect rect=NSMakeRect(x * charWidth + MARGIN,
                           (y + [dataSource numberOfLines] - [dataSource height] + 1) * lineHeight,
                           charWidth * theRange.length,
                           lineHeight);
    rect.origin=[[self window] convertBaseToScreen:[self convertPoint:rect.origin
                                                               toView:nil]];

    return rect;
}

- (BOOL)findInProgress
{
    return _findInProgress || searchingForNextResult_;
}

- (void)setTrouterPrefs:(NSDictionary *)prefs
{
    trouter.prefs = prefs;
}

- (void)setSmartSelectionRules:(NSArray *)rules
{
    [smartSelectionRules_ autorelease];
    smartSelectionRules_ = [rules copy];
}

- (BOOL)growSelectionLeft
{
    if (startX == -1) {
        return NO;
    }
    int x = startX;
    int y = startY;
    --x;
    if (x < 0) {
        x = [dataSource width] - 1;
        --y;
        if (y < 0) {
            return NO;
        }
        // Stop at a hard eol
        screen_char_t* theLine = [dataSource getLineAtIndex:y];
        if (theLine[[dataSource width]].code == EOL_HARD) {
            return NO;
        }
    }

    int tmpX1;
    int tmpX2;
    int tmpY1;
    int tmpY2;

    [self getWordForX:x
                    y:y
               startX:&tmpX1
               startY:&tmpY1
                 endX:&tmpX2
                 endY:&tmpY2];

    startX = tmpX1;
    startY = tmpY1;
    [self setSelectionTime];
    [[[self dataSource] session] refreshAndStartTimerIfNeeded];
    return YES;
}

- (void)growSelectionRight
{
    if (startX == -1) {
        return;
    }
    int x = endX;
    int y = endY;
    ++x;
    if (x >= [dataSource width]) {
        // Stop at a hard eol
        screen_char_t* theLine = [dataSource getLineAtIndex:y];
        if (theLine[[dataSource width]].code == EOL_HARD) {
            return;
        }
        x = 0;
        ++y;
        if (y >= [dataSource numberOfLines]) {
            return;
        }
    }

    int tmpX1;
    int tmpX2;
    int tmpY1;
    int tmpY2;

    [self getWordForX:x
                    y:y
               startX:&tmpX1
               startY:&tmpY1
                 endX:&tmpX2
                 endY:&tmpY2];

    endX = tmpX2;
    endY = tmpY2;
    [[[self dataSource] session] refreshAndStartTimerIfNeeded];
}

// Add a match to resultMap_
- (void)addResultFromX:(int)resStartX
                  absY:(long long)absStartY
                   toX:(int)resEndX
                toAbsY:(long long)absEndY
{
    int width = [dataSource width];
    for (long long y = absStartY; y <= absEndY; y++) {
        NSNumber* key = [NSNumber numberWithLongLong:y];
        NSMutableData* data = [resultMap_ objectForKey:key];
        BOOL set = NO;
        if (!data) {
            data = [NSMutableData dataWithLength:(width / 8 + 1)];
            char* b = [data mutableBytes];
            memset(b, 0, (width / 8) + 1);
            set = YES;
        }
        char* b = [data mutableBytes];
        int lineEndX = MIN(resEndX + 1, width);
        int lineStartX = resStartX;
        if (absEndY > y) {
            lineEndX = width;
        }
        if (y > absStartY) {
            lineStartX = 0;
        }
        for (int i = lineStartX; i < lineEndX; i++) {
            const int byteIndex = i/8;
            const int bit = 1 << (i & 7);
            if (byteIndex < [data length]) {
                b[byteIndex] |= bit;
            }
        }
        if (set) {
            [resultMap_ setObject:data forKey:key];
        }
    }
}

// Select the next highlighted result by searching findResults_ for a match just before/after the
// current selection.
- (BOOL)_selectNextResultForward:(BOOL)forward withOffset:(int)offset
{
    long long overflowAdustment = [dataSource totalScrollbackOverflow] - [dataSource scrollbackOverflow];
    long long width = [dataSource width];
    long long maxPos = -1;
    long long minPos = -1;
    int start;
    int stride;
    if (forward) {
        start = [findResults_ count] - 1;
        stride = -1;
        if (absLastFindStartY < 0) {
            minPos = -1;
        } else {
            minPos = lastFindStartX + (long long) absLastFindStartY * width + offset;
        }
    } else {
        start = 0;
        stride = 1;
        if (absLastFindStartY < 0) {
            maxPos = (1 + [dataSource numberOfLines] + overflowAdustment) * width;
        } else {
            maxPos = lastFindStartX + (long long) absLastFindStartY * width - offset;
        }
    }
    BOOL found = NO;
    BOOL redraw = NO;
    int i = start;
    for (int j = 0; j < [findResults_ count]; j++) {
        SearchResult* r = [findResults_ objectAtIndex:i];
        long long pos = r->startX + (long long)r->absStartY * width;
        if (!found &&
            ((maxPos >= 0 && pos <= maxPos) ||
             (minPos >= 0 && pos >= minPos))) {
                found = YES;
                redraw = YES;
                startX = r->startX;
                startY = r->absStartY - overflowAdustment;
                endX = r->endX;
                endY = r->absEndY - overflowAdustment;
                [self setSelectionTime];
        }
        i += stride;
    }

    if (!found && !foundResult_ && [findResults_ count] > 0) {
        // Wrap around
        SearchResult* r = [findResults_ objectAtIndex:start];
        found = YES;
        startX = r->startX;
        startY = r->absStartY - overflowAdustment;
        endX = r->endX;
        endY = r->absEndY - overflowAdustment;
        [self setSelectionTime];
        if (forward) {
            [self beginFlash:FlashWrapToTop];
        } else {
            [self beginFlash:FlashWrapToBottom];
        }
    }

    if (found) {
        // Lock scrolling after finding text
        ++endX; // make it half-open
        [(PTYScroller*)([[self enclosingScrollView] verticalScroller]) setUserScroll:YES];

        [self _scrollToCenterLine:endY];
        [self setNeedsDisplay:YES];
        lastFindStartX = startX;
        lastFindEndX = endX;
        absLastFindStartY = (long long)startY + overflowAdustment;
        absLastFindEndY = (long long)endY + overflowAdustment;
        foundResult_ = YES;
    }

    if (!_findInProgress && !foundResult_) {
        // Clear the selection.
        startX = startY = endX = endY = -1;
        [self setSelectionTime];
        absLastFindStartY = absLastFindEndY = -1;
        redraw = YES;
    }

    if (redraw) {
        [self setNeedsDisplay:YES];
    }

    return found;
}

- (FindContext *)initialFindContext
{
    return &initialFindContext_;
}

// continueFind is called by a timer in the client until it returns NO. It does
// two things:
// 1. If _findInProgress is true, search for more results in the dataSource and
//   call _addResultFromX:absY:toX:toAbsY: for each.
// 2. If searchingForNextResult_ is true, highlight the next result before/after
//   the current selection and flip searchingForNextResult_ to false.
- (BOOL)continueFind
{
    BOOL more = NO;
    BOOL redraw = NO;

    assert([self findInProgress]);
    if (_findInProgress) {
        // Collect more results.
        more = [dataSource continueFindAllResults:findResults_
                                        inContext:[dataSource findContext]];
    }
    if (!more) {
        _findInProgress = NO;
    }
    // Add new results to map.
    for (int i = nextOffset_; i < [findResults_ count]; i++) {
        SearchResult* r = [findResults_ objectAtIndex:i];
        [self addResultFromX:r->startX
                        absY:r->absStartY
                         toX:r->endX
                      toAbsY:r->absEndY];
        redraw = YES;
    }
    nextOffset_ = [findResults_ count];

    // Highlight next result if needed.
    if (searchingForNextResult_) {
        if ([self _selectNextResultForward:searchingForward_
                                withOffset:findOffset_]) {
            searchingForNextResult_ = NO;
        }
    }

    if (redraw) {
        [self setNeedsDisplay:YES];
    }
    return more;
}

- (void)resetFindCursor
{
    lastFindStartX = lastFindEndX = absLastFindStartY = absLastFindEndY = -1;
}

- (BOOL)findString:(NSString *)aString
  forwardDirection:(BOOL)direction
      ignoringCase:(BOOL)ignoreCase
             regex:(BOOL)regex
        withOffset:(int)offset
{
    searchingForward_ = direction;
    findOffset_ = offset;
    if ([findString_ isEqualToString:aString] &&
        findRegex_ == regex &&
        findIgnoreCase_ == ignoreCase) {
        foundResult_ = NO;  // select the next item before/after the current selection.
        searchingForNextResult_ = YES;
        // I would like to call _selectNextResultForward:withOffset: here, but
        // it results in drawing errors (drawing is clipped to the findbar for
        // some reason). So we return YES and continueFind is run from a timer
        // and everything works fine. The 100ms delay introduced is not
        // noticable.
        return YES;
    } else {
        // Begin a brand new search.
        if (_findInProgress) {
            [dataSource cancelFindInContext:[dataSource findContext]];
        }

        lastFindStartX = lastFindEndX = 0;
        absLastFindStartY = absLastFindEndY = (long long)([dataSource numberOfLines] + 1) + [dataSource totalScrollbackOverflow];

        // Search backwards from the end. This is slower than searching
        // forwards, but most searches are reverse searches begun at the end,
        // so it will get a result sooner.
        [dataSource initFindString:aString
                  forwardDirection:NO
                      ignoringCase:ignoreCase
                             regex:regex
                       startingAtX:0
                       startingAtY:[dataSource numberOfLines] + 1 + [dataSource totalScrollbackOverflow]
                        withOffset:0
                         inContext:[dataSource findContext]
                   multipleResults:YES];

        [initialFindContext_.substring release];
        initialFindContext_ = *[dataSource findContext];
        initialFindContext_.results = nil;
        initialFindContext_.substring = [initialFindContext_.substring copy];
        [dataSource saveFindContextAbsPos];
        _findInProgress = YES;

        // Reset every bit of state.
        [self clearHighlights];

        // Initialize state with new values.
        findRegex_ = regex;
        findIgnoreCase_ = ignoreCase;
        findResults_ = [[NSMutableArray alloc] init];
        searchingForNextResult_ = YES;
        findString_ = [aString copy];

        [self setNeedsDisplay:YES];
        return YES;
    }
}

- (void)clearHighlights
{
    [findString_ release];
    findString_ = nil;
    [findResults_ release];
    findResults_ = nil;
    nextOffset_ = 0;
    foundResult_ = NO;
    [resultMap_ removeAllObjects];
    searchingForNextResult_ = NO;
}

// transparency
- (double)transparency
{
    return (transparency);
}

- (void)setTransparency:(double)fVal
{
    transparency = fVal;
    [dimmedColorCache_ removeAllObjects];
    [self setNeedsDisplay:YES];
}

- (double)blend
{
    return blend;
}

- (void)setBlend:(double)fVal
{
    blend = MIN(MAX(0.3, fVal), 1);
    [dimmedColorCache_ removeAllObjects];
    [self setNeedsDisplay:YES];
}

- (void)setSmartCursorColor:(BOOL)value
{
    colorInvertedCursor = value;
    [dimmedColorCache_ removeAllObjects];
}

- (void)setMinimumContrast:(double)value
{
    minimumContrast_ = value;
    [memoizedContrastingColor_ release];
    memoizedContrastingColor_ = nil;
    [dimmedColorCache_ removeAllObjects];
}

- (void)setDimmingAmount:(double)value
{
    dimmingAmount_ = value;
    [cachedBackgroundColor_ release];
    cachedBackgroundColor_ = nil;
    [dimmedColorCache_ removeAllObjects];
    [[self superview] setNeedsDisplay:YES];
}

- (BOOL)useTransparency
{
    return [[[[dataSource session] tab] realParentWindow] useTransparency];
}

// service stuff
- (id)validRequestorForSendType:(NSString *)sendType returnType:(NSString *)returnType
{
    if (sendType != nil && [sendType isEqualToString: NSStringPboardType]) {
        return self;
    }

    return ([super validRequestorForSendType: sendType returnType: returnType]);
}

- (BOOL)writeSelectionToPasteboard:(NSPasteboard *)pboard types:(NSArray *)types
{
    NSString *copyString;

    if (openingContextMenu_) {
        // It is agonizingly slow to copy hundreds of thousands of lines just because the context
        // menu is opening. Services use this to get access to the clipboard contents but
        // it's lousy to hang for a few minutes for a feature that won't be used very much, esp. for
        // such large selections.
        int savedEndY = endY;
        const int maxLinesToWrite = 10000;
        endY = MIN(startY + maxLinesToWrite, endY);
        copyString = [self selectedText];
        endY = savedEndY;
    } else {
        copyString = [self selectedText];
    }

    if (copyString && [copyString length]>0) {
        [pboard declareTypes: [NSArray arrayWithObject: NSStringPboardType] owner: self];
        [pboard setString: copyString forType: NSStringPboardType];
        return YES;
    }

    return NO;
}

- (BOOL)readSelectionFromPasteboard:(NSPasteboard *)pboard
{
    return NO;
}

// This textview is about to be hidden behind another tab.
- (void)aboutToHide
{
    selectionScrollDirection = 0;
}

// Called from a timer. Update the alpha value for the graphic and request
// that the view be redrawn.
- (void)setFlashAlpha
{
    NSDate* now = [NSDate date];
    double interval = [now timeIntervalSinceDate:lastFlashUpdate_];
    double ratio = interval / 0.016;
    // Decrement proprotionate to the time between calls (exactly 0.05 if time
    // was 0.016 sec).
    flashing_ -= 0.05 * ratio;
    if (flashing_ < 0) {
        // All done.
        flashing_ = 0;
    } else {
        // Schedule another decrementation.
        [lastFlashUpdate_ release];
        lastFlashUpdate_ = [now retain];
        [NSTimer scheduledTimerWithTimeInterval:0.016
                                         target:self
                                       selector:@selector(setFlashAlpha)
                                       userInfo:nil
                                        repeats:NO];
    }
    [self setNeedsDisplay:YES];
}

- (void)beginFlash:(int)image
{
    flashImage_ = image;
    if (flashing_ == 0) {
        // The timer is not running so start it.
        [lastFlashUpdate_ release];
        lastFlashUpdate_ = [[NSDate date] retain];
        [NSTimer scheduledTimerWithTimeInterval:0.016
                                         target:self
                                       selector:@selector(setFlashAlpha)
                                       userInfo:nil
                                        repeats:NO];
    }
    // Turn the image to opaque and ask to redraw the screen.
    flashing_ = 1;
    [self setNeedsDisplay:YES];
}

- (NSRect)cursorRect
{
    NSRect frame = [self visibleRect];
    double x = MARGIN + charWidth * ([dataSource cursorX] - 1);
    double y = frame.origin.y + lineHeight * ([dataSource cursorY] - 1);
    return NSMakeRect(x, y, charWidth, lineHeight);
}

- (NSPoint)cursorLocationInScreenCoordinates
{
    NSRect cursorFrame = [self cursorRect];
    double x = cursorFrame.origin.x + cursorFrame.size.width / 2;
    double y = cursorFrame.origin.y + cursorFrame.size.height / 2;
    if ([self hasMarkedText]) {
        x = imeCursorLastPos_.x + 1;
        y = imeCursorLastPos_.y + lineHeight / 2;
    }
    NSPoint p = NSMakePoint(x, y);
    p = [self convertPoint:p toView:nil];
    p = [[self window] convertBaseToScreen:p];
    return p;
}

// Returns the location of the cursor relative to the origin of findCursorWindow_.
- (NSPoint)globalCursorLocation
{
    NSPoint p = [self cursorLocationInScreenCoordinates];
    p = [findCursorWindow_ convertScreenToBase:p];
    return p;
}

// Returns the proper frame for findCursorWindow_, including every screen that the
// "hole" will be in.
- (NSRect)_cursorScreenFrame
{
    NSRect frame = NSZeroRect;
    for (NSScreen *aScreen in [NSScreen screens]) {
        NSRect screenFrame = [aScreen frame];
        if (NSIntersectsRect([[self window] frame], screenFrame)) {
            frame = NSUnionRect(frame, screenFrame);
        }
    }
    if (NSEqualRects(frame, NSZeroRect)) {
        frame = [[self window] frame];
    }
    return frame;
}

- (void)createFindCursorWindow
{
    findCursorWindow_ = [[NSWindow alloc] initWithContentRect:NSZeroRect
                                                    styleMask:NSBorderlessWindowMask
                                                      backing:NSBackingStoreBuffered
                                                        defer:YES];
    [findCursorWindow_ setOpaque:NO];
    [findCursorWindow_ makeKeyAndOrderFront:nil];
    [findCursorWindow_ setLevel:NSFloatingWindowLevel];
    [findCursorWindow_ setAlphaValue:0];
    [findCursorWindow_ setFrame:[self _cursorScreenFrame] display:YES];
    [[NSAnimationContext currentContext] setDuration:0.5];
    [[findCursorWindow_ animator] setAlphaValue:0.7];

    findCursorView_ = [[FindCursorView alloc] initWithFrame:NSMakeRect(0, 0, [[self window] frame].size.width, [[self window] frame].size.height)];
    NSPoint p = [self globalCursorLocation];
    findCursorView_.cursor = p;
    [findCursorWindow_ setContentView:findCursorView_];
    [findCursorView_ release];

    findCursorBlinkTimer_ = [NSTimer scheduledTimerWithTimeInterval:0.1
                                                             target:self
                                                           selector:@selector(invalidateCursor)
                                                           userInfo:nil
                                                            repeats:YES];
}

- (void)invalidateCursor
{
    int HEIGHT = [dataSource height];
    NSRect rect = [self cursorRect];
    int yStart = [dataSource cursorY] - 1;
    rect.origin.y = (yStart + [dataSource numberOfLines] - HEIGHT + 1) * lineHeight - [self cursorHeight];
    rect.size.height = [self cursorHeight];
    [self setNeedsDisplayInRect:rect];
}

- (void)beginFindCursor:(BOOL)hold
{
    [self showCursor];
    if (!findCursorView_) {
        [self createFindCursorWindow];
    } else {
        [findCursorWindow_ setAlphaValue:1];
    }
    [findCursorTeardownTimer_ invalidate];
    autoHideFindCursor_ = NO;
    if (hold) {
        findCursorTeardownTimer_ = [NSTimer scheduledTimerWithTimeInterval:kFindCursorHoldTime
                                                                    target:self
                                                                  selector:@selector(startCloseFindCursorWindow)
                                                                  userInfo:nil
                                                                   repeats:NO];
    } else {
        findCursorTeardownTimer_ = nil;
    }
}

- (void)placeFindCursorOnAutoHide
{
    autoHideFindCursor_ = YES;
}

- (BOOL)isFindingCursor
{
    return findCursorView_ != nil;
}

- (void)startCloseFindCursorWindow
{
    findCursorTeardownTimer_ = nil;
    if (autoHideFindCursor_ && [self isFindingCursor]) {
        [self endFindCursor];
    }
}

- (void)closeFindCursorWindow:(NSTimer *)timer
{
    NSWindowController *win = [timer userInfo];
    [win close];
    [findCursorBlinkTimer_ invalidate];
    findCursorBlinkTimer_ = nil;
    findCursorTeardownTimer_ = nil;
}

- (void)endFindCursor
{
    [[findCursorWindow_ animator] setAlphaValue:0];
    [findCursorTeardownTimer_ invalidate];
    findCursorTeardownTimer_ = [NSTimer scheduledTimerWithTimeInterval:[[NSAnimationContext currentContext] duration]
                                                                target:self
                                                              selector:@selector(closeFindCursorWindow:)
                                                              userInfo:findCursorWindow_
                                                               repeats:NO];
    findCursorWindow_ = nil;
    findCursorView_ = nil;
}

// The background color is cached separately from other dimmed colors because
// it may be used with different alpha values than foreground colors.
- (NSColor *)cachedDimmedBackgroundColorWithAlpha:(double)alpha
{
    if (!cachedBackgroundColor_ || cachedBackgroundColorAlpha_ != alpha) {
        [cachedBackgroundColor_ release];
        cachedBackgroundColor_ = [[self _dimmedColorFrom:[[self defaultBGColor] colorWithAlphaComponent:alpha]] retain];
        cachedBackgroundColorAlpha_ = alpha;
    }
    return cachedBackgroundColor_;
}

- (void)drawFlippedBackground:(NSRect)bgRect toPoint:(NSPoint)dest
{
    PTYScrollView* scrollView = (PTYScrollView*)[self enclosingScrollView];
    BOOL hasBGImage = [scrollView hasBackgroundImage];
    double alpha = 1.0 - transparency;
    if (hasBGImage) {
        [(PTYScrollView *)[self enclosingScrollView] drawBackgroundImageRect:bgRect
                                                                     toPoint:dest
                                                             useTransparency:[self useTransparency]];
                // Blend default bg color
        NSColor *aColor = [self colorForCode:ALTSEM_BG_DEFAULT
                              alternateSemantics:YES
                                            bold:NO
                                    isBackground:YES];
        [[aColor colorWithAlphaComponent:1 - blend] set];
        NSRectFillUsingOperation(NSMakeRect(dest.x + bgRect.origin.x,
                                            dest.y + bgRect.origin.y,
                                            bgRect.size.width,
                                            bgRect.size.height), NSCompositeSourceOver);
    } else {
        // No bg image
        if (![self useTransparency]) {
            alpha = 1;
        }
        if (!dimOnlyText_) {
            [[self cachedDimmedBackgroundColorWithAlpha:alpha] set];
        } else {
            [[[self defaultBGColor] colorWithAlphaComponent:alpha] set];
        }
        NSRect fillDest = bgRect;
        fillDest.origin.y += fillDest.size.height;
        NSRectFillUsingOperation(fillDest, NSCompositeCopy);
    }
}

- (void)drawBackground:(NSRect)bgRect toPoint:(NSPoint)dest
{
    PTYScrollView* scrollView = (PTYScrollView*)[self enclosingScrollView];
    BOOL hasBGImage = [scrollView hasBackgroundImage];
    double alpha = 1.0 - transparency;
    if (hasBGImage) {
        [(PTYScrollView *)[self enclosingScrollView] drawBackgroundImageRect:bgRect
                                                                     toPoint:dest
                                                             useTransparency:[self useTransparency]];
        // Blend default bg color over bg image.
        NSColor *aColor = [self colorForCode:ALTSEM_BG_DEFAULT
                              alternateSemantics:YES
                                            bold:NO
                                    isBackground:YES];
        [[aColor colorWithAlphaComponent:1 - blend] set];
        NSRectFillUsingOperation(NSMakeRect(dest.x + bgRect.origin.x,
                                            dest.y + bgRect.origin.y,
                                            bgRect.size.width,
                                            bgRect.size.height),
                                 NSCompositeSourceOver);
    } else {
        // No bg image
        if (![self useTransparency]) {
            alpha = 1;
        }
        if (!dimOnlyText_) {
            [[self cachedDimmedBackgroundColorWithAlpha:alpha] set];
        } else {
            [[[self defaultBGColor] colorWithAlphaComponent:alpha] set];
        }
        NSRectFillUsingOperation(bgRect, NSCompositeCopy);
    }
}

- (void)drawBackground:(NSRect)bgRect
{
    PTYScrollView* scrollView = (PTYScrollView*)[self enclosingScrollView];
    BOOL hasBGImage = [scrollView hasBackgroundImage];
    double alpha = 1.0 - transparency;
    if (hasBGImage) {
        [(PTYScrollView *)[self enclosingScrollView] drawBackgroundImageRect:bgRect
                                                             useTransparency:[self useTransparency]];
                // Blend default bg color over bg iamge.
        NSColor *aColor = [self colorForCode:ALTSEM_BG_DEFAULT
                          alternateSemantics:YES
                                        bold:NO
                                isBackground:YES];
        [[aColor colorWithAlphaComponent:1 - blend] set];
        NSRectFillUsingOperation(bgRect, NSCompositeSourceOver);
    } else {
        // Either draw a normal bg or, if transparency is off, blend the default bg color over the bg image.
        if (![self useTransparency]) {
            alpha = 1;
        }
        if (!dimOnlyText_) {
            [[self cachedDimmedBackgroundColorWithAlpha:alpha] set];
        } else {
            [[[self defaultBGColor] colorWithAlphaComponent:alpha] set];
        }
        NSRectFillUsingOperation(bgRect, NSCompositeCopy);
    }
}

- (BOOL)getAndResetChangedSinceLastExpose
{
    BOOL temp = changedSinceLastExpose_;
    changedSinceLastExpose_ = NO;
    return temp;
}

- (BOOL)isAnyCharSelected
{
    if (startX <= -1 || (startY == endY && startX == endX)) {
        return NO;
    } else {
        return YES;
    }
}

- (void)clearMatches
{
    [resultMap_ removeAllObjects];
}

- (NSString *)getWordForX:(int)x
                        y:(int)y
                   startX:(int *)startx
                   startY:(int *)starty
                     endX:(int *)endx
                     endY:(int *)endy
{
    int tmpX;
    int tmpY;
    int x1;
    int yStart;
    int x2;
    int y2;
    int width = [dataSource width];

    if (x < 0) {
        x = 0;
    }
    if (x >= width) {
        x = width - 1;
    }

    // Search backward from (x, y) to find the beginning of the word.
    tmpX = x;
    tmpY = y;
    // If the char at (x,y) is not whitespace, then go into a mode where
    // word characters are selected as blocks; else go into a mode where
    // whitespace is selected as a block.
    screen_char_t* initialLine = [dataSource getLineAtIndex:tmpY];
    assert(initialLine);
    screen_char_t sct = initialLine[tmpX];
    BOOL selectWordChars = [self classifyChar:sct.code isComplex:sct.complexChar] != CHARTYPE_WHITESPACE;

    while (tmpX >= 0) {
        screen_char_t* theLine = [dataSource getLineAtIndex:tmpY];

        if ([self shouldSelectCharForWord:theLine[tmpX].code isComplex:theLine[tmpX].complexChar selectWordChars:selectWordChars]) {
            tmpX--;
            if (tmpX < 0 && tmpY > 0) {
                // Wrap tmpX, tmpY to the end of the previous line.
                theLine = [dataSource getLineAtIndex:tmpY-1];
                if (theLine[width].code != EOL_HARD) {
                    // check if there's a hard line break
                    tmpY--;
                    tmpX = width - 1;
                }
            }
        } else {
            break;
        }
    }
    if (tmpX != x) {
        // Advance back to the right of the char that caused us to break.
        tmpX++;
    }

    // Ensure the values are sane, although I think none of these cases will
    // ever occur.
    if (tmpX < 0) {
        tmpX = 0;
    }
    if (tmpY < 0) {
        tmpY = 0;
    }
    if (tmpX >= width) {
        tmpX = 0;
        tmpY++;
    }
    if (tmpY >= [dataSource numberOfLines]) {
        tmpY = [dataSource numberOfLines] - 1;
    }

    // Save to startx, starty.
    if (startx) {
        *startx = tmpX;
        [self setSelectionTime];
    }
    if (starty) {
        *starty = tmpY;
    }
    x1 = tmpX;
    yStart = tmpY;


    // Search forward from x to find the end of the word.
    tmpX = x;
    tmpY = y;
    while (tmpX < width) {
        screen_char_t* theLine = [dataSource getLineAtIndex:tmpY];
        if ([self shouldSelectCharForWord:theLine[tmpX].code isComplex:theLine[tmpX].complexChar selectWordChars:selectWordChars]) {
            tmpX++;
            if (tmpX >= width && tmpY < [dataSource numberOfLines]) {
                if (theLine[width].code != EOL_HARD) {
                    // check if there's a hard line break
                    tmpY++;
                    tmpX = 0;
                }
            }
        } else {
            break;
        }
    }

    // Back off from trailing char.
    if (tmpX != x) {
        tmpX--;
    }

    // Sanity checks.
    if (tmpX < 0) {
        tmpX = width - 1;
        tmpY--;
    }
    if (tmpY < 0) {
        tmpY = 0;
    }
    if (tmpX >= width) {
        tmpX = width - 1;
    }
    if (tmpY >= [dataSource numberOfLines]) {
        tmpY = [dataSource numberOfLines] - 1;
    }

    // Save to endx, endy.
    if (endx) {
        *endx = tmpX+1;
    }
    if (endy) {
        *endy = tmpY;
    }

    // Grab the contents to return.
    x2 = tmpX+1;
    y2 = tmpY;

    return [self contentFromX:x1
                            Y:yStart
                          ToX:x2
                            Y:y2
                          pad:YES
           includeLastNewline:NO
       trimTrailingWhitespace:NO];
}

- (double)perceivedBrightness:(NSColor*) c
{
    return PerceivedBrightness([c redComponent], [c greenComponent], [c blueComponent]);
}

@end

//
// private methods
//
@implementation PTYTextView (Private)

- (PTYFontInfo*)getFontForChar:(UniChar)ch
                     isComplex:(BOOL)complex
                       fgColor:(int)fgColor
                    renderBold:(BOOL*)renderBold
                  renderItalic:(BOOL)renderItalic
{
    BOOL isBold = *renderBold && useBoldFont;
    BOOL isItalic = renderItalic && useItalicFont;
    *renderBold = NO;
    PTYFontInfo* theFont;
    BOOL usePrimary = !complex && (ch < 128);

    if (usePrimary) {
        if (isBold) {
            theFont = primaryFont.boldVersion;
            if (!theFont) {
                theFont = primaryFont;
                *renderBold = YES;
            }
        } else if (isItalic) {
            theFont = primaryFont.italicVersion;
            if (!theFont) {
                theFont = primaryFont;
            }
        } else {
            theFont = primaryFont;
        }
    } else {
        if (isBold) {
            theFont = secondaryFont.boldVersion;
            if (!theFont) {
                theFont = secondaryFont;
                *renderBold = YES;
            }
        } else if (isItalic) {
            theFont = secondaryFont.italicVersion;
            if (!theFont) {
                theFont = secondaryFont;
            }
        } else {
            theFont = secondaryFont;
        }
    }

    return theFont;
}

// Returns true if the sequence of characters starting at (x, y) is not repeated
// TAB_FILLERs followed by a tab.
- (BOOL)isTabFillerOrphanAtX:(int)x Y:(int)y
{
    const int realWidth = [dataSource width] + 1;
    screen_char_t buffer[realWidth];
    screen_char_t* theLine = [dataSource getLineAtIndex:y withBuffer:buffer];
    int maxSearch = [dataSource width];
    while (maxSearch > 0) {
        if (x == [dataSource width]) {
            x = 0;
            ++y;
            if (y == [dataSource numberOfLines]) {
                return YES;
            }
            theLine = [dataSource getLineAtIndex:y withBuffer:buffer];
        }
        if (theLine[x].code != TAB_FILLER) {
            if (theLine[x].code == '\t') {
                return NO;
            } else {
                return YES;
            }
        }
        ++x;
        --maxSearch;
    }
    return YES;
}

// Returns true iff the tab character after a run of TAB_FILLERs starting at
// (x,y) is selected.
- (BOOL)isFutureTabSelectedAfterX:(int)x Y:(int)y
{
    const int realWidth = [dataSource width] + 1;
    screen_char_t buffer[realWidth];
    screen_char_t* theLine = [dataSource getLineAtIndex:y withBuffer:buffer];
    while (x < [dataSource width] && theLine[x].code == TAB_FILLER) {
        ++x;
    }
    if ([self _isCharSelectedInRow:y col:x checkOld:NO] &&
        theLine[x].code == '\t') {
        return YES;
    } else {
        return NO;
    }
}

- (NSColor*)colorWithRed:(double)r green:(double)g blue:(double)b alpha:(double)a withPerceivedBrightness:(CGFloat)t
{
    /*
     Given:
     a vector c [c1, c2, c3] (the starting color)
     a vector e [e1, e2, e3] (an extreme color we are moving to, normally black or white)
     a vector A [a1, a2, a3] (the perceived brightness transform)
     a linear function f(Y)=AY (perceived brightness for color Y)
     a constant t (target perceived brightness)
     find a vector X such that F(X)=t
     and X lies on a straight line between c and e

     Define a parametric vector x(p) = [x1(p), x2(p), x3(p)]:
     x1(p) = p*e1 + (1-p)*c1
     x2(p) = p*e2 + (1-p)*c2
     x3(p) = p*e3 + (1-p)*c3

     when p=0, x=c
     when p=1, x=e

     the line formed by x(p) from p=0 to p=1 is the line from c to e.

     Our goal: find the value of p where f(x(p))=t

     We know that:
                            [x1(p)]
     f(X) = AX = [a1 a2 a3] [x2(p)] = a1x1(p) + a2x2(p) + a3x3(p)
                            [x3(p)]
     Expand and solve for p:
        t = a1*(p*e1 + (1-p)*c1) + a2*(p*e2 + (1-p)*c2) + a3*(p*e3 + (1-p)*c3)
        t = a1*(p*e1 + c1 - p*c1) + a2*(p*e2 + c2 - p*c2) + a3*(p*e3 + c3 - p*c3)
        t = a1*p*e1 + a1*c1 - a1*p*c1 + a2*p*e2 + a2*c2 - a2*p*c2 + a3*p*e3 + a3*c3 - a3*p*c3
        t = a1*p*e1 - a1*p*c1 + a2*p*e2 - a2*p*c2 + a3*p*e3 - a3*p*c3 + a1*c1 + a2*c2 + a3*c3
        t = p*(a2*e1 - a1*c1 + a2*e2 - a2*c2 + a3*e3 - a3*c3) + a1*c1 + a2*c2 + a3*c3
        t - (a1*c1 + a2*c2 + a3*c3) = p*(a1*e1 - a1*c1 + a2*e2 - a2*c2 + a3*e3 - a3*c3)
        p = (t - (a1*c1 + a2*c2 + a3*c3)) / (a1*e1 - a1*c1 + a2*e2 - a2*c2 + a3*e3 - a3*c3)
     */
    const CGFloat c1 = r;
    const CGFloat c2 = g;
    const CGFloat c3 = b;

    CGFloat k;
    if (PerceivedBrightness(r, g, b) < t) {
        k = 1;
    } else {
        k = 0;
    }
    const CGFloat e1 = k;
    const CGFloat e2 = k;
    const CGFloat e3 = k;

    const CGFloat a1 = RED_COEFFICIENT;
    const CGFloat a2 = GREEN_COEFFICIENT;
    const CGFloat a3 = BLUE_COEFFICIENT;

    const CGFloat p = (t - (a1*c1 + a2*c2 + a3*c3)) / (a1*(e1 - c1) + a2*(e2 - c2) + a3*(e3 - c3));

    const CGFloat x1 = p * e1 + (1 - p) * c1;
    const CGFloat x2 = p * e2 + (1 - p) * c2;
    const CGFloat x3 = p * e3 + (1 - p) * c3;

    return [self _dimmedColorFrom:[NSColor colorWithCalibratedRed:x1 green:x2 blue:x3 alpha:a]];
}

- (NSColor*)computeColorWithComponents:(double *)mainComponents
         withContrastAgainstComponents:(double *)otherComponents
{
    const double r = mainComponents[0];
    const double g = mainComponents[1];
    const double b = mainComponents[2];
    const double a = mainComponents[3];

    const double or = otherComponents[0];
    const double og = otherComponents[1];
    const double ob = otherComponents[2];

    double mainBrightness = PerceivedBrightness(r, g, b);
    double otherBrightness = PerceivedBrightness(or, og, ob);
    CGFloat brightnessDiff = fabs(mainBrightness - otherBrightness);
    if (brightnessDiff < minimumContrast_) {
        CGFloat error = fabs(brightnessDiff - minimumContrast_);
        CGFloat targetBrightness = mainBrightness;
        if (mainBrightness < otherBrightness) {
            targetBrightness -= error;
            if (targetBrightness < 0) {
                const double alternative = otherBrightness + minimumContrast_;
                const double baseContrast = otherBrightness;
                const double altContrast = MIN(alternative, 1) - otherBrightness;
                if (altContrast > baseContrast) {
                    targetBrightness = alternative;
                }
            }
        } else {
            targetBrightness += error;
            if (targetBrightness > 1) {
                const double alternative = otherBrightness - minimumContrast_;
                const double baseContrast = 1 - otherBrightness;
                const double altContrast = otherBrightness - MAX(alternative, 0);
                if (altContrast > baseContrast) {
                    targetBrightness = alternative;
                }
            }
        }
        targetBrightness = MIN(MAX(0, targetBrightness), 1);
        return [self colorWithRed:r
                            green:g
                             blue:b
                            alpha:a
                    withPerceivedBrightness:targetBrightness];
    } else {
        return nil;
    }
}

- (NSColor*)color:(NSColor*)mainColor withContrastAgainst:(NSColor*)otherColor
{
    double rgb[4];
    rgb[0] = [mainColor redComponent];
    rgb[1] = [mainColor greenComponent];
    rgb[2] = [mainColor blueComponent];
    rgb[3] = [mainColor alphaComponent];

    double orgb[3];
    orgb[0] = [otherColor redComponent];
    orgb[1] = [otherColor greenComponent];
    orgb[2] = [otherColor blueComponent];

    if (!memoizedContrastingColor_ ||
        memcmp(rgb, memoizedMainRGB_, sizeof(rgb)) ||
        memcmp(orgb, memoizedOtherRGB_, sizeof(orgb))) {
        // We memoize the last returned value not so much for performance as for
        // consistency. It ensures that two consecutive calls for the same color
        // will return the same pointer. See the note at the call site in
        // _constructRuns:theLine:...matches:.
        [memoizedContrastingColor_ release];
        memoizedContrastingColor_ = [[self computeColorWithComponents:rgb
                                        withContrastAgainstComponents:orgb] retain];
        if (!memoizedContrastingColor_) {
            memoizedContrastingColor_ = [mainColor retain];
        }
        memmove(memoizedMainRGB_, rgb, sizeof(rgb));
        memmove(memoizedOtherRGB_, orgb, sizeof(orgb));
    }
    return memoizedContrastingColor_;
}

- (CRun *)_constructRuns:(NSPoint)initialPoint
                 theLine:(screen_char_t *)theLine
                reversed:(BOOL)reversed
              bgselected:(BOOL)bgselected
                   width:(const int)width
              indexRange:(NSRange)indexRange
                 bgColor:(NSColor*)bgColor
                 matches:(NSData*)matches
                 storage:(CRunStorage *)storage
{
    CRun *firstRun = NULL;
    CAttrs attrs;
    CRun *currentRun = NULL;
    const char* matchBytes = [matches bytes];
    int lastForegroundColor = -1;
    int lastAlternateForegroundSemantics = -1;
    int lastBold = 2;  // Bold is a one-bit field so it can never equal 2.
    NSColor *lastColor = nil;
    CGFloat curX = 0;
    for (int i = indexRange.location; i < indexRange.location + indexRange.length; i++) {
        if (theLine[i].code == DWC_RIGHT) {
            continue;
        }
        BOOL doubleWidth = i < width - 1 && (theLine[i + 1].code == DWC_RIGHT);
        unichar thisCharUnichar = 0;
        NSString* thisCharString = nil;
        CGFloat thisCharAdvance;

        if (theLine[i].code < 128 && !theLine[i].complexChar) {
            attrs.antiAlias = asciiAntiAlias;
        } else {
            attrs.antiAlias = nonasciiAntiAlias;
        }
        BOOL isSelection = NO;

        // Figure out the color for this char.
        if (bgselected) {
            // Is a selection.
            isSelection = YES;
            // NOTE: This could be optimized by caching the color.
            CRunAttrsSetColor(&attrs, storage, [self _dimmedColorFrom:selectedTextColor]);
        } else {
            // Not a selection.
            if (reversed &&
                theLine[i].alternateForegroundSemantics &&
                theLine[i].foregroundColor == ALTSEM_FG_DEFAULT) {
                // Has default foreground color so use background color.
                if (!dimOnlyText_) {
                    CRunAttrsSetColor(&attrs, storage, [self _dimmedColorFrom:defaultBGColor]);
                } else {
                    CRunAttrsSetColor(&attrs, storage, defaultBGColor);
                }
            } else {
                if (theLine[i].foregroundColor == lastForegroundColor &&
                    theLine[i].alternateForegroundSemantics == lastAlternateForegroundSemantics &&
                    theLine[i].bold == lastBold) {
                    // Looking up colors with -colorForCode:... is expensive and it's common to
                    // have consecutive characters with the same color.
                    CRunAttrsSetColor(&attrs, storage, lastColor);
                } else {
                    // Not reversed or not subject to reversing (only default
                    // foreground color is drawn in reverse video).
                    CRunAttrsSetColor(&attrs,
                                      storage,
                                      [self colorForCode:theLine[i].foregroundColor
                                      alternateSemantics:theLine[i].alternateForegroundSemantics
                                                    bold:theLine[i].bold
                                            isBackground:NO]);
                    lastForegroundColor = theLine[i].foregroundColor;
                    lastAlternateForegroundSemantics = theLine[i].alternateForegroundSemantics;
                    lastBold = theLine[i].bold;
                    lastColor = attrs.color;
                }
            }
        }

        if (matches && !isSelection) {
            // Test if this is a highlighted match from a find.
            int theIndex = i / 8;
            int mask = 1 << (i & 7);
            if (theIndex < [matches length] && matchBytes[theIndex] & mask) {
                CRunAttrsSetColor(&attrs,
                                  storage,
                                  [NSColor colorWithCalibratedRed:0 green:0 blue:0 alpha:1]);
            }
        }

        if (minimumContrast_ > 0.001 && bgColor) {
            // TODO: Way too much time spent here. Use previous char's color if it is the same.
            CRunAttrsSetColor(&attrs,
                              storage,
                              [self color:attrs.color withContrastAgainst:bgColor]);
        }
        BOOL drawable;
        if (blinkShow || ![self _charBlinks:theLine[i]]) {
            // This char is either not blinking or during the "on" cycle of the
            // blink. It should be drawn.

            // Set the character type and its unichar/string.
            if (theLine[i].complexChar) {
                thisCharString = ComplexCharToStr(theLine[i].code);
                if (!thisCharString) {
                    // A bug that's happened more than once is that code gets
                    // set to 0 but complexChar is left set to true.
                    NSLog(@"No complex char for code %d", (int)theLine[i].code);
                    thisCharString = @"";
                    drawable = NO;
                } else {
                    drawable = YES;  // TODO: not all unicode is drawable
                }
            } else {
                thisCharString = nil;
                // Non-complex char
                // TODO: There are other spaces in unicode that should be supported.
                drawable = (theLine[i].code != 0 &&
                            theLine[i].code != '\t' &&
                            !(theLine[i].code >= ITERM2_PRIVATE_BEGIN &&
                              theLine[i].code <= ITERM2_PRIVATE_END));

                if (drawable) {
                    thisCharUnichar = theLine[i].code;
                }
            }
        } else {
            // Chatacter hidden because of blinking.
            drawable = NO;
        }
        if (theLine[i].underline) {
            // This is not as fast as possible, but is nice and simple. Always draw underlined text
            // even if it's just a blank.
            drawable = YES;
        }
        // Set all other common attributes.
        if (doubleWidth) {
            thisCharAdvance = charWidth * 2;
        } else {
            thisCharAdvance = charWidth;
        }

        if (drawable) {
            BOOL fakeBold = theLine[i].bold;
            attrs.fontInfo = [self getFontForChar:theLine[i].code
                                        isComplex:theLine[i].complexChar
                                          fgColor:theLine[i].foregroundColor
                                       renderBold:&fakeBold
                                     renderItalic:theLine[i].italic];
            attrs.fakeBold = fakeBold;
            attrs.underline = theLine[i].underline;
            if (!currentRun) {
                firstRun = currentRun = malloc(sizeof(CRun));
                CRunInitialize(currentRun, &attrs, storage, curX);
            }
            if (thisCharString) {
                currentRun = CRunAppendString(currentRun, &attrs, thisCharString, thisCharAdvance, curX);
            } else {
                currentRun = CRunAppend(currentRun, &attrs, thisCharUnichar, thisCharAdvance, curX);
            }
        } else {
            if (currentRun) {
                CRunTerminate(currentRun);
            }
            attrs.fakeBold = NO;
            attrs.fontInfo = nil;
        }

        curX += thisCharAdvance;
    }
    return firstRun;
}

- (void)selectFont:(NSFont *)font inContext:(CGContextRef)ctx
{
    if (font != selectedFont_) {
        // This method is really slow so avoid doing it when it's not necessary
        CGContextSelectFont(ctx,
                            [[font fontName] UTF8String],
                            [font pointSize],
                            kCGEncodingMacRoman);
        [selectedFont_ release];
        selectedFont_ = [font retain];
    }
}

// Note: caller must nil out selectedFont_ after the graphics context becomes invalid.
- (int)_drawSimpleRun:(CRun *)currentRun
                  ctx:(CGContextRef)ctx
         initialPoint:(NSPoint)initialPoint
{
    int firstMissingGlyph;
    CGGlyph *glyphs = CRunGetGlyphs(currentRun, &firstMissingGlyph);
    if (!glyphs) {
        return -1;
    }

    size_t numCodes = currentRun->length;
    size_t length = numCodes;
    if (firstMissingGlyph >= 0) {
        length = firstMissingGlyph;
    }
    [self selectFont:currentRun->attrs.fontInfo.font inContext:ctx];
    CGContextSetFillColorSpace(ctx, [[currentRun->attrs.color colorSpace] CGColorSpace]);
    int componentCount = [currentRun->attrs.color numberOfComponents];

    CGFloat components[componentCount];
    [currentRun->attrs.color getComponents:components];
    CGContextSetFillColor(ctx, components);

    double y = initialPoint.y + lineHeight + currentRun->attrs.fontInfo.baselineOffset;
    int x = initialPoint.x + currentRun->x;
    // Flip vertically and translate to (x, y).
    CGContextSetTextMatrix(ctx, CGAffineTransformMake(1.0,  0.0,
                                                      0.0, -1.0,
                                                      x,    y));

    void *advances = CRunGetAdvances(currentRun);
    CGContextShowGlyphsWithAdvances(ctx, glyphs, advances, length);

    if (currentRun->attrs.fakeBold) {
        // If anti-aliased, drawing twice at the same position makes the strokes thicker.
        // If not anti-alised, draw one pixel to the right.
        CGContextSetTextMatrix(ctx, CGAffineTransformMake(1.0,  0.0,
                                                          0.0, -1.0,
                                                          x + (currentRun->attrs.antiAlias ? _antiAliasedShift : 1),
                                                          y));

        CGContextShowGlyphsWithAdvances(ctx, glyphs, advances, length);
    }
    return firstMissingGlyph;
}

- (CGColorRef)cgColorForColor:(NSColor *)color {
    const NSInteger numberOfComponents = [color numberOfComponents];
    CGFloat components[numberOfComponents];
    CGColorSpaceRef colorSpace = [[color colorSpace] CGColorSpace];

    [color getComponents:(CGFloat *)&components];

    return (CGColorRef)[(id)CGColorCreate(colorSpace, components) autorelease];
}

- (void)_advancedDrawString:(NSString *)str
                   fontInfo:(PTYFontInfo*)fontInfo
                      color:(NSColor*)color
                         at:(NSPoint)pos
                      width:(CGFloat)width
                   fakeBold:(BOOL)fakeBold
                  antiAlias:(BOOL)antiAlias {
    NSDictionary* attrs;
    attrs = [NSDictionary dictionaryWithObjectsAndKeys:
                fontInfo.font, NSFontAttributeName,
                color, NSForegroundColorAttributeName,
                nil];
    NSGraphicsContext *ctx = [NSGraphicsContext currentContext];
    [ctx saveGraphicsState];
    [ctx setCompositingOperation:NSCompositeSourceOver];
    if (IsLionOrLater() && StringContainsCombiningMark(str)) {
        // This renders characters with combining marks better but is slower.
        CTFontDrawGlyphsFunction *drawGlyphsFunction = GetCTFontDrawGlyphsFunction();
        assert(drawGlyphsFunction);

        NSMutableAttributedString* attributedString =
            [[[NSMutableAttributedString alloc] initWithString:str
                                                    attributes:attrs] autorelease];
        // This code used to use -[NSAttributedString drawWithRect:options] but
        // it does a lousy job rendering multiple combining marks. This is close
        // to what WebKit does and appears to be the highest quality text
        // rendering available. However, this path is only available in 10.7+.

        CTLineRef lineRef = CTLineCreateWithAttributedString((CFAttributedStringRef)attributedString);
        CFArrayRef runs = CTLineGetGlyphRuns(lineRef);
        CGContextRef cgContext = (CGContextRef) [ctx graphicsPort];
        CGContextSetFillColorWithColor(cgContext, [self cgColorForColor:color]);
        CGContextSetStrokeColorWithColor(cgContext, [self cgColorForColor:color]);
<<<<<<< HEAD
        CGAffineTransform t = CGContextGetTextMatrix(cgContext);
        t.a = 1;
        t.b = t.c = 0;
        t.d = -1;
        CGContextSetTextMatrix(cgContext, t);
        CGContextSetTextPosition(cgContext, pos.x, pos.y + fontInfo.baselineOffset + lineHeight);
=======

        // Many Bothans died to bring us this information: the text matrix is not initialized when
        // you get a CGGraphicsContext. We flip it to make up for the view being flipped and then
        // transform to place the text in the right spot. The translation is in lieu of making a
        // call to CGContextSetTextPosition.
        CGAffineTransform flipTransform = CGAffineTransformMakeScale(1, -1);
        CGAffineTransform translateTransform =
            CGAffineTransformMakeTranslation(pos.x, pos.y + fontInfo.baselineOffset + lineHeight);
        CGAffineTransform textMatrix = CGAffineTransformConcat(flipTransform, translateTransform);
        CGContextSetTextMatrix(cgContext, textMatrix);

>>>>>>> d0ae459a
        for (CFIndex j = 0; j < CFArrayGetCount(runs); j++) {
            CTRunRef run = CFArrayGetValueAtIndex(runs, j);
            CFRange range;
            range.length = 0;
            range.location = 0;
            size_t length = CTRunGetGlyphCount(run);
            const CGGlyph *buffer = CTRunGetGlyphsPtr(run);
            const CGPoint *positions = CTRunGetPositionsPtr(run);
            CTFontRef runFont = CFDictionaryGetValue(CTRunGetAttributes(run), kCTFontAttributeName);
            drawGlyphsFunction(runFont, buffer, (NSPoint *)positions, length, cgContext);
            if (fakeBold) {
                CGContextTranslateCTM(cgContext, antiAlias ? _antiAliasedShift : 1, 0);
                drawGlyphsFunction(runFont, buffer, (NSPoint *)positions, length, cgContext);
                CGContextTranslateCTM(cgContext, antiAlias ? -_antiAliasedShift : -1, 0);
            }
        }
        CFRelease(lineRef);
    } else {
        // Pre-10.7 path.

        NSMutableAttributedString* attributedString = [[[NSMutableAttributedString alloc] initWithString:str
                                                                                              attributes:attrs] autorelease];
        // Note that drawInRect doesn't use the right baseline, but drawWithRect
        // does.
        //
        // This technique was picked because it can find glyphs that aren't in the
        // selected font (e.g., tests/radical.txt). It does a fairly nice job on
        // laying out combining marks. For now, it fails in two known cases:
        // 1. Enclosing marks (q in a circle shows as a q)
        // 2. U+239d, a part of a paren for graphics drawing, doesn't quite render
        //    right (though it appears to need to render in another char's cell).
        // Other rejected approaches included using CTFontGetGlyphsForCharacters+
        // CGContextShowGlyphsWithAdvances, which doesn't render thai characters
        // correctly in UTF-8-demo.txt.
        //
        // We use width*2 so that wide characters that are not double width chars
        // render properly. These are font-dependent. See tests/suits.txt for an
        // example.
        [attributedString drawWithRect:NSMakeRect(pos.x,
                                                  pos.y + fontInfo.baselineOffset + lineHeight,
                                                  width*2,
                                                  lineHeight)
                               options:0];  // NSStringDrawingUsesLineFragmentOrigin
        if (fakeBold) {
            // If anti-aliased, drawing twice at the same position makes the strokes thicker.
            // If not anti-alised, draw one pixel to the right.
            [attributedString drawWithRect:NSMakeRect(pos.x + (antiAlias ? 0 : 1),
                                                      pos.y + fontInfo.baselineOffset + lineHeight,
                                                      width*2,
                                                      lineHeight)
                                   options:0];  // NSStringDrawingUsesLineFragmentOrigin
        }
    }
    [ctx restoreGraphicsState];
}

- (void)drawRun:(CRun *)currentRun
            ctx:(CGContextRef)ctx
   initialPoint:(NSPoint)initialPoint
        storage:(CRunStorage *)storage {
    NSPoint startPoint = NSMakePoint(initialPoint.x + currentRun->x, initialPoint.y);
    CGContextSetShouldAntialias(ctx, currentRun->attrs.antiAlias);
    if (!currentRun->string) {
        // Non-complex, except for glyphs we can't find.
        while (currentRun->length) {
            int firstComplexGlyph = [self _drawSimpleRun:currentRun
                                                     ctx:ctx
                                            initialPoint:initialPoint];
            if (firstComplexGlyph < 0) {
                break;
            }
            CRun *complexRun = CRunSplit(currentRun, firstComplexGlyph);
            [self _advancedDrawString:complexRun->string
                             fontInfo:complexRun->attrs.fontInfo
                                color:complexRun->attrs.color
                                   at:NSMakePoint(initialPoint.x + complexRun->x, initialPoint.y)
                                width:CRunGetAdvances(complexRun)[0].width
                             fakeBold:complexRun->attrs.fakeBold
                            antiAlias:complexRun->attrs.antiAlias];
            CRunFree(complexRun);
        }
    } else {
        // Complex
        [self _advancedDrawString:currentRun->string
                         fontInfo:currentRun->attrs.fontInfo
                            color:currentRun->attrs.color
                               at:NSMakePoint(initialPoint.x + currentRun->x, initialPoint.y)
                            width:CRunGetAdvances(currentRun)[0].width
                         fakeBold:currentRun->attrs.fakeBold
                        antiAlias:currentRun->attrs.antiAlias];
    }

    // Draw underline
    if (currentRun->attrs.underline) {
        [currentRun->attrs.color set];
        CGFloat runWidth = 0;
        int length = currentRun->string ? 1 : currentRun->length;
        NSSize *advances = CRunGetAdvances(currentRun);
        for (int i = 0; i < length; i++) {
            runWidth += advances[i].width;
        }
        NSRectFill(NSMakeRect(startPoint.x,
                              startPoint.y + lineHeight - 2,
                              runWidth,
                              1));
    }
}

- (void)_drawRunsAt:(NSPoint)initialPoint
                run:(CRun *)run
            storage:(CRunStorage *)storage
            context:(CGContextRef)ctx
{
    CGContextSetTextDrawingMode(ctx, kCGTextFill);
    while (run) {
        [self drawRun:run ctx:ctx initialPoint:initialPoint storage:storage];
        run = run->next;
    }
}

- (void)_drawCharactersInLine:(screen_char_t*)theLine
                      inRange:(NSRange)indexRange
              startingAtPoint:(NSPoint)initialPoint
                   bgselected:(BOOL)bgselected
                     reversed:(BOOL)reversed
                      bgColor:(NSColor*)bgColor
                      matches:(NSData*)matches
                      context:(CGContextRef)ctx
{
    const int width = [dataSource width];
    CRunStorage *storage = [CRunStorage cRunStorageWithCapacity:width];
    CRun *run = [self _constructRuns:initialPoint
                             theLine:theLine
                            reversed:reversed
                          bgselected:bgselected
                               width:width
                          indexRange:indexRange
                             bgColor:bgColor
                             matches:matches
                             storage:storage];

    if (run) {
        [self _drawRunsAt:initialPoint run:run storage:storage context:ctx];
        CRunFree(run);
    }
}

- (void)_drawStripesInRect:(NSRect)rect
{
    [NSGraphicsContext saveGraphicsState];
    NSRectClip(rect);
    [[NSGraphicsContext currentContext] setCompositingOperation:NSCompositeSourceOver];

    const CGFloat kStripeWidth = 40;
    const double kSlope = 1;

    for (CGFloat x = kSlope * -fmod(rect.origin.y, kStripeWidth * 2) -2 * kStripeWidth ;
         x < rect.origin.x + rect.size.width;
         x += kStripeWidth * 2) {
        if (x + 2 * kStripeWidth + rect.size.height * kSlope < rect.origin.x) {
            continue;
        }
        NSBezierPath* thePath = [NSBezierPath bezierPath];

        [thePath moveToPoint:NSMakePoint(x, rect.origin.y + rect.size.height)];
        [thePath lineToPoint:NSMakePoint(x + kSlope * rect.size.height, rect.origin.y)];
        [thePath lineToPoint:NSMakePoint(x + kSlope * rect.size.height + kStripeWidth, rect.origin.y)];
        [thePath lineToPoint:NSMakePoint(x + kStripeWidth, rect.origin.y + rect.size.height)];
        [thePath closePath];

        [[[NSColor redColor] colorWithAlphaComponent:0.15] set];
        [thePath fill];
    }
    [NSGraphicsContext restoreGraphicsState];
}

- (BOOL)_drawLine:(int)line
              AtY:(double)curY
          toPoint:(NSPoint*)toPoint
          context:(CGContextRef)ctx
{
    BOOL anyBlinking = NO;
#ifdef DEBUG_DRAWING
    int screenstartline = [self frame].origin.y / lineHeight;
    DebugLog([NSString stringWithFormat:@"Draw line %d (%d on screen)", line, (line - screenstartline)]);
#endif
    const BOOL stripes = useBackgroundIndicator_ &&
        [[[[dataSource session] tab] realParentWindow] broadcastInputToSession:[dataSource session]];
    int WIDTH = [dataSource width];
    screen_char_t* theLine = [dataSource getLineAtIndex:line];
    PTYScrollView* scrollView = (PTYScrollView*)[self enclosingScrollView];
    BOOL hasBGImage = [scrollView hasBackgroundImage];
    double selectedAlpha = 1.0 - transparency;
    double alphaIfTransparencyInUse = [self useTransparency] ? 1.0 - transparency : 1.0;
    BOOL reversed = [[dataSource terminal] screenMode];
    NSColor *aColor = nil;

    // Redraw margins
    NSRect leftMargin = NSMakeRect(0, curY, MARGIN, lineHeight);
    NSRect rightMargin;
    NSRect visibleRect = [self visibleRect];
    rightMargin.origin.x = charWidth * WIDTH;
    rightMargin.origin.y = curY;
    rightMargin.size.width = visibleRect.size.width - rightMargin.origin.x;
    rightMargin.size.height = lineHeight;

    aColor = [self colorForCode:ALTSEM_BG_DEFAULT
             alternateSemantics:YES
                           bold:NO
                   isBackground:YES];

    aColor = [aColor colorWithAlphaComponent:selectedAlpha];
    [aColor set];
    if (hasBGImage) {
        if (toPoint) {
            [scrollView drawBackgroundImageRect:leftMargin
                                        toPoint:NSMakePoint(toPoint->x + leftMargin.origin.x,
                                                            toPoint->y + leftMargin.size.height)
                                useTransparency:[self useTransparency]];
            [scrollView drawBackgroundImageRect:rightMargin
                                        toPoint:NSMakePoint(toPoint->x + rightMargin.origin.x,
                                                            toPoint->y + rightMargin.size.height)
                                useTransparency:[self useTransparency]];
            // Blend default bg color over bg iamge.
            [[aColor colorWithAlphaComponent:1 - blend] set];
            NSRectFillUsingOperation(NSMakeRect(toPoint->x + leftMargin.origin.x,
                                                toPoint->y + leftMargin.origin.y,
                                                leftMargin.size.width,
                                                leftMargin.size.height), NSCompositeSourceOver);
            NSRectFillUsingOperation(NSMakeRect(toPoint->x + rightMargin.origin.x,
                                                toPoint->y + rightMargin.origin.y,
                                                rightMargin.size.width,
                                                rightMargin.size.height), NSCompositeSourceOver);
        } else {
            [scrollView drawBackgroundImageRect:leftMargin
                                useTransparency:[self useTransparency]];
            [scrollView drawBackgroundImageRect:rightMargin
                                useTransparency:[self useTransparency]];

            // Blend default bg color over bg iamge.
            [[aColor colorWithAlphaComponent:1 - blend] set];
            NSRectFillUsingOperation(leftMargin, NSCompositeSourceOver);
            NSRectFillUsingOperation(rightMargin, NSCompositeSourceOver);
        }
        [aColor set];
    } else {
        // No BG image
        if (toPoint) {
            NSRectFill(NSMakeRect(toPoint->x + leftMargin.origin.x,
                                  toPoint->y,
                                  leftMargin.size.width,
                                  leftMargin.size.height));
            NSRectFill(NSMakeRect(toPoint->x + rightMargin.origin.x,
                                  toPoint->y,
                                  rightMargin.size.width,
                                  rightMargin.size.height));
        } else {
            if (hasBGImage) {
                NSRectFillUsingOperation(leftMargin, NSCompositeSourceOver);
                NSRectFillUsingOperation(rightMargin, NSCompositeSourceOver);
            } else {
                aColor = [aColor colorWithAlphaComponent:alphaIfTransparencyInUse];
                [aColor set];
                NSRectFill(leftMargin);
                NSRectFill(rightMargin);
            }
        }
    }

    // Contiguous sections of background with the same colour
    // are combined into runs and draw as one operation
    int bgstart = -1;
    int j = 0;
    int bgColor = 0;
    BOOL bgAlt = NO;
    BOOL bgselected = NO;
    BOOL isMatch = NO;
    NSData* matches = [resultMap_ objectForKey:[NSNumber numberWithLongLong:line + [dataSource totalScrollbackOverflow]]];
    const char* matchBytes = [matches bytes];

    // Iterate over each character in the line
    while (j <= WIDTH) {
        if (theLine[j].code == DWC_RIGHT) {
            // Do not draw the right-hand side of double-width characters.
            j++;
            continue;
        }
        if (blinkAllowed_ && theLine[j].blink) {
            anyBlinking = YES;
        }

        BOOL selected;
        if (theLine[j].code == DWC_SKIP) {
            selected = NO;
        } else if (theLine[j].code == TAB_FILLER) {
            if ([self isTabFillerOrphanAtX:j Y:line]) {
                // Treat orphaned tab fillers like spaces.
                selected = [self _isCharSelectedInRow:line col:j checkOld:NO];
            } else {
                // Select all leading tab fillers iff the tab is selected.
                selected = [self isFutureTabSelectedAfterX:j Y:line];
            }
        } else {
            selected = [self _isCharSelectedInRow:line col:j checkOld:NO];
        }
        BOOL double_width = j < WIDTH - 1 && (theLine[j+1].code == DWC_RIGHT);
        BOOL match = NO;
        if (matchBytes) {
            // Test if this char is a highlighted match from a Find.
            const int theIndex = j / 8;
            const int bitMask = 1 << (j & 7);
            match = theIndex < [matches length] && (matchBytes[theIndex] & bitMask);
        }

        if (j != WIDTH && bgstart < 0) {
            // Start new run
            bgstart = j;
            bgColor = theLine[j].backgroundColor;
            bgAlt = theLine[j].alternateBackgroundSemantics;
            bgselected = selected;
            isMatch = match;
        }

        if (j != WIDTH &&
            bgselected == selected &&
            theLine[j].backgroundColor == bgColor &&
            match == isMatch &&
            theLine[j].alternateBackgroundSemantics == bgAlt) {
            // Continue the run
            j += (double_width ? 2 : 1);
        } else if (bgstart >= 0) {
            // This run is finished, draw it
            NSRect bgRect = NSMakeRect(floor(MARGIN + bgstart * charWidth),
                                       curY,
                                       ceil((j - bgstart) * charWidth),
                                       lineHeight);

            if (hasBGImage) {
                if (toPoint) {
                    [(PTYScrollView *)[self enclosingScrollView] drawBackgroundImageRect:bgRect
                                                                                 toPoint:NSMakePoint(toPoint->x + bgRect.origin.x,
                                                                                                     toPoint->y + bgRect.size.height)
                                                                         useTransparency:[self useTransparency]];
                } else {
                    [(PTYScrollView *)[self enclosingScrollView] drawBackgroundImageRect:bgRect
                                                                         useTransparency:[self useTransparency]];
                }
            }
            if (!hasBGImage ||
                (isMatch && !bgselected) ||
                !(bgColor == ALTSEM_BG_DEFAULT && bgAlt) ||
                bgselected) {
                // There's no bg image, or there's a nondefault bg on a bg image.
                // We are not drawing an unmolested background image. Some
                // background fill must be drawn. If there is a background image
                // it will be blended 50/50.

                if (isMatch && !bgselected) {
                    aColor = [NSColor colorWithCalibratedRed:1 green:1 blue:0 alpha:1];
                } else if (bgselected) {
                    aColor = selectionColor;
                } else {
                    if (reversed && bgColor == ALTSEM_BG_DEFAULT && bgAlt) {
                        // Reverse video is only applied to default background-
                        // color chars.
                        aColor = [self colorForCode:ALTSEM_FG_DEFAULT
                                 alternateSemantics:YES
                                               bold:NO
                                       isBackground:NO];
                    } else {
                        // Use the regular background color.
                        aColor = [self colorForCode:bgColor
                                 alternateSemantics:bgAlt
                                               bold:NO
                                       isBackground:(bgColor == ALTSEM_BG_DEFAULT)];
                    }
                }
                aColor = [aColor colorWithAlphaComponent:alphaIfTransparencyInUse];
                [aColor set];
                if (toPoint) {
                    bgRect.origin.x += toPoint->x;
                    bgRect.origin.y = toPoint->y;
                }
                NSRectFillUsingOperation(bgRect,
                                         hasBGImage ? NSCompositeSourceOver : NSCompositeCopy);
            } else if (hasBGImage) {
                // There is a bg image and no special background on it. Blend
                // in the default background color.
                aColor = [self colorForCode:ALTSEM_BG_DEFAULT
                         alternateSemantics:YES
                                       bold:NO
                               isBackground:YES];
                aColor = [aColor colorWithAlphaComponent:1 - blend];
                [aColor set];
                NSRectFillUsingOperation(bgRect, NSCompositeSourceOver);
            }

            // Draw red stripes in the background if sending input to all sessions
            if (stripes) {
                [self _drawStripesInRect:bgRect];
            }

            NSPoint textOrigin;
            if (toPoint) {
                textOrigin = NSMakePoint(toPoint->x + MARGIN + bgstart * charWidth,
                                         toPoint->y);
            } else {
                textOrigin = NSMakePoint(MARGIN + bgstart*charWidth,
                                         curY);
            }
            [self _drawCharactersInLine:theLine
                                inRange:NSMakeRange(bgstart, j - bgstart)
                        startingAtPoint:textOrigin
                             bgselected:bgselected
                               reversed:reversed
                                bgColor:aColor
                                matches:matches
                                context:ctx];
            bgstart = -1;
            // Return to top of loop without incrementing j so this
            // character gets the chance to start its own run
        } else {
            // Don't need to draw and not on a run, move to next char
            j += (double_width ? 2 : 1);
        }
    }
    return anyBlinking;
}


- (void)_drawCharacter:(screen_char_t)screenChar
               fgColor:(int)fgColor
    alternateSemantics:(BOOL)fgAlt
                fgBold:(BOOL)fgBold
                   AtX:(double)X
                     Y:(double)Y
           doubleWidth:(BOOL)double_width
         overrideColor:(NSColor*)overrideColor
               context:(CGContextRef)ctx
{
    screen_char_t temp = screenChar;
    temp.foregroundColor = fgColor;
    temp.alternateForegroundSemantics = fgAlt;
    temp.bold = fgBold;

    CRunStorage *storage = [CRunStorage cRunStorageWithCapacity:1];
    // Draw the characters.
    CRun *run = [self _constructRuns:NSMakePoint(X, Y)
                             theLine:&temp
                            reversed:NO
                          bgselected:NO
                               width:[dataSource width]
                          indexRange:NSMakeRange(0, 1)
                             bgColor:nil
                             matches:nil
                             storage:storage];
    if (run) {
        CRun *head = run;
        // If an override color is given, change the runs' colors.
        if (overrideColor) {
            while (run) {
                CRunAttrsSetColor(&run->attrs, run->storage, overrideColor);
                run = run->next;
            }
        }
        [self _drawRunsAt:NSMakePoint(X, Y) run:head storage:storage context:ctx];
        CRunFree(head);
    }

    // draw underline
    if (screenChar.underline && screenChar.code) {
        if (overrideColor) {
            [overrideColor set];
        } else {
            [[self colorForCode:fgColor
               alternateSemantics:fgAlt
                           bold:fgBold
                   isBackground:NO] set];
        }

        NSRectFill(NSMakeRect(X,
                              Y + lineHeight - 2,
                              double_width ? charWidth * 2 : charWidth,
                              1));
    }
}

// Compute the length, in charWidth cells, of the input method text.
- (int)inputMethodEditorLength
{
    if (![self hasMarkedText]) {
        return 0;
    }
    NSString* str = [markedText string];

    const int maxLen = [str length] * kMaxParts;
    screen_char_t buf[maxLen];
    screen_char_t fg, bg;
    memset(&bg, 0, sizeof(bg));
    memset(&fg, 0, sizeof(fg));
    int len;
    StringToScreenChars(str,
                        buf,
                        fg,
                        bg,
                        &len,
                        [[dataSource session] doubleWidth],
                        NULL);

    // Count how many additional cells are needed due to double-width chars
    // that span line breaks being wrapped to the next line.
    int x = [dataSource cursorX] - 1;  // cursorX is 1-based
    int width = [dataSource width];
    int extra = 0;
    int curX = x;
    for (int i = 0; i < len; ++i) {
        if (curX == 0 && buf[i].code == DWC_RIGHT) {
            ++extra;
            ++curX;
        }
        ++curX;
        curX %= width;
    }
    return len + extra;
}

- (BOOL)drawInputMethodEditorTextAt:(int)xStart
                                  y:(int)yStart
                              width:(int)width
                             height:(int)height
                       cursorHeight:(double)cursorHeight
                                ctx:(CGContextRef)ctx
{
    // draw any text for NSTextInput
    if ([self hasMarkedText]) {
        NSString* str = [markedText string];
        const int maxLen = [str length] * kMaxParts;
        screen_char_t buf[maxLen];
        screen_char_t fg = {0}, bg = {0};
        fg.foregroundColor = ALTSEM_FG_DEFAULT;
        fg.alternateForegroundSemantics = YES;
        fg.bold = NO;
        fg.italic = NO;
        fg.blink = NO;
        fg.underline = NO;
        memset(&bg, 0, sizeof(bg));
        int len;
        int cursorIndex = (int)IM_INPUT_SELRANGE.location;
        StringToScreenChars(str,
                            buf,
                            fg,
                            bg,
                            &len,
                            [[dataSource session] doubleWidth],
                            &cursorIndex);
        int cursorX = 0;
        int baseX = floor(xStart * charWidth + MARGIN);
        int i;
        int y = (yStart + [dataSource numberOfLines] - height) * lineHeight;
        int cursorY = y;
        int x = baseX;
        int preWrapY = 0;
        BOOL justWrapped = NO;
        BOOL foundCursor = NO;
        for (i = 0; i < len; ) {
            const int remainingCharsInBuffer = len - i;
            const int remainingCharsInLine = width - xStart;
            int charsInLine = MIN(remainingCharsInLine,
                                  remainingCharsInBuffer);
            int skipped = 0;
            if (charsInLine + i < len &&
                buf[charsInLine + i].code == DWC_RIGHT) {
                // If we actually drew 'charsInLine' chars then half of a
                // double-width char would be drawn. Skip it and draw it on the
                // next line.
                skipped = 1;
                --charsInLine;
            }
            // Draw the background.
            NSRect r = NSMakeRect(x,
                                  y,
                                  charsInLine * charWidth,
                                  lineHeight);
            if (!dimOnlyText_) {
                [[self _dimmedColorFrom:defaultBGColor] set];
            } else {
                [defaultBGColor set];
            }
            NSRectFill(r);

            // Draw the characters.
            CRunStorage *storage = [CRunStorage cRunStorageWithCapacity:charsInLine];
            CRun *run = [self _constructRuns:NSMakePoint(x, y)
                                     theLine:buf
                                    reversed:NO
                                  bgselected:NO
                                       width:[dataSource width]
                                  indexRange:NSMakeRange(i, charsInLine)
                                     bgColor:nil
                                     matches:nil
                                     storage:storage];
            if (run) {
                [self _drawRunsAt:NSMakePoint(x, y) run:run storage:storage context:ctx];
                CRunFree(run);
            }

            // Draw an underline.
            [defaultFGColor set];
            NSRect s = NSMakeRect(x,
                                  y + lineHeight - 1,
                                  charsInLine * charWidth,
                                  1);
            NSRectFill(s);

            // Save the cursor's cell coords
            if (i <= cursorIndex && i + charsInLine > cursorIndex) {
                // The char the cursor is at was drawn in this line.
                const int cellsAfterStart = cursorIndex - i;
                cursorX = x + charWidth * cellsAfterStart;
                cursorY = y;
                foundCursor = YES;
            }

            // Advance the cell and screen coords.
            xStart += charsInLine + skipped;
            if (xStart == width) {
                justWrapped = YES;
                preWrapY = y;
                xStart = 0;
                yStart++;
            } else {
                justWrapped = NO;
            }
            x = floor(xStart * charWidth + MARGIN);
            y = (yStart + [dataSource numberOfLines] - height) * lineHeight;
            i += charsInLine;
        }

        if (!foundCursor && i == cursorIndex) {
            if (justWrapped) {
                cursorX = MARGIN + width * charWidth;
                cursorY = preWrapY;
            } else {
                cursorX = x;
                cursorY = y;
            }
        }
        const double kCursorWidth = 2.0;
        double rightMargin = MARGIN + [dataSource width] * charWidth;
        if (cursorX + kCursorWidth >= rightMargin) {
            // Make sure the cursor doesn't draw in the margin. Shove it left
            // a little bit so it fits.
            cursorX = rightMargin - kCursorWidth;
        }
        NSRect cursorFrame = NSMakeRect(cursorX,
                                        cursorY,
                                        2.0,
                                        cursorHeight);
        imeCursorLastPos_ = cursorFrame.origin;
        if ([self isFindingCursor]) {
            NSPoint cp = [self globalCursorLocation];
            if (!NSEqualPoints(findCursorView_.cursor, cp)) {
                findCursorView_.cursor = cp;
                [findCursorView_ setNeedsDisplay:YES];
            }
        }
        [[self _dimmedColorFrom:[NSColor colorWithCalibratedRed:1 green:1 blue:0 alpha:1]] set];
        NSRectFill(cursorFrame);

        return TRUE;
    }
    return FALSE;
}

- (double)cursorHeight
{
    return lineHeight;
}

- (void)_drawCursor
{
    [self _drawCursorTo:nil];
}

- (NSColor*)_charBackground:(screen_char_t)c
{
    if ([[dataSource terminal] screenMode]) {
        // reversed
        return [self colorForCode:c.foregroundColor
               alternateSemantics:c.alternateForegroundSemantics
                             bold:c.bold
                     isBackground:YES];
    } else {
        // normal
        return [self colorForCode:c.backgroundColor
               alternateSemantics:c.alternateBackgroundSemantics
                             bold:false
                     isBackground:YES];
    }
}

- (double)_brightnessOfCharBackground:(screen_char_t)c
{
    return [self perceivedBrightness:[[self _charBackground:c] colorUsingColorSpaceName:NSCalibratedRGBColorSpace]];
}

// Return the value in 'values' closest to target.
- (CGFloat)_minimumDistanceOf:(CGFloat)target fromAnyValueIn:(NSArray*)values
{
    CGFloat md = 1;
    for (NSNumber* n in values) {
        CGFloat dist = fabs(target - [n doubleValue]);
        if (dist < md) {
            md = dist;
        }
    }
    return md;
}

// Return the value between 0 and 1 that is farthest from any value in 'constraints'.
- (CGFloat)_farthestValueFromAnyValueIn:(NSArray*)constraints
{
    if ([constraints count] == 0) {
        return 0;
    }

    NSArray* sortedConstraints = [constraints sortedArrayUsingSelector:@selector(compare:)];
    double minVal = [[sortedConstraints objectAtIndex:0] doubleValue];
    double maxVal = [[sortedConstraints lastObject] doubleValue];

    CGFloat bestDistance = 0;
    CGFloat bestValue = -1;
    CGFloat prev = [[sortedConstraints objectAtIndex:0] doubleValue];
    for (NSNumber* np in sortedConstraints) {
        CGFloat n = [np doubleValue];
        const CGFloat dist = fabs(n - prev) / 2;
        if (dist > bestDistance) {
            bestDistance = dist;
            bestValue = (n + prev) / 2;
        }
        prev = n;
    }
    if (minVal > bestDistance) {
        bestValue = 0;
        bestDistance = minVal;
    }
    if (1 - maxVal > bestDistance) {
        bestValue = 1;
        bestDistance = 1 - maxVal;  // Analyzer warning is ok here; best to keep this to avoid future bugs.
    }

    return bestValue;
}

- (NSColor *)_randomColor
{
    double r = arc4random() % 256;
    double g = arc4random() % 256;
    double b = arc4random() % 256;
    return [NSColor colorWithDeviceRed:r/255.0
                                 green:g/255.0
                                  blue:b/255.0
                                 alpha:1];
}

- (void)_drawCursorTo:(NSPoint*)toOrigin
{
    int WIDTH, HEIGHT;
    screen_char_t* theLine;
    int yStart, x1;
    double cursorWidth, cursorHeight;
    double curX, curY;
    BOOL double_width;
    double alpha = [self useTransparency] ? 1.0 - transparency : 1.0;
    const BOOL reversed = [[dataSource terminal] screenMode];

    WIDTH = [dataSource width];
    HEIGHT = [dataSource height];
    x1 = [dataSource cursorX] - 1;
    yStart = [dataSource cursorY] - 1;

    NSRect docVisibleRect = [[self enclosingScrollView] documentVisibleRect];
    int lastVisibleLine = docVisibleRect.origin.y / [self lineHeight] + HEIGHT;
    int cursorLine = [dataSource numberOfLines] - [dataSource height] + [dataSource cursorY] - [dataSource scrollbackOverflow];
    if (cursorLine > lastVisibleLine) {
        return;
    }
    if (cursorLine < 0) {
        return;
    }

    if (charWidth < charWidthWithoutSpacing) {
        cursorWidth = charWidth;
    } else {
        cursorWidth = charWidthWithoutSpacing;
    }
    cursorHeight = [self cursorHeight];

    CGContextRef ctx = (CGContextRef)[[NSGraphicsContext currentContext] graphicsPort];

    NSTimeInterval now = [NSDate timeIntervalSinceReferenceDate];
    if (x1 != oldCursorX || yStart != oldCursorY) {
        lastTimeCursorMoved_ = now;
    }
    if ([self blinkingCursor] &&
        [[self window] isKeyWindow] &&
        [[[dataSource session] tab] activeSession] == [dataSource session] &&
        now - lastTimeCursorMoved_ > 0.5) {
        // Allow the cursor to blink if it is configured, the window is key, this session is active
        // in the tab, and the cursor has not moved for half a second.
        showCursor = blinkShow;
    } else {
        showCursor = YES;
    }

    // Draw the regular cursor only if there's not an IME open as it draws its
    // own cursor.
    if (![self hasMarkedText] && CURSOR) {
        if (showCursor && x1 <= WIDTH && x1 >= 0 && yStart >= 0 && yStart < HEIGHT) {
            // get the cursor line
            screen_char_t* lineAbove = nil;
            screen_char_t* lineBelow = nil;
            theLine = [dataSource getLineAtScreenIndex:yStart];
            if (yStart > 0) {
                lineAbove = [dataSource getLineAtScreenIndex:yStart - 1];
            }
            if (yStart < HEIGHT) {
                lineBelow = [dataSource getLineAtScreenIndex:yStart + 1];
            }
            double_width = 0;
            screen_char_t screenChar = theLine[x1];
            if (x1 == WIDTH) {
                screenChar = theLine[x1 - 1];
                screenChar.code = 0;
                screenChar.complexChar = NO;
            }
            int aChar = screenChar.code;
            if (aChar) {
                if (aChar == DWC_RIGHT && x1 > 0) {
                    x1--;
                    screenChar = theLine[x1];
                    aChar = screenChar.code;
                }
                double_width = (x1 < WIDTH-1) && (theLine[x1+1].code == DWC_RIGHT);
            }
            curX = floor(x1 * charWidth + MARGIN);
            curY = toOrigin ? toOrigin->y + (yStart + 1) * lineHeight - cursorHeight :
                (yStart + [dataSource numberOfLines] - HEIGHT + 1) * lineHeight - cursorHeight;
            if (!toOrigin && [self isFindingCursor]) {
                NSPoint cp = [self globalCursorLocation];
                if (!NSEqualPoints(findCursorView_.cursor, cp)) {
                    findCursorView_.cursor = cp;
                    [findCursorView_ setNeedsDisplay:YES];
                }
            }
            NSColor *bgColor;
            if (colorInvertedCursor) {
                if (reversed) {
                    bgColor = [self colorForCode:screenChar.backgroundColor
                              alternateSemantics:screenChar.alternateBackgroundSemantics
                                            bold:screenChar.bold
                                    isBackground:NO];
                    bgColor = [bgColor colorWithAlphaComponent:alpha];
                } else {
                    bgColor = [self colorForCode:screenChar.foregroundColor
                              alternateSemantics:screenChar.alternateForegroundSemantics
                                            bold:screenChar.bold
                                    isBackground:NO];
                    bgColor = [bgColor colorWithAlphaComponent:alpha];
                }

                NSMutableArray* constraints = [NSMutableArray arrayWithCapacity:2];
                CGFloat bgBrightness = [self perceivedBrightness:[bgColor colorUsingColorSpaceName:NSCalibratedRGBColorSpace]];
                if (x1 > 0) {
                    [constraints addObject:[NSNumber numberWithDouble:[self _brightnessOfCharBackground:theLine[x1 - 1]]]];
                }
                if (x1 < WIDTH) {
                    [constraints addObject:[NSNumber numberWithDouble:[self _brightnessOfCharBackground:theLine[x1 + 1]]]];
                }
                if (lineAbove) {
                    [constraints addObject:[NSNumber numberWithDouble:[self _brightnessOfCharBackground:lineAbove[x1]]]];
                }
                if (lineBelow) {
                    [constraints addObject:[NSNumber numberWithDouble:[self _brightnessOfCharBackground:lineBelow[x1]]]];
                }
                if ([self _minimumDistanceOf:bgBrightness fromAnyValueIn:constraints] < gSmartCursorBgThreshold) {
                    CGFloat b = [self _farthestValueFromAnyValueIn:constraints];
                    bgColor = [NSColor colorWithCalibratedRed:b green:b blue:b alpha:1];
                }

                [bgColor set];
            } else {
                bgColor = [self defaultCursorColor];
                [[bgColor colorWithAlphaComponent:alpha] set];
            }
            if ([self isFindingCursor]) {
                [[self _randomColor] set];
            }

            BOOL frameOnly;
            switch (cursorType_) {
                case CURSOR_BOX:
                    // draw the box
                    if ([[self window] isKeyWindow] &&
                        [[[dataSource session] tab] activeSession] == [dataSource session]) {
                        frameOnly = NO;
                        NSRectFill(NSMakeRect(curX,
                                              curY,
                                              ceil(cursorWidth * (double_width ? 2 : 1)),
                                              cursorHeight));
                    } else {
                        frameOnly = YES;
                        NSFrameRect(NSMakeRect(curX,
                                               curY,
                                               ceil(cursorWidth * (double_width ? 2 : 1)),
                                               cursorHeight));
                    }
                    // draw any character on cursor if we need to
                    if (aChar) {
                        // Have a char at the cursor position.
                        if (colorInvertedCursor && !frameOnly) {
                            int fgColor;
                            BOOL fgAlt;
                                                        BOOL fgBold;
                            if ([[self window] isKeyWindow]) {
                                // Draw a character in background color when
                                // window is key.
                                fgColor = screenChar.backgroundColor;
                                fgAlt = screenChar.alternateBackgroundSemantics;
                                                                fgBold = NO;
                            } else {
                                // Draw character in foreground color when there
                                // is just a frame around it.
                                fgColor = screenChar.foregroundColor;
                                fgAlt = screenChar.alternateForegroundSemantics;
                                                                fgBold = screenChar.bold;
                            }

                            // Pick background color for text if is key window, otherwise use fg color for text.
                            int theColor;
                            BOOL alt;
                            BOOL isBold;
                            if ([[self window] isKeyWindow]) {
                                theColor = screenChar.backgroundColor;
                                alt = screenChar.alternateBackgroundSemantics;
                                isBold = screenChar.bold;
                            } else {
                                theColor = screenChar.foregroundColor;
                                alt = screenChar.alternateForegroundSemantics;
                                isBold = screenChar.bold;
                            }

                            // Ensure text has enough contrast by making it black/white if the char's color would be close to the cursor bg.
                            NSColor* proposedForeground = [[self colorForCode:fgColor
                                                           alternateSemantics:fgAlt
                                                                         bold:fgBold
                                                                 isBackground:NO] colorUsingColorSpaceName:NSCalibratedRGBColorSpace];
                            CGFloat fgBrightness = [self perceivedBrightness:proposedForeground];
                            CGFloat bgBrightness = [self perceivedBrightness:[bgColor colorUsingColorSpaceName:NSCalibratedRGBColorSpace]];
                            NSColor* overrideColor = nil;
                            if (!frameOnly && fabs(fgBrightness - bgBrightness) < gSmartCursorFgThreshold) {
                                // foreground and background are very similar. Just use black and
                                // white.
                                if (bgBrightness < 0.5) {
                                    overrideColor = [self _dimmedColorFrom:[NSColor colorWithCalibratedRed:1 green:1 blue:1 alpha:1]];
                                } else {
                                    overrideColor = [self _dimmedColorFrom:[NSColor colorWithCalibratedRed:0 green:0 blue:0 alpha:1]];
                                }
                            }
                            BOOL saved = useBrightBold;
                            useBrightBold = NO;
                            [self _drawCharacter:screenChar
                                         fgColor:theColor
                              alternateSemantics:alt
                                          fgBold:isBold
                                             AtX:x1 * charWidth + MARGIN
                                               Y:curY + cursorHeight - lineHeight
                                     doubleWidth:double_width
                                   overrideColor:overrideColor
                                         context:ctx];
                            useBrightBold = saved;
                        } else {
                            // Non-inverted cursor or cursor is frame
                            int theColor;
                            BOOL alt;
                            BOOL isBold;
                            if ([[self window] isKeyWindow]) {
                                theColor = ALTSEM_CURSOR;
                                alt = YES;
                                isBold = screenChar.bold;
                            } else {
                                theColor = screenChar.foregroundColor;
                                alt = screenChar.alternateForegroundSemantics;
                                isBold = screenChar.bold;
                            }
                            [self _drawCharacter:screenChar
                                         fgColor:theColor
                              alternateSemantics:alt
                                          fgBold:isBold
                                             AtX:x1 * charWidth + MARGIN
                                               Y:curY + cursorHeight - lineHeight
                                     doubleWidth:double_width
                                   overrideColor:nil
                                         context:ctx];
                        }
                    }

                    break;

                case CURSOR_VERTICAL:
                    NSRectFill(NSMakeRect(curX, curY, 1, cursorHeight));
                    break;

                case CURSOR_UNDERLINE:
                    NSRectFill(NSMakeRect(curX,
                                          curY + lineHeight - 2,
                                          ceil(cursorWidth * (double_width ? 2 : 1)),
                                          2));
                    break;
            }
        }
    }

    oldCursorX = x1;
    oldCursorY = yStart;
    [selectedFont_ release];
    selectedFont_ = nil;
}

- (void)_useBackgroundIndicatorChanged:(NSNotification *)notification
{
    useBackgroundIndicator_ = [(iTermApplicationDelegate *)[[NSApplication sharedApplication] delegate] useBackgroundPatternIndicator];
    [self setNeedsDisplay:YES];
}

- (void)_scrollToLine:(int)line
{
    NSRect aFrame;
    aFrame.origin.x = 0;
    aFrame.origin.y = line * lineHeight;
    aFrame.size.width = [self frame].size.width;
    aFrame.size.height = lineHeight;
    [self scrollRectToVisible:aFrame];
}

- (void)_scrollToCenterLine:(int)line
{
    NSRect visible = [self visibleRect];
    int visibleLines = (visible.size.height - VMARGIN*2) / lineHeight;
    int lineMargin = (visibleLines - 1) / 2;
    double margin = lineMargin * lineHeight;

    NSRect aFrame;
    aFrame.origin.x = 0;
    aFrame.origin.y = MAX(0, line * lineHeight - margin);
    aFrame.size.width = [self frame].size.width;
    aFrame.size.height = margin * 2 + lineHeight;
    double end = aFrame.origin.y + aFrame.size.height;
    NSRect total = [self frame];
    if (end > total.size.height) {
        double err = end - total.size.height;
        aFrame.size.height -= err;
    }
    [self scrollRectToVisible:aFrame];
}

- (BOOL)_haveHardNewlineAtY:(int)y
{
    screen_char_t *theLine;
    theLine = [dataSource getLineAtIndex:y];
    const int w = [dataSource width];
    return !theLine[w].complexChar && theLine[w].code == EOL_HARD;
}

- (NSString*)_getCharacterAtX:(int)x Y:(int)y
{
    screen_char_t *theLine;
    theLine = [dataSource getLineAtIndex:y];

    if (theLine[x].complexChar) {
        return ComplexCharToStr(theLine[x].code);
    } else {
        return [NSString stringWithCharacters:&theLine[x].code length:1];
    }
}

- (PTYCharType)classifyChar:(unichar)ch
                  isComplex:(BOOL)complex
{
    NSString* aString = CharToStr(ch, complex);
    UTF32Char longChar = CharToLongChar(ch, complex);

    if (longChar == DWC_RIGHT || longChar == DWC_SKIP) {
        return CHARTYPE_DW_FILLER;
    } else if (!longChar ||
               [[NSCharacterSet whitespaceCharacterSet] longCharacterIsMember:longChar] ||
               ch == TAB_FILLER) {
        return CHARTYPE_WHITESPACE;
    } else if ([[NSCharacterSet alphanumericCharacterSet] longCharacterIsMember:longChar] ||
               [[[PreferencePanel sharedInstance] wordChars] rangeOfString:aString].length != 0) {
        return CHARTYPE_WORDCHAR;
    } else {
        // Non-alphanumeric, non-whitespace, non-word, not double-width filler.
        // Miscellaneous symbols, etc.
        return CHARTYPE_OTHER;
    }
}

- (BOOL)shouldSelectCharForWord:(unichar)ch
                      isComplex:(BOOL)complex
                selectWordChars:(BOOL)selectWordChars
{
    switch ([self classifyChar:ch isComplex:complex]) {
        case CHARTYPE_WHITESPACE:
            return !selectWordChars;
            break;

        case CHARTYPE_WORDCHAR:
        case CHARTYPE_DW_FILLER:
            return selectWordChars;
            break;

        case CHARTYPE_OTHER:
            return NO;
            break;
    };
    return NO;
}

+ (NSCharacterSet *)urlCharacterSet
{
    static NSMutableCharacterSet* urlChars;
    if (!urlChars) {
        NSString *chars = [[NSUserDefaults standardUserDefaults] stringForKey:@"URLCharacterSet"];
        if (!chars) {
            // Note: square brackets are included for ipv6 addresses like http://[2600:3c03::f03c:91ff:fe96:6a7a]/
            chars = @".?\\/:;%=&_-,+~#@!*'()|[]";

        }
        urlChars = [[NSMutableCharacterSet characterSetWithCharactersInString:chars] retain];
        [urlChars formUnionWithCharacterSet:[NSCharacterSet alphanumericCharacterSet]];
        [urlChars retain];
    }

    return urlChars;
}

+ (NSCharacterSet *)filenameCharacterSet
{
    static NSMutableCharacterSet* filenameChars;
    if (!filenameChars) {
        filenameChars = [[NSCharacterSet whitespaceCharacterSet] mutableCopy];
        [filenameChars formUnionWithCharacterSet:[PTYTextView urlCharacterSet]];
    }

    return filenameChars;
}

- (BOOL)_stringLooksLikeURL:(NSString*)s
{
    // This is much harder than it sounds.
    // [NSURL URLWithString] is supposed to do this, but it doesn't accept IDN-encoded domains like
    // http://例子.测试
    // Just about any word can be a URL in the local search path. The code that calls this prefers false
    // positives, so just make sure it's not empty and doesn't have illegal characters.
    if ([s rangeOfCharacterFromSet:[[PTYTextView urlCharacterSet] invertedSet]].location != NSNotFound) {
        return NO;
    }
    if ([s length] == 0) {
        return NO;
    }
    return YES;
}

// Any sequence of words separated by spaces or tabs could be a filename. Search the neighborhood
// of words for a valid filename. For example, beforeString could be "blah blah ~/Library/Appli" and
// afterString could be "cation Support/Screen Sharing foo bar baz". This searches outward from
// the point between beforeString and afterString to find a valid path, and would return
// "~/Library/Application Support/Screen sharing" if such a file exists.
- (NSMutableString *)_bruteforcePathFromBeforeString:(NSMutableString *)beforeString
                                         afterString:(NSMutableString *)afterString
                                    workingDirectory:(NSString *)workingDirectory {
    // Remove escaping slashes
    NSString *removeEscapingSlashes = @"\\\\([ \\(\\[\\]\\\\)])";

    [beforeString replaceOccurrencesOfRegex:removeEscapingSlashes withString:@"$1"];
    [afterString replaceOccurrencesOfRegex:removeEscapingSlashes withString:@"$1"];
    beforeString = [[beforeString copy] autorelease];
    // The parens here cause "Foo bar" to become {"Foo", " ", "bar"} rather than {"Foo", "bar"}.
    // Also, there is some kind of weird bug in regexkit. If you do [[beforeChunks mutableCopy] autoRelease]
    // then the items in the array get over-released.
    NSArray *beforeChunks = [beforeString componentsSeparatedByRegex:@"([\t ])"];
    NSArray *afterChunks = [afterString componentsSeparatedByRegex:@"([\t ])"];
    NSMutableString *left = [NSMutableString string];
    // Bail after 100 iterations if nothing is still found.
    int limit = 100;

    for (int i = [beforeChunks count]; i >= 0; i--) {
        NSString *beforeChunk = @"";
        if (i < [beforeChunks count]) {
            beforeChunk = [beforeChunks objectAtIndex:i];
        }

        [left insertString:beforeChunk atIndex:0];
        NSMutableString *possiblePath = [NSMutableString stringWithString:left];

        // Do not search more than 10 chunks forward to avoid starving leftward search.
        for (int j = 0; j < [afterChunks count] && j < 10; j++) {
            [possiblePath appendString:[afterChunks objectAtIndex:j]];
            if ([trouter getFullPath:possiblePath workingDirectory:workingDirectory lineNumber:NULL]) {
                return possiblePath;
            }

            if (--limit == 0) {
                return nil;
            }
        }
    }
    return nil;
}

// Find the bounding rectangle of what could possibly be a single semantic
// string with a character at xi,yi. Lines of | characters are treated as a
// vertical bound.
- (NSRect)boundingRectForCharAtX:(int)xi y:(int)yi
{
    int w = [dataSource width];
    int h = [dataSource numberOfLines];
    int minX = 0;
    int maxX = w - 1;

    // Find lines of at least two | characters on either side of xi,yi to define the min and max
    // horizontal bounds.
    for (int i = xi; i >= 0; i--) {
        if ([[self _getCharacterAtX:i Y:yi] isEqualToString:@"|"] &&
            ((yi > 0 && [[self _getCharacterAtX:i Y:yi - 1] isEqualToString:@"|"]) ||
             (yi < h - 1 && [[self _getCharacterAtX:i Y:yi + 1] isEqualToString:@"|"]))) {
            minX = i + 1;
            break;
        }
    }
    for (int i = xi; i < w; i++) {
        if ([[self _getCharacterAtX:i Y:yi] isEqualToString:@"|"] &&
            ((yi > 0 && [[self _getCharacterAtX:i Y:yi - 1] isEqualToString:@"|"]) ||
             (yi < h - 1 && [[self _getCharacterAtX:i Y:yi + 1] isEqualToString:@"|"]))) {
            maxX = i - 1;
            break;
        }
    }

    // We limit the esarch to 10 lines in each direction.
    // See how high the lines of pipes go
    int minY = MAX(0, yi - 10);
    int maxY = MIN(h - 1, yi + 10);
    for (int i = yi; i >= yi - 10 && i >= 0; i--) {
        if (minX != 0) {
            if (![[self _getCharacterAtX:minX - 1 Y:i] isEqualToString:@"|"]) {
                minY = i + 1;
                break;
            }
        }
        if (maxX != w - 1) {
            if (![[self _getCharacterAtX:maxX + 1 Y:i] isEqualToString:@"|"]) {
                minY = i + 1;
                break;
            }
        }
    }

    // See how low the lines of pipes go
    for (int i = yi; i < h && i < yi + 10; i++) {
        if (minX != 0) {
            if (![[self _getCharacterAtX:minX - 1 Y:i] isEqualToString:@"|"]) {
                maxY = i - 1;
                break;
            }
        }
        if (maxX != w - 1) {
            if (![[self _getCharacterAtX:maxX + 1 Y:i] isEqualToString:@"|"]) {
                maxY = i - 1;
                break;
            }
        }
    }

    return NSMakeRect(minX, minY, maxX - minX + 1, maxY - minY + 1);
}

// Find the prefix (if dir < 0) or suffix (dir > 0) of a string having a
// character at xi,yi.
// If respectHardNewlines is true, then a hard newline always terminates the
// string.
- (NSString *)wrappedStringAtX:(int)xi
                             y:(int)yi
                           dir:(int)dir
           respectHardNewlines:(BOOL)respectHardNewlines
{
    int w = [dataSource width];
    int h = [dataSource height];
    int x = xi;
    int y = yi;
    NSRect bounds = [self boundingRectForCharAtX:xi y:yi];
    int minX = bounds.origin.x;
    int maxX = bounds.origin.x + bounds.size.width - 1;
    int minY = bounds.origin.y;
    int maxY = bounds.origin.y + bounds.size.height - 1;

    // Walk characters until a hard newline (if respected) or the edge of the screen.
    NSMutableString *s = [NSMutableString string];
    screen_char_t *theLine = [dataSource getLineAtIndex:y];
    BOOL first = YES;
    while (y >= minY && y <= maxY) {
        NSString* curChar = [self _getCharacterAtX:x Y:y];

        if (first && dir < 0) {
            // Skip first char when going backwards to avoid getting it in both directions
            first = NO;
        } else if ([curChar isEqualToString:@"\\"] && x == maxX) {
            // Ignore backslash in last position of line
        } else {
            NSString *value = nil;
            if (theLine[x].code == TAB_FILLER) {
                if ([self isTabFillerOrphanAtX:x Y:y]) {
                    value = @" ";
                }
            } else if (theLine[x].code != DWC_RIGHT &&
                       theLine[x].code != DWC_SKIP) {
                value = curChar;
            }
            if (value && [value length] > 0) {
                if ([value length] == 1 && [value characterAtIndex:0] == 0) {
                    value = @" ";
                }
                if (dir > 0) {
                    [s appendString:value];
                } else {
                    [s insertString:value atIndex:0];
                }
            }
        }

        x += dir;
        if (x < minX) {
            x = maxX;
            --y;
            if (respectHardNewlines && y >= minY && minX == 0 && [self _haveHardNewlineAtY:y]) {
                break;
            }
            if (y >= 0) {
                theLine = [dataSource getLineAtIndex:y];
            }
        } else if (x > maxX) {
            x = minX;
            ++y;
            if (respectHardNewlines && y <= maxY && maxX == w - 1 && [self _haveHardNewlineAtY:y]) {
                break;
            }
            if (y < h) {
                theLine = [dataSource getLineAtIndex:y];
            }
        }
    }

    return s;
}

// Returns a substring of contiguous characters only from a given character set
// including some character in the middle of the "haystack" (source) string.
- (NSString *)stringInString:(NSString *)haystack includingOffset:(int)offset fromCharacterSet:(NSCharacterSet *)charSet
{
    if (![haystack length]) {
        return @"";
    }
    NSRange firstBadCharRange = [haystack rangeOfCharacterFromSet:[charSet invertedSet]
                                                          options:NSBackwardsSearch
                                                            range:NSMakeRange(0, offset)];
    NSRange lastBadCharRange = [haystack rangeOfCharacterFromSet:[charSet invertedSet]
                                                         options:0
                                                           range:NSMakeRange(offset, [haystack length] - offset)];
    int start = 0;
    int end = [haystack length];
    if (firstBadCharRange.location != NSNotFound) {
        start = firstBadCharRange.location + 1;
    }
    if (lastBadCharRange.location != NSNotFound) {
        end = lastBadCharRange.location;
    }

    return [haystack substringWithRange:NSMakeRange(start, end - start)];
}

- (NSString*)_getURLForX:(int)x
                       y:(int)y
  respectingHardNewlines:(BOOL)respectHardNewlines
{
    NSString *prefix = [self wrappedStringAtX:x y:y dir:-1 respectHardNewlines:respectHardNewlines];
    NSString *suffix = [self wrappedStringAtX:x y:y dir:1 respectHardNewlines:respectHardNewlines];
    NSString *joined = [prefix stringByAppendingString:suffix];
    NSString *possibleUrl = [self stringInString:joined includingOffset:[prefix length] fromCharacterSet:[PTYTextView urlCharacterSet]];
    NSArray *punctuation = [NSArray arrayWithObjects:@".", @",", @";", nil];
    for (NSString *pchar in punctuation) {
        if ([possibleUrl hasSuffix:pchar]) {
            possibleUrl = [possibleUrl substringToIndex:possibleUrl.length - 1];
            break;
        }
    }
    NSString *possibleFilePart1 = [self stringInString:prefix includingOffset:[prefix length] - 1 fromCharacterSet:[PTYTextView filenameCharacterSet]];
    NSString *possibleFilePart2 = [self stringInString:suffix includingOffset:0 fromCharacterSet:[PTYTextView filenameCharacterSet]];

    NSString *filename = [self _bruteforcePathFromBeforeString:[[possibleFilePart1 mutableCopy] autorelease]
                                                   afterString:[[possibleFilePart2 mutableCopy] autorelease]
                                              workingDirectory:[self getWorkingDirectoryAtLine:y]];
    if (!filename && [self _stringLooksLikeURL:possibleUrl]) {
        return possibleUrl;
    } else if (filename) {
        return filename;
    } else {
        return @"";
    }
}

- (NSString *)_getURLForX:(int)x
                        y:(int)y
{
    // I tried respecting hard newlines if that is a legal URL, but that's such a broad definition
    // that it doesn't work well. Hard EOLs mid-url are very common. Let's try always ignoring them.
    return [self _getURLForX:x y:y respectingHardNewlines:NO];
}

- (BOOL) _findMatchingParenthesis: (NSString *) parenthesis withX:(int)X Y:(int)Y
{
    unichar matchingParenthesis, sameParenthesis;
    NSString* theChar;
    int level = 0, direction;
    int x1, yStart;
    int w = [dataSource width];
    int h = [dataSource numberOfLines];

    if (!parenthesis || [parenthesis length]<1)
        return NO;

    [parenthesis getCharacters:&sameParenthesis range:NSMakeRange(0,1)];
    switch (sameParenthesis) {
        case '(':
            matchingParenthesis = ')';
            direction = 0;
            break;
        case ')':
            matchingParenthesis = '(';
            direction = 1;
            break;
        case '[':
            matchingParenthesis = ']';
            direction = 0;
            break;
        case ']':
            matchingParenthesis = '[';
            direction = 1;
            break;
        case '{':
            matchingParenthesis = '}';
            direction = 0;
            break;
        case '}':
            matchingParenthesis = '{';
            direction = 1;
            break;
        default:
            return NO;
    }

    if (direction) {
        x1 = X -1;
        yStart = Y;
        if (x1 < 0) {
            yStart--;
            x1 = w - 1;
        }
        for (; x1 >= 0 && yStart >= 0; ) {
            theChar = [self _getCharacterAtX:x1 Y:yStart];
            if ([theChar isEqualToString:[NSString stringWithCharacters:&sameParenthesis length:1]]) {
                level++;
            } else if ([theChar isEqualToString:[NSString stringWithCharacters:&matchingParenthesis length:1]]) {
                level--;
                if (level<0) break;
            }
            x1--;
            if (x1 < 0) {
                yStart--;
                x1 = w - 1;
            }
        }
        if (level < 0) {
            startX = x1;
            startY = yStart;
            endX = X+1;
            endY = Y;
            [self setSelectionTime];

            return YES;
        } else {
            return NO;
        }
    } else {
        x1 = X +1;
        yStart = Y;
        if (x1 >= w) {
            yStart++;
            x1 = 0;
        }

        for (; x1 < w && yStart < h; ) {
            theChar = [self _getCharacterAtX:x1 Y:yStart];
            if ([theChar isEqualToString:[NSString stringWithCharacters:&sameParenthesis length:1]]) {
                level++;
            } else if ([theChar isEqualToString:[NSString stringWithCharacters:&matchingParenthesis length:1]]) {
                level--;
                if (level < 0) {
                    break;
                }
            }
            x1++;
            if (x1 >= w) {
                yStart++;
                x1 = 0;
            }
        }
        if (level < 0) {
            startX = X;
            startY = Y;
            endX = x1+1;
            endY = yStart;
            [self setSelectionTime];

            return YES;
        } else {
            return NO;
        }
    }

}

- (unsigned int)_checkForSupportedDragTypes:(id <NSDraggingInfo>)sender
{
    NSString *sourceType;
    BOOL iResult;

    iResult = NSDragOperationNone;

    // We support the FileName drag type for attching files
    sourceType = [[sender draggingPasteboard] availableTypeFromArray: [NSArray arrayWithObjects:
        NSFilenamesPboardType,
        NSStringPboardType,
        nil]];

    if (sourceType)
        iResult = NSDragOperationCopy;

    return iResult;
}

- (int)_lineLength:(int)y
{
    screen_char_t *theLine = [dataSource getLineAtIndex:y];
    int x;
    for (x = [dataSource width] - 1; x >= 0; x--) {
        if (theLine[x].code) {
            break;
        }
    }
    return x + 1;
}

- (BOOL)_isBlankLine:(int)y
{
    NSString *lineContents;

    lineContents = [self contentFromX:0
                                    Y:y
                                  ToX:[dataSource width]
                                    Y:y
                                  pad:YES
                   includeLastNewline:NO
               trimTrailingWhitespace:NO];
    const char* utf8 = [lineContents UTF8String];
    for (int i = 0; utf8[i]; ++i) {
        if (utf8[i] != ' ') {
            return NO;
        }
    }
    return YES;
}


- (void)logWorkingDirectoryAtLine:(long long)line
{
    NSString *workingDirectory = [[dataSource shellTask] getWorkingDirectory];
    [self logWorkingDirectoryAtLine:line withDirectory:workingDirectory];
}

- (void)logWorkingDirectoryAtLine:(long long)line withDirectory:(NSString *)workingDirectory
{
    [workingDirectoryAtLines addObject:[NSArray arrayWithObjects:
          [NSNumber numberWithLongLong:line],
          workingDirectory,
          nil]];
    if ([workingDirectoryAtLines count] > MAX_WORKING_DIR_COUNT) {
        [workingDirectoryAtLines removeObjectAtIndex:0];
    }
}

- (NSString *)getWorkingDirectoryAtLine:(long long)line
{
    // TODO: use a binary search if we make MAX_WORKING_DIR_COUNT large.

    // Return current directory if not able to log via XTERMCC_WINDOW_TITLE
    if ([workingDirectoryAtLines count] == 0) {
        return [[dataSource shellTask] getWorkingDirectory];
    }

    long long previousLine = [[[workingDirectoryAtLines lastObject] objectAtIndex:0] longLongValue];
    long long currentLine;

    for (int i = [workingDirectoryAtLines count] - 2; i != -1; i--) {

        currentLine = [[[workingDirectoryAtLines objectAtIndex:i] objectAtIndex: 0] longLongValue];

        if (currentLine < line && line <= previousLine) {
            return [[workingDirectoryAtLines objectAtIndex:i] lastObject];
        }

        previousLine = currentLine;
    }

    return [[workingDirectoryAtLines lastObject] lastObject];
}

- (void)_openSemanticHistoryForUrl:(NSString *)aURLString
                            atLine:(long long)line
                      inBackground:(BOOL)background
                            prefix:(NSString *)prefix
                            suffix:(NSString *)suffix
{
    NSString* trimmedURLString;

    trimmedURLString = [aURLString stringByTrimmingCharactersInSet:[NSCharacterSet whitespaceAndNewlineCharacterSet]];

    NSString *workingDirectory = [self getWorkingDirectoryAtLine:line];
    if (![trouter openPath:trimmedURLString
              workingDirectory:workingDirectory
                    prefix:prefix
                    suffix:suffix]) {
        [self _findUrlInString:aURLString
              andOpenInBackground:background];
    }

    return;
}

// Opens a URL in the default browser in background or foreground
// Don't call this unless you know that iTerm2 is NOT the handler for this scheme!
- (void)openURL:(NSURL *)url inBackground:(BOOL)background
{
    if (background) {
        NSArray* urls = [NSArray arrayWithObject:url];
        [[NSWorkspace sharedWorkspace] openURLs:urls
                                           withAppBundleIdentifier:nil
                                           options:NSWorkspaceLaunchWithoutActivation
                                           additionalEventParamDescriptor:nil
                                           launchIdentifiers:nil];
    } else {
        [[NSWorkspace sharedWorkspace] openURL:url];
    }
}

// This handles a few kinds of URLs, after trimming whitespace from the beginning and end:
// 1. Well formed strings like:
//    "http://example.com/foo?query#fragment"
// 2. URLs in parens:
//    "(http://example.com/foo?query#fragment)" -> http://example.com/foo?query#fragment
// 3. URLs at the end of a sentence:
//    "http://example.com/foo?query#fragment." -> http://example.com/foo?query#fragment
// 4. Case 2 & 3 combined:
//    "(http://example.com/foo?query#fragment)." -> http://example.com/foo?query#fragment
// 5. Strings without a scheme (http is assumed, previous cases do not apply)
//    "example.com/foo?query#fragment" -> http://example.com/foo?query#fragment
// If iTerm2 is the handler for the scheme, then the bookmark is launched directly.
// Otherwise it's passed to the OS to launch.
- (void)_findUrlInString:(NSString *)aURLString andOpenInBackground:(BOOL)background
{
    NSURL *url;
    NSString* trimmedURLString;

    trimmedURLString = [aURLString stringByTrimmingCharactersInSet:[NSCharacterSet whitespaceAndNewlineCharacterSet]];

    // length returns an unsigned value, so couldn't this just be ==? [TRE]
    if ([trimmedURLString length] <= 0) {
        return;
    }

    // Check for common types of URLs

    NSRange range = [trimmedURLString rangeOfString:@":"];
    if (range.location == NSNotFound) {
        trimmedURLString = [NSString stringWithFormat:@"http://%@", trimmedURLString];
    } else {
        // Search backwards for the start of the scheme.
        for (int i = range.location - 1; 0 <= i; i--) {
            unichar c = [trimmedURLString characterAtIndex:i];
            if (!isalnum(c)) {
                // Remove garbage before the scheme part
                trimmedURLString = [trimmedURLString substringFromIndex:i + 1];
                switch (c) {
                case '(':
                    // If an open parenthesis is right before the
                    // scheme part, remove the closing parenthesis
                    {
                        NSRange closer = [trimmedURLString rangeOfString:@")"];
                        if (closer.location != NSNotFound) {
                            trimmedURLString = [trimmedURLString substringToIndex:closer.location];
                        }
                    }
                    break;
                }
                // Chomp a dot at the end
                int last = [trimmedURLString length] - 1;
                if (0 <= last && [trimmedURLString characterAtIndex:last] == '.') {
                    trimmedURLString = [trimmedURLString substringToIndex:last];
                }
                break;
            }
        }
    }

    NSString* escapedString =
        (NSString *)CFURLCreateStringByAddingPercentEscapes(NULL,
                                                            (CFStringRef)trimmedURLString,
                                                            (CFStringRef)@"!*'();:@&=+$,/?%#[]",
                                                            NULL,
                                                            kCFStringEncodingUTF8);

    url = [NSURL URLWithString:escapedString];
    [escapedString release];

    Profile *bm = [[PreferencePanel sharedInstance] handlerBookmarkForURL:[url scheme]];

    if (bm != nil)  {
        PseudoTerminal *term = [[iTermController sharedInstance] currentTerminal];
        [[iTermController sharedInstance] launchBookmark:bm
                                              inTerminal:term
                                                 withURL:trimmedURLString
                                           forObjectType:term ? iTermTabObject : iTermWindowObject];
    } else {
        [self openURL:url inBackground:background];
    }

}

- (void) _dragText: (NSString *) aString forEvent: (NSEvent *) theEvent
{
    NSImage *anImage;
    int length;
    NSString *tmpString;
    NSPasteboard *pboard;
    NSArray *pbtypes;
    NSSize imageSize;
    NSPoint dragPoint;
    NSSize dragOffset = NSMakeSize(0.0, 0.0);

    length = [aString length];
    if([aString length] > 15)
        length = 15;

    imageSize = NSMakeSize(charWidth*length, lineHeight);
    anImage = [[NSImage alloc] initWithSize: imageSize];
    [anImage lockFocus];
    if([aString length] > 15)
        tmpString = [NSString stringWithFormat: @"%@...", [aString substringWithRange: NSMakeRange(0, 12)]];
    else
        tmpString = [aString substringWithRange: NSMakeRange(0, length)];

    [tmpString drawInRect: NSMakeRect(0, 0, charWidth*length, lineHeight) withAttributes: nil];
    [anImage unlockFocus];
    [anImage autorelease];

    // get the pasteboard
    pboard = [NSPasteboard pasteboardWithName:NSDragPboard];

    // Declare the types and put our tabViewItem on the pasteboard
    pbtypes = [NSArray arrayWithObjects: NSStringPboardType, nil];
    [pboard declareTypes: pbtypes owner: self];
    [pboard setString: aString forType: NSStringPboardType];

    // tell our app not switch windows (currently not working)
    [NSApp preventWindowOrdering];

    // drag from center of the image
    dragPoint = [self convertPoint: [theEvent locationInWindow] fromView: nil];
    dragPoint.x -= imageSize.width/2;

    // start the drag
    [self dragImage:anImage at: dragPoint offset:dragOffset
              event: mouseDownEvent pasteboard:pboard source:self slideBack:YES];

}

- (BOOL)_wasAnyCharSelected
{
    if (oldStartX <= -1 || (oldStartY == oldEndY && oldStartX == oldEndX)) {
        return NO;
    } else {
        return YES;
    }
}

- (BOOL)_isCharSelectedInRow:(int)row col:(int)col checkOld:(BOOL)old
{
    int tempStartX;
    int tempStartY;
    int tempEndX;
    int tempEndY;
    char tempSelectMode;

    if (!old) {
        tempStartY = startY;
        tempStartX = startX;
        tempEndY = endY;
        tempEndX = endX;
        tempSelectMode = selectMode;
    } else {
        tempStartY = oldStartY;
        tempStartX = oldStartX;
        tempEndY = oldEndY;
        tempEndX = oldEndX;
        tempSelectMode = oldSelectMode;
    }

    if (tempStartX <= -1 || (tempStartY == tempEndY && tempStartX == tempEndX)) {
        return NO;
    }
    if (tempStartY > tempEndY || (tempStartY == tempEndY && tempStartX > tempEndX)) {
        int t;
        // swap start and end.
        t = tempStartY;
        tempStartY = tempEndY;
        tempEndY = t;

        t = tempStartX;
        tempStartX = tempEndX;
        tempEndX = t;
    }
    if (tempSelectMode == SELECT_BOX) {
        return (row >= tempStartY && row < tempEndY) && (col >= tempStartX && col < tempEndX);
    }
    if (row == tempStartY && tempStartY == tempEndY) {
        return (col >= tempStartX && col < tempEndX);
    } else if (row == tempStartY && col >= tempStartX) {
        return YES;
    } else if (row == tempEndY && col < tempEndX) {
        return YES;
    } else if (row > tempStartY && row < tempEndY) {
        return YES;
    } else {
        return NO;
    }
}

- (void)_pointerSettingsChanged:(NSNotification *)notification
{
    BOOL track = [pointer_ viewShouldTrackTouches];
    [self futureSetAcceptsTouchEvents:track];
    [self futureSetWantsRestingTouches:track];
    [threeFingerTapGestureRecognizer_ release];
    threeFingerTapGestureRecognizer_ = nil;
    if (track) {
        if ([self useThreeFingerTapGestureRecognizer]) {
            threeFingerTapGestureRecognizer_ = [[ThreeFingerTapGestureRecognizer alloc] initWithTarget:self
                                                                                              selector:@selector(threeFingerTap:)];
        }
    } else {
        numTouches_ = 0;
    }
}

- (void)_settingsChanged:(NSNotification *)notification
{
    advancedFontRendering = [[PreferencePanel sharedInstance] advancedFontRendering];
    strokeThickness = [[PreferencePanel sharedInstance] strokeThickness];
    [dimmedColorCache_ removeAllObjects];
    [self setNeedsDisplay:YES];
    [self setDimOnlyText:[[PreferencePanel sharedInstance] dimOnlyText]];
}

// WARNING: Do not call this function directly. Call
// -[refresh] instead, as it ensures scrollback overflow
// is dealt with so that this function can dereference
// [dataSource dirty] correctly.
- (BOOL)updateDirtyRects
{
    BOOL anythingIsBlinking = NO;
    BOOL foundDirty = NO;
    if ([dataSource scrollbackOverflow] != 0) {
        NSAssert([dataSource scrollbackOverflow] == 0, @"updateDirtyRects called with nonzero overflow");
    }
#ifdef DEBUG_DRAWING
    [self appendDebug:[NSString stringWithFormat:@"updateDirtyRects called. Scrollback overflow is %d. Screen is: %@", [dataSource scrollbackOverflow], [dataSource debugString]]];
    DebugLog(@"updateDirtyRects called");
#endif

    // Check each line for dirty selected text
    // If any is found then deselect everything
    [self _deselectDirtySelectedText];

    // Flip blink bit if enough time has passed. Mark blinking cursor dirty
    // when it blinks.
    BOOL redrawBlink = [self _updateBlink];
    int WIDTH = [dataSource width];

    // Any characters that changed selection status since the last update or
    // are blinking should be set dirty.
    anythingIsBlinking = [self _markChangedSelectionAndBlinkDirty:redrawBlink width:WIDTH];

    // Copy selection position to detect change in selected chars next call.
    oldStartX = startX;
    oldStartY = startY;
    oldEndX = endX;
    oldEndY = endY;
    oldSelectMode = selectMode;

    // Redraw lines with dirty characters
    int lineStart = [dataSource numberOfLines] - [dataSource height];
    int lineEnd = [dataSource numberOfLines];
    // lineStart to lineEnd is the region that is the screen when the scrollbar
    // is at the bottom of the frame.
#ifdef DEBUG_DRAWING
    if (gDebugLogging) {
        DebugLog([NSString stringWithFormat:@"Search lines [%d, %d) for dirty", lineStart, lineEnd]);
    }

    NSMutableString* dirtyDebug = [NSMutableString stringWithString:@"updateDirtyRects found these dirty lines:\n"];
    int screenindex=0;
#endif
    BOOL irEnabled = [[PreferencePanel sharedInstance] instantReplay];
    long long totalScrollbackOverflow = [dataSource totalScrollbackOverflow];
    int allDirty = [dataSource isAllDirty] ? 1 : 0;
    [dataSource resetAllDirty];

    if (gExperimentalOptimization) {
      int currentCursorX = [dataSource cursorX] - 1;
      int currentCursorY = [dataSource cursorY] - 1;
      if (prevCursorX != currentCursorX ||
          prevCursorY != currentCursorY) {
          // Mark previous and current cursor position dirty
          [dataSource setCharDirtyAtCursorX:prevCursorX Y:prevCursorY value:1];
          [dataSource setCharDirtyAtCursorX:currentCursorX Y:currentCursorY value:1];

          // Set prevCursor[XY] to new cursor position
          prevCursorX = currentCursorX;
          prevCursorY = currentCursorY;
      }
    }
    for (int y = lineStart; y < lineEnd; y++) {
        NSMutableData* matches = [resultMap_ objectForKey:[NSNumber numberWithLongLong:y + totalScrollbackOverflow]];
        for (int x = 0; x < WIDTH; x++) {
            int dirtyFlags = ([dataSource dirtyAtX:x Y:y-lineStart] | allDirty);
            if (dirtyFlags) {
                if (irEnabled) {
                    if (dirtyFlags & 1) {
                        foundDirty = YES;
                        if (matches) {
                            // Remove highlighted search matches on this line.
                            [resultMap_ removeObjectForKey:[NSNumber numberWithLongLong:y + totalScrollbackOverflow]];
                            matches = nil;
                        }
                    } else {
                        for (int j = x+1; j < WIDTH; ++j) {
                            if ([dataSource dirtyAtX:j Y:y-lineStart] & 1) {
                                foundDirty = YES;
                            }
                        }
                    }
                }
                NSRect dirtyRect = [self visibleRect];
                dirtyRect.origin.y = y*lineHeight;
                dirtyRect.size.height = lineHeight;
                if (gDebugLogging) {
                    DebugLog([NSString stringWithFormat:@"%d is dirty", y]);
                }
                [self setNeedsDisplayInRect:dirtyRect];

#ifdef DEBUG_DRAWING
                char temp[100];
                screen_char_t* p = [dataSource getLineAtScreenIndex:screenindex];
                for (int i = 0; i < WIDTH; ++i) {
                    temp[i] = p[i].complexChar ? '#' : p[i].code;
                }
                temp[WIDTH] = 0;
                [dirtyDebug appendFormat:@"set rect %d,%d %dx%d (line %d=%s) dirty\n",
                 (int)dirtyRect.origin.x,
                 (int)dirtyRect.origin.y,
                 (int)dirtyRect.size.width,
                 (int)dirtyRect.size.height,
                 y, temp];
#endif
                break;
            }
        }
#ifdef DEBUG_DRAWING
        ++screenindex;
#endif
    }

    // Always mark the IME as needing to be drawn to keep things simple.
    if ([self hasMarkedText]) {
        [self invalidateInputMethodEditorRect];
    }

    // Unset the dirty bit for all chars.
    DebugLog(@"updateDirtyRects resetDirty");
#ifdef DEBUG_DRAWING
    [self appendDebug:dirtyDebug];
#endif
    [dataSource resetDirty];

    if (irEnabled && foundDirty) {
        [dataSource saveToDvr];
    }

    if (foundDirty && [dataSource shouldSendContentsChangedNotification]) {
        changedSinceLastExpose_ = YES;
        [[NSNotificationCenter defaultCenter] postNotificationName:@"iTermTabContentsChanged"
                                                            object:[dataSource session]
                                                          userInfo:nil];
    }

    if (foundDirty && gDebugLogging) {
        // Dump the screen contents
        DebugLog([dataSource debugString]);
    }

    return blinkAllowed_ && anythingIsBlinking;
}

- (void)invalidateInputMethodEditorRect
{
    if ([dataSource width] == 0) {
        return;
    }
    int imeLines = ([dataSource cursorX] - 1 + [self inputMethodEditorLength] + 1) / [dataSource width] + 1;

    NSRect imeRect = NSMakeRect(MARGIN,
                                ([dataSource cursorY] - 1 + [dataSource numberOfLines] - [dataSource height]) * lineHeight,
                                [dataSource width] * charWidth,
                                imeLines * lineHeight);
    [self setNeedsDisplayInRect:imeRect];
}

- (void)extendSelectionPastNulls
{
    if (endY >= 0 && [self _lineLength:endY] < endX) {
        endX = [dataSource width];
    }
}

- (void)moveSelectionEndpointToX:(int)x Y:(int)y locationInTextView:(NSPoint)locationInTextView
{
    DLog(@"Move selection endpoint to %d,%d", x, y);
    int width = [dataSource width];
    // if we are on an empty line, we select the current line to the end
    if (y >= 0 && [self _isBlankLine: y]) {
        x = width;
    }

    if (locationInTextView.x < MARGIN && startY < y) {
        // complete selection of previous line
        x = width;
        y--;
    }
    if (y < 0) {
        y = 0;
    }
    if (y >= [dataSource numberOfLines]) {
        y=[dataSource numberOfLines] - 1;
    }

    int tmpX1, tmpX2, tmpY1, tmpY2;
    switch (selectMode) {
        case SELECT_CHAR:
            endX = x + 1;
            endY = y;
            [self extendSelectionPastNulls];
            break;

        case SELECT_BOX:
            endX = x + 1;
            endY = y;
            break;

        case SELECT_SMART:
        case SELECT_WORD:
            // First, put the word around x,y in tmp[XY][12].
            if (selectMode == SELECT_WORD) {
                [self getWordForX:x
                                y:y
                           startX:&tmpX1
                           startY:&tmpY1
                             endX:&tmpX2
                             endY:&tmpY2];
            } else {
                // Set start/end x/y to new word
                [self smartSelectAtX:x
                                   y:y
                            toStartX:&tmpX1
                            toStartY:&tmpY1
                              toEndX:&tmpX2
                              toEndY:&tmpY2
                    ignoringNewlines:NO];
            }

            // Now the complicated bit...
            if ((startX + (startY * width)) < (tmpX2 + (tmpY2 * width))) {
                // We go forwards in our selection session... and...
                if ((startX + (startY * width)) > (endX + (endY * width))) {
                    // This will always be called, if the selection direction is changed from backwards to forwards,
                    // that is the user changed his mind and now wants to select text AFTER the initial starting
                    // word, AND we come back to the initial starting word.
                    // In this case, our X starting and ending values will be SWAPPED, as swapping the values is
                    // necessary for backwards selection (forward selection: start|(several) word(s)|end---->,
                    //                                    backward selection: <----|end|(several) word(s)|start)
                    // getWordForX will report a word range with a half open interval (a <= x < b). b-1 will thus be
                    // the LAST character of the current word. If we call the function again with new_a = b, it will
                    // report the boundaries for the next word in line (which by definition will always be a white
                    // space, iff we're in SELECT_WORD mode.)
                    // Thus calling the function with b-1 will report the correct values for the CURRENT (read as in
                    // NOT next word).
                    // Afterwards, selecting will continue normally.
                    int tx1, tx2, ty1, ty2;
                    if (selectMode == SELECT_WORD) {
                        [self getWordForX:startX-1
                                        y:startY
                                   startX:&tx1
                                   startY:&ty1
                                     endX:&tx2
                                     endY:&ty2];
                    } else {
                        [self smartSelectAtX:startX-1
                                           y:startY
                                    toStartX:&tx1
                                    toStartY:&ty1
                                      toEndX:&tx2
                                      toEndY:&ty2
                            ignoringNewlines:NO];
                    }
                    startX = tx1;
                    startY = ty1;
                }
                // This will update the ending coordinates to the new selected word's end boundaries.
                // If we had to swap the starting and ending value (see above), the ending value is set
                // to the new value gathered from above (initial double-clicked word).
                // Else, just extend the selection.
                endX = tmpX2;
                endY = tmpY2;
            } else {
                // This time, the user wants to go backwards in his selection session.
                if ((startX + (startY * width)) < (endX + (endY * width))) {
                    // This branch will re-select the current word with both start and end values swapped,
                    // whenever the initial double clicked word is reached again (that is, we were already
                    // selecting backwards.)
                    // For an explanation why, read the long comment above.
                    int tx1, tx2, ty1, ty2;
                    if (selectMode == SELECT_WORD) {
                        [self getWordForX:startX
                                        y:startY
                                   startX:&tx1
                                   startY:&ty1
                                     endX:&tx2
                                     endY:&ty2];
                    } else {
                        [self smartSelectAtX:startX
                                           y:startY
                                    toStartX:&tx1
                                    toStartY:&ty1
                                      toEndX:&tx2
                                      toEndY:&ty2
                            ignoringNewlines:NO];
                    }
                    startX = tx2;
                    startY = ty2;
                }
                // Continue selecting text backwards. For a complete explanation see above, but read
                // it upside-down. :p
                endX = tmpX1;
                endY = tmpY1;
            }
            break;

        case SELECT_LINE:
            if (startY <= y) {
                startX = 0;
                endX = [dataSource width];
                endY = y;
            } else {
                endX = 0;
                endY = y;
                startX = [dataSource width];
            }
            break;

        case SELECT_WHOLE_LINE: {
            [self extendWholeLineSelectionToX:x y:y withWidth:width];
            break;
        }
    }

    DebugLog([NSString stringWithFormat:@"Mouse drag. startx=%d starty=%d, endx=%d, endy=%d", startX, startY, endX, endY]);
    [self setSelectionTime];
    [[[self dataSource] session] refreshAndStartTimerIfNeeded];
}

- (void)_deselectDirtySelectedText
{
    if (![self isAnyCharSelected]) {
        return;
    }

    int width = [dataSource width];
    int lineStart = [dataSource numberOfLines] - [dataSource height];
    int lineEnd = [dataSource numberOfLines];
    int cursorX = [dataSource cursorX] - 1;
    int cursorY = [dataSource cursorY] + [dataSource numberOfLines] - [dataSource height] - 1;
    for (int y = lineStart; y < lineEnd && startX > -1; y++) {
        for (int x = 0; x < width; x++) {
            BOOL isSelected = [self _isCharSelectedInRow:y col:x checkOld:NO];
            BOOL isCursor = (x == cursorX && y == cursorY);
            if ([dataSource isDirtyAtX:x Y:y-lineStart] && isSelected && !isCursor) {
                // Don't call [self deselect] as it would recurse back here
                startX = -1;
                [self setSelectionTime];
                DebugLog(@"found selected dirty noncursor");
                break;
            }
        }
    }
}

- (BOOL)_updateBlink
{
    // Time to redraw blinking text or cursor?
    struct timeval now;
    BOOL redrawBlink = NO;
    gettimeofday(&now, NULL);
    long long nowTenths = now.tv_sec * 10 + now.tv_usec / 100000;
    long long lastBlinkTenths = lastBlink.tv_sec * 10 + lastBlink.tv_usec / 100000;
    if (nowTenths >= lastBlinkTenths + 7) {
        blinkShow = !blinkShow;
        lastBlink = now;
        redrawBlink = YES;

        if ([self blinkingCursor] &&
            [[self window] isKeyWindow]) {
            // Blink flag flipped and there is a blinking cursor. Mark it dirty.
            [self markCursorAsDirty];
        }
        DebugLog(@"time to redraw blinking text");
    }
  return redrawBlink;
}

- (BOOL)_markChangedSelectionAndBlinkDirty:(BOOL)redrawBlink width:(int)width
{
    BOOL anyBlinkers = NO;
    // Visible chars that have changed selection status are dirty
    // Also mark blinking text as dirty if needed
    int lineStart = ([self visibleRect].origin.y + VMARGIN) / lineHeight;  // add VMARGIN because stuff under top margin isn't visible.
    int lineEnd = ceil(([self visibleRect].origin.y + [self visibleRect].size.height - [self excess]) / lineHeight);
    if (lineStart < 0) {
        lineStart = 0;
    }
    if (lineEnd > [dataSource numberOfLines]) {
        lineEnd = [dataSource numberOfLines];
    }
    if ([self isAnyCharSelected] || [self _wasAnyCharSelected]) {
        // Mark blinking or selection-changed characters as dirty
        for (int y = lineStart; y < lineEnd; y++) {
            screen_char_t* theLine = [dataSource getLineAtIndex:y];
            for (int x = 0; x < width; x++) {
                BOOL isSelected = [self _isCharSelectedInRow:y col:x checkOld:NO];
                BOOL wasSelected = [self _isCharSelectedInRow:y col:x checkOld:YES];
                BOOL charBlinks = [self _charBlinks:theLine[x]];
                anyBlinkers |= charBlinks;
                BOOL blinked = redrawBlink && charBlinks;
                if (isSelected != wasSelected || blinked) {
                    NSRect dirtyRect = [self visibleRect];
                    dirtyRect.origin.y = y*lineHeight;
                    dirtyRect.size.height = lineHeight;
                    if (gDebugLogging) {
                        DebugLog([NSString stringWithFormat:@"found selection change/blink at %d,%d", x, y]);
                    }
                    [self setNeedsDisplayInRect:dirtyRect];
                    break;
                }
            }
        }
    } else {
        // Mark blinking text as dirty
        for (int y = lineStart; y < lineEnd; y++) {
            screen_char_t* theLine = [dataSource getLineAtIndex:y];
            for (int x = 0; x < width; x++) {
                BOOL charBlinks = [self _charBlinks:theLine[x]];
                anyBlinkers |= charBlinks;
                BOOL blinked = redrawBlink && charBlinks;
                if (blinked) {
                    NSRect dirtyRect = [self visibleRect];
                    dirtyRect.origin.y = y*lineHeight;
                    dirtyRect.size.height = lineHeight;
                    if (gDebugLogging) {
                        DebugLog([NSString stringWithFormat:@"found selection change/blink at %d,%d", x, y]);
                    }
                    [self setNeedsDisplayInRect:dirtyRect];
                    break;
                }
            }
        }
    }
    return anyBlinkers;
}

@end<|MERGE_RESOLUTION|>--- conflicted
+++ resolved
@@ -6485,14 +6485,6 @@
         CGContextRef cgContext = (CGContextRef) [ctx graphicsPort];
         CGContextSetFillColorWithColor(cgContext, [self cgColorForColor:color]);
         CGContextSetStrokeColorWithColor(cgContext, [self cgColorForColor:color]);
-<<<<<<< HEAD
-        CGAffineTransform t = CGContextGetTextMatrix(cgContext);
-        t.a = 1;
-        t.b = t.c = 0;
-        t.d = -1;
-        CGContextSetTextMatrix(cgContext, t);
-        CGContextSetTextPosition(cgContext, pos.x, pos.y + fontInfo.baselineOffset + lineHeight);
-=======
 
         // Many Bothans died to bring us this information: the text matrix is not initialized when
         // you get a CGGraphicsContext. We flip it to make up for the view being flipped and then
@@ -6504,7 +6496,6 @@
         CGAffineTransform textMatrix = CGAffineTransformConcat(flipTransform, translateTransform);
         CGContextSetTextMatrix(cgContext, textMatrix);
 
->>>>>>> d0ae459a
         for (CFIndex j = 0; j < CFArrayGetCount(runs); j++) {
             CTRunRef run = CFArrayGetValueAtIndex(runs, j);
             CFRange range;
