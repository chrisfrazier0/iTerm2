--- conflicted
+++ resolved
@@ -5328,10 +5328,10 @@
     [[[self tab] realParentWindow] hideAutoCommandHistoryForSession:self];
 }
 
-<<<<<<< HEAD
 - (NSString *)screenProfileName {
     return _profile[KEY_NAME];
-=======
+}
+
 - (void)screenLogWorkingDirectoryAtLine:(int)line withDirectory:(NSString *)directory {
     VT100RemoteHost *remoteHost = [_screen remoteHostOnLine:line];
     BOOL isSame = ([directory isEqualToString:_lastDirectory] &&
@@ -5341,7 +5341,6 @@
                                                    isChange:!isSame];
     self.lastDirectory = directory;
     self.lastRemoteHost = remoteHost;
->>>>>>> 0dacbf47
 }
 
 - (BOOL)screenAllowTitleSetting {
