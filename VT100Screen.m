--- conflicted
+++ resolved
@@ -3202,12 +3202,9 @@
 {
     screen_char_t *aLine;
     int i;
-<<<<<<< HEAD
     int leftMargin, rightMargin;
     int endOffset = 0;
-=======
     int startOffset = 0;
->>>>>>> 21f07540
 
 #if DEBUG_METHOD_TRACE
     NSLog(@"%s(%d):-[VT100Screen deleteCharacter]: %d", __FILE__, __LINE__, n);
@@ -3233,10 +3230,7 @@
         // get the appropriate screen line
         aLine = [self getLineAtScreenIndex:cursorY];
 
-<<<<<<< HEAD
-        if (n < rightMargin) {
-=======
-        if (n > 0 && n < WIDTH) {
+        if (n > 0 && n < rightMargin) {
             if (cursorX > 0 && aLine[cursorX].code == DWC_RIGHT) {
                 aLine[cursorX - 1].code = 0;
                 aLine[cursorX - 1].complexChar = NO;
@@ -3246,7 +3240,6 @@
                 aLine[cursorX + n].code = 0;
                 aLine[cursorX + n].complexChar = NO;
             }
->>>>>>> 21f07540
             memmove(aLine + cursorX,
                     aLine + cursorX + n,
                     (rightMargin - cursorX - n) * sizeof(screen_char_t));
@@ -3265,11 +3258,8 @@
 
         DebugLog(@"deleteCharacters");
 
-<<<<<<< HEAD
-        [self setRangeDirty:NSMakeRange(idx + cursorX, rightMargin - cursorX + endOffset)];
-=======
-        [self setRangeDirty:NSMakeRange(idx + cursorX + startOffset, WIDTH - cursorX)];
->>>>>>> 21f07540
+        [self setRangeDirty:NSMakeRange(idx + cursorX + startOffset,
+                                        rightMargin - cursorX + endOffset - startOffset)];
     }
 }
 
@@ -4131,13 +4121,10 @@
 {
     screen_char_t *aLine;
     int i;
-<<<<<<< HEAD
     int leftMargin, rightMargin;
     int startOffset = 0;
     int endOffset = 0;
-=======
     int startOffset = 0;
->>>>>>> 21f07540
 
     if (vsplitMode) {
         leftMargin = SCROLL_LEFT;
@@ -4160,37 +4147,24 @@
 
     // get the appropriate line
     aLine = [self getLineAtScreenIndex:cursorY];
-<<<<<<< HEAD
-
-    if (cursorX > 0 && aLine[cursorX].code == DWC_RIGHT) {
-        aLine[cursorX - 1].code = 0;
-        aLine[cursorX - 1].complexChar = NO;
-        startOffset = -1;
-    }
-    if (rightMargin < WIDTH && aLine[rightMargin].code == DWC_RIGHT) {
-        aLine[rightMargin].code = 0;
-        aLine[rightMargin].complexChar = NO;
-        endOffset = 1;
-    }
-    if (rightMargin > n && aLine[rightMargin - n].code == DWC_RIGHT) {
-        aLine[rightMargin - n - 1].code = 0;
-        aLine[rightMargin - n - 1].complexChar = NO;
-    }
-    memmove(aLine + cursorX + n,
-            aLine + cursorX,
-            (rightMargin - cursorX - n) * sizeof(screen_char_t));
-=======
-    int charsToMove = WIDTH - cursorX - n;
+    int charsToMove = rightMargin - cursorX - n;
     // If the first char to be moved is the right half of a DWC, erase it.
     if ([self eraseDoubleWidthCharInLine:aLine startingAtOffset:cursorX - 1]) {
       startOffset = -1;
     }
     // If the last char to be moved is the left half of a DWC, erase it.
     [self eraseDoubleWidthCharInLine:aLine startingAtOffset:cursorX + charsToMove - 1];
+    // Pretty sure this isn't really needed b/c the last two chars will either
+    // be overwritten or handled by the case above, but it's harmless paranoia.
+    [self eraseDoubleWidthCharInLine:aLine startingAtOffset:rightMargin - 1];
+    if (rightMargin == WIDTH && aLine[WIDTH].code == EOL_DWC) {
+      // Since the last char in the line is being changed, the EOL is no longer because
+      // a DWC was forced onto the next line.
+      aLine[WIDTH].code = EOL_HARD;
+    }
     memmove(aLine + cursorX + n,
             aLine + cursorX,
             charsToMove * sizeof(screen_char_t));
->>>>>>> 21f07540
 
     for (i = 0; i < n; i++) {
         aLine[cursorX + i].code = 0;
@@ -4201,11 +4175,7 @@
 
     // TODO: merge with #143
     // everything from cursorX to end of line is dirty
-<<<<<<< HEAD
     [self setDirtyFromX:MIN(rightMargin - 1, cursorX + startOffset)
-=======
-    [self setDirtyFromX:MIN(WIDTH - 1, cursorX + startOffset)
->>>>>>> 21f07540
                       Y:cursorY
                     toX:rightMargin + endOffset
                       Y:cursorY];
