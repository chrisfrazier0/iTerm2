﻿#import "VT100Screen.h"

#import "DebugLogging.h"
#import "DVR.h"
#import "IntervalTree.h"
#import "NSArray+iTerm.h"
#import "NSColor+iTerm.h"
#import "PTYNoteViewController.h"
#import "PTYTextView.h"
#import "RegexKitLite.h"
#import "SearchResult.h"
#import "TmuxStateParser.h"
#import "VT100RemoteHost.h"
#import "VT100ScreenMark.h"
#import "VT100WorkingDirectory.h"
#import "iTermColorMap.h"
#import "iTermExpose.h"
#import "iTermGrowlDelegate.h"
#import "iTermPreferences.h"
#import "iTermSelection.h"
#import "VT100DCSParser.h"
#import "VT100Token.h"

#import <apr-1/apr_base64.h>
#include <string.h>
#include <unistd.h>

int kVT100ScreenMinColumns = 2;
int kVT100ScreenMinRows = 2;

static const int kDefaultScreenColumns = 80;
static const int kDefaultScreenRows = 25;
static const int kDefaultMaxScrollbackLines = 1000;
static const int kDefaultTabstopWidth = 8;

NSString * const kHighlightForegroundColor = @"kHighlightForegroundColor";
NSString * const kHighlightBackgroundColor = @"kHighlightBackgroundColor";

// Wait this long between calls to NSBeep().
static const double kInterBellQuietPeriod = 0.1;

@implementation VT100Screen {
    NSDictionary *inlineFileInfo_;  // Keys are kInlineFileXXX
    NSMutableArray *inlineFileCodes_;
    VT100GridCoord nextCommandOutputStart_;
}

static NSString *const kInlineFileName = @"name";  // NSString
static NSString *const kInlineFileWidth = @"width";  // NSNumber
static NSString *const kInlineFileWidthUnits = @"width units";  // NSNumber of VT100TerminalUnits
static NSString *const kInlineFileHeight = @"height";  // NSNumber
static NSString *const kInlineFileHeightUnits = @"height units"; // NSNumber of VT100TerminalUnits
static NSString *const kInlineFilePreserveAspectRatio = @"preserve aspect ratio";  // NSNumber bool
static NSString *const kInlineFileBase64String = @"base64 string";  // NSMutableString

@synthesize terminal = terminal_;
@synthesize audibleBell = audibleBell_;
@synthesize showBellIndicator = showBellIndicator_;
@synthesize flashBell = flashBell_;
@synthesize postGrowlNotifications = postGrowlNotifications_;
@synthesize cursorBlinks = cursorBlinks_;
@synthesize allowTitleReporting = allowTitleReporting_;
@synthesize maxScrollbackLines = maxScrollbackLines_;
@synthesize unlimitedScrollback = unlimitedScrollback_;
@synthesize saveToScrollbackInAlternateScreen = saveToScrollbackInAlternateScreen_;
@synthesize dvr = dvr_;
@synthesize delegate = delegate_;
@synthesize savedCursor = savedCursor_;

- (id)initWithTerminal:(VT100Terminal *)terminal
{
    self = [super init];
    if (self) {
        assert(terminal);
        [self setTerminal:terminal];
        primaryGrid_ = [[VT100Grid alloc] initWithSize:VT100GridSizeMake(kDefaultScreenColumns,
                                                                         kDefaultScreenRows)
                                              delegate:self];
        currentGrid_ = primaryGrid_;

        maxScrollbackLines_ = kDefaultMaxScrollbackLines;
        tabStops_ = [[NSMutableSet alloc] init];
        [self setInitialTabStops];
        linebuffer_ = [[LineBuffer alloc] init];

        [iTermGrowlDelegate sharedInstance];

        dvr_ = [DVR alloc];
        [dvr_ initWithBufferCapacity:[iTermPreferences intForKey:kPreferenceKeyInstantReplayMemoryMegabytes] * 1024 * 1024];

        for (int i = 0; i < NUM_CHARSETS; i++) {
            charsetUsesLineDrawingMode_[i] = NO;
            savedCharsetUsesLineDrawingMode_[i] = NO;
        }

        findContext_ = [[FindContext alloc] init];
        savedIntervalTree_ = [[IntervalTree alloc] init];
        intervalTree_ = [[IntervalTree alloc] init];
        markCache_ = [[NSMutableDictionary alloc] init];
        commandStartX_ = commandStartY_ = -1;

        nextCommandOutputStart_ = VT100GridCoordMake(-1, -1);
        _lastCommandOutputRange = VT100GridCoordRangeMake(-1, -1, -1, -1);
    }
    return self;
}

- (void)dealloc
{
    [primaryGrid_ release];
    [altGrid_ release];
    [tabStops_ release];
    [printBuffer_ release];
    [linebuffer_ release];
    [dvr_ release];
    [terminal_ release];
    [findContext_ release];
    [savedIntervalTree_ release];
    [intervalTree_ release];
    [markCache_ release];
    [inlineFileInfo_ release];
    for (NSNumber *code in inlineFileCodes_) {
        ReleaseImage([code intValue]);
    }
    [inlineFileCodes_ release];
    [super dealloc];
}

- (NSString *)description
{
    return [NSString stringWithFormat:@"<%@: %p grid:%@>", [self class], self, currentGrid_];
}

#pragma mark - APIs

- (void)setTerminal:(VT100Terminal *)terminal {
    [terminal_ autorelease];
    terminal_ = [terminal retain];
    _ansi = [terminal_ isAnsi];
    _wraparoundMode = [terminal_ wraparoundMode];
    _insert = [terminal_ insertMode];
}

- (void)destructivelySetScreenWidth:(int)width height:(int)height
{
    width = MAX(width, kVT100ScreenMinColumns);
    height = MAX(height, kVT100ScreenMinRows);

    primaryGrid_.size = VT100GridSizeMake(width, height);
    altGrid_.size = VT100GridSizeMake(width, height);
    primaryGrid_.cursor = VT100GridCoordMake(0, 0);
    altGrid_.cursor = VT100GridCoordMake(0, 0);
    savedCursor_ = VT100GridCoordMake(0, 0);
    [primaryGrid_ resetScrollRegions];
    [altGrid_ resetScrollRegions];

    findContext_.substring = nil;

    scrollbackOverflow_ = 0;
    [delegate_ screenRemoveSelection];

    [primaryGrid_ markAllCharsDirty:YES];
    [altGrid_ markAllCharsDirty:YES];
}

// This is used for a very specific case. It's used when you have some history, optionally followed
// by lines pulled from the primary grid, followed by the alternate grid, all stuffed into a line
// buffer. Given a pair of positions, it converts them to a range. If a position is between
// originalLastPos and newLastPos, it's invalid. Likewise, if a position is in the first
// |linesMovedUp| lines of the screen, it's invalid.
// NOTE: This assumes that linebuffer_ contains the history plus lines from the primary grid.
// Returns YES if the range is valid, NO if it could not be converted (e.g., because it was entirely
// in the area of dropped lines).
/*
 * 0 History      }                                                                     }
 * 1 History      } These lines were in history before resizing began                   }
 * 2 History      }                    <- originalLimit                                 } equal to linebuffer_
 * 3 Line from primary grid            <- limit (pushed into history due to resize)     }
 * 4 Line to be lost from alt grid     <- linesMovedUp = 1 because this one line will be lost
 * 5 Line from alt grid                }
 * 6 Line from alt grid                } These lines will be restored to the alt grid later
 */
- (BOOL)computeRangeFromOriginalLimit:(LineBufferPosition *)originalLimit
                        limitPosition:(LineBufferPosition *)limit
                        startPosition:(LineBufferPosition *)startPos
                          endPosition:(LineBufferPosition *)endPos
                             newWidth:(int)newWidth
                           lineBuffer:(LineBuffer *)lineBuffer  // NOTE: May be append-only
                                range:(VT100GridCoordRange *)resultRangePtr
                         linesMovedUp:(int)linesMovedUp
{
    BOOL result = YES;
    // Compute selection positions relative to the end of the line buffer, which may have
    // grown or shrunk.
    int growth = limit.absolutePosition - originalLimit.absolutePosition;
    LineBufferPosition *savedEndPos = endPos;
    LineBufferPosition *predecessorOfLimit = [limit predecessor];
    if (growth > 0) {
        /*
            +--------------------+
            |                    |
            |  Original History  |
            |                    |
            +....................+ <------- originalLimit
            | Lines pushed from  | ^
            | primary into       | |- growth = number of lines in this section
            | history            | V
            +--------------------+ <------- limit
            |                    |
            | Alt screen         |
            |                    |
            +--------------------+
         */
        if (startPos.absolutePosition >= originalLimit.absolutePosition) {
            // Start position was on alt screen originally. Move it down by the number of lines
            // pulled in from the primary screen.
            startPos.absolutePosition += growth;
        }
        if (endPos.absolutePosition >= originalLimit.absolutePosition) {
            // End position was on alt screen originally. Move it down by the number of lines
            // pulled in from the primary screen.
            endPos.absolutePosition += growth;
        }
    } else if (growth < 0) {
        /*
                                   +--------------------+
                                   |                    |
                                   | Original history   |
                                   |                    |
            +--------------------+ +....................+ <------- limit
            | Current alt screen | | Lines pulled back  | ^
            |                    | | into primary from  | |- growth = -(number of lines in this section)
            +--------------------+ | history            | V
                                   +--------------------+ <------- originalLimit
                                   | Original           |
                                   | Alt screen         |
                                   +--------------------+
         */
        if (startPos.absolutePosition >= limit.absolutePosition &&
            startPos.absolutePosition < originalLimit.absolutePosition) {
            // Started in history in the region pulled into primary screen. Advance start to
            // new beginning of alt screen
            startPos = limit;
        } else if (startPos.absolutePosition >= originalLimit.absolutePosition) {
            // Starts after deleted region. Move start position up by number of deleted lines so
            // it refers to the same cell.
            startPos.absolutePosition += growth;
        }
        if (endPos.absolutePosition >= predecessorOfLimit.absolutePosition &&
            endPos.absolutePosition < originalLimit.absolutePosition) {
            // Ended in deleted region. Move end point to just before current alt screen.
            endPos = predecessorOfLimit;
        } else if (endPos.absolutePosition >= originalLimit.absolutePosition) {
            // Ends in alt screen. Move it up to refer to the same cell.
            endPos.absolutePosition += growth;
        }
    }
    if (startPos.absolutePosition >= endPos.absolutePosition + 1) {
        result = NO;
    }
    resultRangePtr->start = [lineBuffer coordinateForPosition:startPos
                                                        width:newWidth
                                                           ok:NULL];
    int numScrollbackLines = [linebuffer_ numLinesWithWidth:newWidth];

    // |linesMovedUp| wrapped lines will not be restored into the alt grid later on starting at |limit|
    if (resultRangePtr->start.y >= numScrollbackLines) {
        if (resultRangePtr->start.y < numScrollbackLines + linesMovedUp) {
            // The selection started in one of the lines that was lost. Move it to the
            // first cell of the screen.
            resultRangePtr->start.y = numScrollbackLines;
            resultRangePtr->start.x = 0;
        } else {
            // The selection starts on screen, so move it up by the number of lines by which
            // the alt screen shifted up.
            resultRangePtr->start.y -= linesMovedUp;
        }
    }
    
    resultRangePtr->end = [lineBuffer coordinateForPosition:endPos
                                                      width:newWidth
                                                         ok:NULL];
    if (resultRangePtr->end.y >= numScrollbackLines) {
        if (resultRangePtr->end.y < numScrollbackLines + linesMovedUp) {
            // The selection ends in one of the lines that was lost. The whole selection is
            // gone.
            result = NO;
        } else {
            // The selection ends on screen, so move it up by the number of lines by which
            // the alt screen shifted up.
            resultRangePtr->end.y -= linesMovedUp;
        }
    }
    if (savedEndPos.extendsToEndOfLine) {
        resultRangePtr->end.x = newWidth;
    } else {
        // Move to the successor of newSelection.end.x, newSelection.end.y.
        resultRangePtr->end.x++;
        if (resultRangePtr->end.x > newWidth) {
            resultRangePtr->end.x -= newWidth;
            resultRangePtr->end.y++;
        }
    }
    
    return result;
}

- (void)resizeWidth:(int)new_width height:(int)new_height
{
    DLog(@"Resize session to %d height", new_height);

    if (commandStartX_ != -1) {
        commandStartX_ = commandStartY_ = -1;
        [delegate_ screenCommandDidEndWithRange:[self commandRange]];
    }
    
    if (currentGrid_.size.width == 0 ||
        currentGrid_.size.height == 0 ||
        (new_width == currentGrid_.size.width &&
         new_height == currentGrid_.size.height)) {
            return;
    }
    VT100GridSize oldSize = currentGrid_.size;
    new_width = MAX(new_width, 1);
    new_height = MAX(new_height, 1);

    iTermSelection *selection = [delegate_ screenSelection];
    if (selection.live) {
        [selection endLiveSelection];
    }
    [selection removeWindowsWithWidth:self.width];
    BOOL couldHaveSelection = [delegate_ screenHasView] && selection.hasSelection;

    int usedHeight = [currentGrid_ numberOfLinesUsed];

    VT100Grid *copyOfAltGrid = [[altGrid_ copy] autorelease];
    LineBuffer *realLineBuffer = linebuffer_;

    // This is an array of tuples:
    // [LineBufferPositionRange, iTermSubSelection]
    NSMutableArray *altScreenSubSelectionTuples = nil;
    LineBufferPosition *originalLastPos = [linebuffer_ lastPosition];
    BOOL wasShowingAltScreen = (currentGrid_ == altGrid_);

    if (couldHaveSelection && wasShowingAltScreen) {
        // In alternate screen mode, get the original positions of the
        // selection. Later this will be used to set the selection positions
        // relative to the end of the udpated linebuffer (which could change as
        // lines from the base screen are pushed onto it).
        LineBuffer *lineBufferWithAltScreen = [[linebuffer_ newAppendOnlyCopy] autorelease];
        [self appendScreen:currentGrid_
              toScrollback:lineBufferWithAltScreen
            withUsedHeight:usedHeight
                 newHeight:new_height];
        altScreenSubSelectionTuples = [NSMutableArray array];
        for (iTermSubSelection *sub in selection.allSubSelections) {
            VT100GridCoordRange range = sub.range.coordRange;
            LineBufferPositionRange *positionRange =
                [self positionRangeForCoordRange:range
                                    inLineBuffer:lineBufferWithAltScreen];
            if (positionRange) {
                [altScreenSubSelectionTuples addObject:@[ positionRange, sub ]];
            } else {
                DLog(@"Failed to get position range for selection on alt screen %@",
                     VT100GridCoordRangeDescription(range));
            }
        }
    }

    // If we're in the alternate screen, create a temporary linebuffer and append
    // the base screen's contents to it.
    LineBuffer *altScreenLineBuffer = nil;
    if (wasShowingAltScreen) {
        altScreenLineBuffer = [[[LineBuffer alloc] init] autorelease];
        [self appendScreen:altGrid_
              toScrollback:altScreenLineBuffer
            withUsedHeight:usedHeight
                 newHeight:new_height];
    }

    // If non-nil, contains 3-tuples NSArray*s of
    // [ PTYNoteViewController*,
    //   LineBufferPosition* for start of range,
    //   LineBufferPosition* for end of range ]
    // These will be re-added to intervalTree_ later on.
    NSMutableArray *altScreenNotes = nil;

    if (wasShowingAltScreen && [intervalTree_ count]) {
        // Add notes that were on the alt grid to altScreenNotes, leaving notes in history alone.
        VT100GridCoordRange screenCoordRange =
        VT100GridCoordRangeMake(0,
                                [self numberOfScrollbackLines],
                                0,
                                [self numberOfScrollbackLines] + self.height);
        NSArray *notesAtLeastPartiallyOnScreen =
            [intervalTree_ objectsInInterval:[self intervalForGridCoordRange:screenCoordRange]];
        
        LineBuffer *appendOnlyLineBuffer = [[realLineBuffer newAppendOnlyCopy] autorelease];
        [self appendScreen:altGrid_
              toScrollback:appendOnlyLineBuffer
            withUsedHeight:usedHeight
                 newHeight:new_height];
        altScreenNotes = [NSMutableArray array];
        
        for (id<IntervalTreeObject> note in notesAtLeastPartiallyOnScreen) {
            VT100GridCoordRange range = [self coordRangeForInterval:note.entry.interval];
            [[note retain] autorelease];
            [intervalTree_ removeObject:note];
            LineBufferPositionRange *positionRange =
                [self positionRangeForCoordRange:range inLineBuffer:appendOnlyLineBuffer];
            if (positionRange) {
                DLog(@"Add note on alt screen at %@ (position %@ to %@) to altScreenNotes",
                     VT100GridCoordRangeDescription(range),
                     positionRange.start,
                     positionRange.end);
                [altScreenNotes addObject:@[ note, positionRange.start, positionRange.end ]];
            } else {
                DLog(@"Failed to get position range while in alt screen for note %@ with range %@",
                     note, VT100GridCoordRangeDescription(range));
            }
        }
    }
    
    if (wasShowingAltScreen) {
      currentGrid_ = primaryGrid_;
      // Move savedIntervalTree_ into intervalTree_. This should leave savedIntervalTree_ empty.
      [self swapNotes];
      currentGrid_ = altGrid_;
    }

    // Append primary grid to line buffer.
    [self appendScreen:primaryGrid_
          toScrollback:linebuffer_
        withUsedHeight:[primaryGrid_ numberOfLinesUsed]
             newHeight:new_height];

    // Contains iTermSubSelection*s updated for the new screen size. Used
    // regardless of whether we were in the alt screen, as it's simply the set
    // of new sub-selections.
    NSMutableArray *newSubSelections = [NSMutableArray array];
    if (!wasShowingAltScreen && couldHaveSelection) {
        for (iTermSubSelection *sub in selection.allSubSelections) {
            VT100GridCoordRange newSelection;
            DLog(@"convert sub %@", sub);
            BOOL ok = [self convertRange:sub.range.coordRange
                                 toWidth:new_width
                                      to:&newSelection
                            inLineBuffer:linebuffer_];
            if (ok) {
                VT100GridWindowedRange theRange = VT100GridWindowedRangeMake(newSelection, 0, 0);
                iTermSubSelection *theSub =
                    [iTermSubSelection subSelectionWithRange:theRange mode:sub.selectionMode];
                theSub.connected = sub.connected;
                [newSubSelections addObject:theSub];
            }
        }
    }
    
    if ([intervalTree_ count]) {
        // Fix up the intervals for the primary grid.
        if (wasShowingAltScreen) {
            // Temporarily swap in primary grid so convertRange: will do the right thing.
            currentGrid_ = primaryGrid_;
        }

        // Convert ranges of notes to their new coordinates and replace the interval tree.
        IntervalTree *replacementTree = [[IntervalTree alloc] init];
        for (id<IntervalTreeObject> note in [intervalTree_ allObjects]) {
            VT100GridCoordRange noteRange = [self coordRangeForInterval:note.entry.interval];
            VT100GridCoordRange newRange;
            if (noteRange.end.x < 0 && noteRange.end.y == 0 &&
                noteRange.end.y < 0) {
                // note has scrolled off top
                [intervalTree_ removeObject:note];
            } else if ([self convertRange:noteRange
                                  toWidth:new_width
                                       to:&newRange
                             inLineBuffer:linebuffer_]) {
                Interval *newInterval = [self intervalForGridCoordRange:newRange
                                                                  width:new_width
                                                            linesOffset:[self totalScrollbackOverflow]];
                [[note retain] autorelease];
                [intervalTree_ removeObject:note];
                [replacementTree addObject:note withInterval:newInterval];
            }
        }
        [intervalTree_ release];
        intervalTree_ = replacementTree;
        
        if (wasShowingAltScreen) {
            // Return to alt grid.
            currentGrid_ = altGrid_;
        }
    }
    VT100GridSize newSize = VT100GridSizeMake(new_width, new_height);
    currentGrid_.size = newSize;

    // Restore the screen contents that were pushed onto the linebuffer.
    [currentGrid_ restoreScreenFromLineBuffer:wasShowingAltScreen ? altScreenLineBuffer : linebuffer_
                              withDefaultChar:[currentGrid_ defaultChar]
                            maxLinesToRestore:[linebuffer_ numLinesWithWidth:currentGrid_.size.width]];

    // If we're in the alternate screen, restore its contents from the temporary
    // linebuffer.
    if (wasShowingAltScreen) {
        // In alternate screen mode, the screen contents move up when the screen gets smaller.
        // For example, if your alt screen looks like this before:
        //   abcd
        //   ef..
        // And then gets shrunk to 3 wide, it becomes
        //   d..
        //   ef.
        // The "abc" line was lost, so "linesMovedUp" is 1. That's the number of lines at the top
        // of the alt screen that were lost.
        int linesMovedUp = [altScreenLineBuffer numLinesWithWidth:currentGrid_.size.width];
        
        primaryGrid_.size = newSize;
        [primaryGrid_ setCharsFrom:VT100GridCoordMake(0, 0)
                                to:VT100GridCoordMake(newSize.width - 1, newSize.height - 1)
                            toChar:primaryGrid_.savedDefaultChar];
        if (oldSize.height < new_height) {
            // Growing (avoid pulling in stuff from scrollback. Add blank lines
            // at bottom instead). Note there's a little hack here: we use saved_primary_buffer as the default
            // line because it was just initialized with default lines.
            [primaryGrid_ restoreScreenFromLineBuffer:realLineBuffer
                                      withDefaultChar:[primaryGrid_ defaultChar]
                                    maxLinesToRestore:oldSize.height];
        } else {
            // Shrinking (avoid pulling in stuff from scrollback, pull in no more
            // than might have been pushed, even if more is available). Note there's a little hack
            // here: we use saved_primary_buffer as the default line because it was just initialized with
            // default lines.
            [primaryGrid_ restoreScreenFromLineBuffer:realLineBuffer
                                      withDefaultChar:[primaryGrid_ defaultChar]
                                    maxLinesToRestore:new_height];
        }

        // Any onscreen notes in primary grid get moved to savedIntervalTree_.
        currentGrid_ = primaryGrid_;
        [self swapNotes];
        currentGrid_ = altGrid_;

        LineBufferPosition *newLastPos = [realLineBuffer lastPosition];

        ///////////////////////////////////////
        // Create a cheap append-only copy of the line buffer and add the
        // screen to it. This sets up the current state so that if there is a
        // selection, linebuffer has the configuration that the user actually
        // sees (history + the alt screen contents). That'll make
        // convertRange:toWidth:... happy (the selection's Y values
        // will be able to be looked up) and then after that's done we can swap
        // back to the tempLineBuffer.
        LineBuffer *appendOnlyLineBuffer = [[realLineBuffer newAppendOnlyCopy] autorelease];

        [self appendScreen:copyOfAltGrid
              toScrollback:appendOnlyLineBuffer
            withUsedHeight:usedHeight
                 newHeight:new_height];

        for (int i = 0; i < altScreenSubSelectionTuples.count; i++) {
            LineBufferPositionRange *positionRange = altScreenSubSelectionTuples[i][0];
            iTermSubSelection *originalSub = altScreenSubSelectionTuples[i][1];
            VT100GridCoordRange newSelection;
            BOOL ok = [self computeRangeFromOriginalLimit:originalLastPos
                                            limitPosition:newLastPos
                                            startPosition:positionRange.start
                                              endPosition:positionRange.end
                                                 newWidth:new_width
                                               lineBuffer:appendOnlyLineBuffer
                                                    range:&newSelection
                                             linesMovedUp:linesMovedUp];
            if (ok) {
                VT100GridWindowedRange theRange =
                    VT100GridWindowedRangeMake(newSelection, 0, 0);
                iTermSubSelection *theSub = [iTermSubSelection subSelectionWithRange:theRange
                                                                                mode:originalSub.selectionMode];
                theSub.connected = originalSub.connected;
                [newSubSelections addObject:theSub];
            }
        }
        DLog(@"Original limit=%@", originalLastPos);
        DLog(@"New limit=%@", newLastPos);
        for (NSArray *tuple in altScreenNotes) {
            id<IntervalTreeObject> note = tuple[0];
            LineBufferPosition *start = tuple[1];
            LineBufferPosition *end = tuple[2];
            VT100GridCoordRange newRange;
            DLog(@"  Note positions=%@ to %@", start, end);
            BOOL ok = [self computeRangeFromOriginalLimit:originalLastPos
                                            limitPosition:newLastPos
                                            startPosition:start
                                              endPosition:end
                                                 newWidth:new_width
                                               lineBuffer:appendOnlyLineBuffer
                                                    range:&newRange
                                             linesMovedUp:linesMovedUp];
            if (ok) {
                DLog(@"  New range=%@", VT100GridCoordRangeDescription(newRange));
                Interval *interval = [self intervalForGridCoordRange:newRange
                                                               width:new_width
                                                         linesOffset:[self totalScrollbackOverflow]];
                [intervalTree_ addObject:note withInterval:interval];
            } else {
                DLog(@"  *FAILED TO CONVERT*");
            }
        }
    } else {
        // Was showing primary grid. Fix up notes in the alt screen.

        // Append alt screen to empty line buffer
        altScreenLineBuffer = [[[LineBuffer alloc] init] autorelease];
        [self appendScreen:altGrid_
              toScrollback:altScreenLineBuffer
            withUsedHeight:[altGrid_ numberOfLinesUsed]
                 newHeight:new_height];
        int numLinesThatWillBeRestored = MIN([altScreenLineBuffer numLinesWithWidth:new_width],
                                             new_height);
        int numLinesDroppedFromTop = [altScreenLineBuffer numLinesWithWidth:new_width] - numLinesThatWillBeRestored;
        
        // Convert note ranges to new coords, dropping or truncating as needed
        currentGrid_ = altGrid_;  // Swap to alt grid temporarily for convertRange:toWidth:to:inLineBuffer:
        IntervalTree *replacementTree = [[IntervalTree alloc] init];
        for (PTYNoteViewController *note in [savedIntervalTree_ allObjects]) {
            VT100GridCoordRange noteRange = [self coordRangeForInterval:note.entry.interval];
            DLog(@"Found note at %@", VT100GridCoordRangeDescription(noteRange));
            VT100GridCoordRange newRange;
            if ([self convertRange:noteRange toWidth:new_width to:&newRange inLineBuffer:altScreenLineBuffer]) {
                // Anticipate the lines that will be dropped when the alt grid is restored.
                newRange.start.y += [self totalScrollbackOverflow] - numLinesDroppedFromTop;
                newRange.end.y += [self totalScrollbackOverflow] - numLinesDroppedFromTop;
                if (newRange.start.y < 0) {
                    newRange.start.y = 0;
                    newRange.start.x = 0;
                }
                DLog(@"  Its new range is %@ including %d lines dropped from top", VT100GridCoordRangeDescription(noteRange), numLinesDroppedFromTop);
                [savedIntervalTree_ removeObject:note];
                if (newRange.end.y > 0 || (newRange.end.y == 0 && newRange.end.x > 0)) {
                    Interval *newInterval = [self intervalForGridCoordRange:newRange
                                                                      width:new_width
                                                                linesOffset:0];
                    [replacementTree addObject:note withInterval:newInterval];
                } else {
                    DLog(@"Failed to convert");
                }
            }
        }
        [savedIntervalTree_ release];
        savedIntervalTree_ = replacementTree;
        currentGrid_ = primaryGrid_;  // Swap back to primary grid
        
        // Restore alt screen with new width
        altGrid_.size = VT100GridSizeMake(new_width, new_height);
        [altGrid_ restoreScreenFromLineBuffer:altScreenLineBuffer
                              withDefaultChar:[altGrid_ defaultChar]
                            maxLinesToRestore:[altScreenLineBuffer numLinesWithWidth:currentGrid_.size.width]];
    }

    savedCursor_.x = MIN(new_width - 1, savedCursor_.x);
    savedCursor_.y = MIN(new_height - 1, savedCursor_.y);

    [primaryGrid_ resetScrollRegions];
    [altGrid_ resetScrollRegions];
    [primaryGrid_ clampCursorPositionToValid];
    [altGrid_ clampCursorPositionToValid];

    // The linebuffer may have grown. Ensure it doesn't have too many lines.
    int linesDropped = 0;
    if (!unlimitedScrollback_) {
        linesDropped = [linebuffer_ dropExcessLinesWithWidth:currentGrid_.size.width];
        [self incrementOverflowBy:linesDropped];
    }
    int lines = [linebuffer_ numLinesWithWidth:currentGrid_.size.width];
    NSAssert(lines >= 0, @"Negative lines");

    // An immediate refresh is needed so that the size of textview can be
    // adjusted to fit the new size
    DebugLog(@"resizeWidth setDirty");
    [delegate_ screenNeedsRedraw];
    [selection clearSelection];
    if (couldHaveSelection) {
        for (iTermSubSelection* sub in newSubSelections) {
            VT100GridCoordRange newSelection = sub.range.coordRange;
            if (newSelection.start.y >= linesDropped &&
                newSelection.end.y >= linesDropped) {
                newSelection.start.y -= linesDropped;
                newSelection.end.y -= linesDropped;
                [selection addSubSelection:sub];
            }
        }
    }

    [self reloadMarkCache];
    [delegate_ screenSizeDidChange];
}

- (void)reloadMarkCache {
    long long totalScrollbackOverflow = [self totalScrollbackOverflow];
    [markCache_ removeAllObjects];
    for (id<IntervalTreeObject> obj in [intervalTree_ allObjects]) {
        if ([obj isKindOfClass:[VT100ScreenMark class]]) {
            VT100GridCoordRange range = [self coordRangeForInterval:obj.entry.interval];
            VT100ScreenMark *mark = (VT100ScreenMark *)obj;
            markCache_[@(totalScrollbackOverflow + range.end.y)] = mark;
        }
    }
}

- (BOOL)allCharacterSetPropertiesHaveDefaultValues {
    for (int i = 0; i < NUM_CHARSETS; i++) {
        if (charsetUsesLineDrawingMode_[i]) {
            return NO;
        }
    }
    if ([terminal_ charset]) {
        return NO;
    }
    return YES;
}

- (void)showCursor:(BOOL)show
{
    [delegate_ screenSetCursorVisible:show];
}

- (void)clearBuffer
{
    [self clearAndResetScreenPreservingCursorLine];
    [self clearScrollbackBuffer];
    [delegate_ screenUpdateDisplay];
}

// This clears the screen, leaving the cursor's line at the top and preserves the cursor's x
// coordinate. Scroll regions and the saved cursor position are reset.
- (void)clearAndResetScreenPreservingCursorLine {
    [delegate_ screenTriggerableChangeDidOccur];
    // This clears the screen.
    int x = currentGrid_.cursorX;
    [self incrementOverflowBy:[currentGrid_ resetWithLineBuffer:linebuffer_
                                            unlimitedScrollback:unlimitedScrollback_
                                             preserveCursorLine:YES]];
    currentGrid_.cursorX = x;
}

- (void)clearScrollbackBuffer
{
    [linebuffer_ release];
    linebuffer_ = [[LineBuffer alloc] init];
    [linebuffer_ setMaxLines:maxScrollbackLines_];
    [delegate_ screenClearHighlights];
    [currentGrid_ markAllCharsDirty:YES];

    savedFindContextAbsPos_ = 0;

    [self resetScrollbackOverflow];
    [delegate_ screenRemoveSelection];
    [currentGrid_ markAllCharsDirty:YES];
    [intervalTree_ release];
    intervalTree_ = [[IntervalTree alloc] init];
    [self reloadMarkCache];
}

- (void)appendAsciiDataAtCursor:(AsciiData *)asciiData
{
    int len = asciiData->length;
    if (len < 1 || !asciiData) {
        return;
    }
    STOPWATCH_START(appendAsciiDataAtCursor);
    char firstChar = asciiData->buffer[0];
    
    DLog(@"appendAsciiDataAtCursor: %ld chars starting with %c at x=%d, y=%d, line=%d",
         (unsigned long)len,
         firstChar,
         currentGrid_.cursorX,
         currentGrid_.cursorY,
         currentGrid_.cursorY + [linebuffer_ numLinesWithWidth:currentGrid_.size.width]);

    screen_char_t *buffer;
    buffer = asciiData->screenChars->buffer;
    
    screen_char_t fg = [terminal_ foregroundColorCode];
    screen_char_t bg = [terminal_ backgroundColorCode];
    screen_char_t zero = { 0 };
    if (memcmp(&fg, &zero, sizeof(fg)) || memcmp(&bg, &zero, sizeof(bg))) {
        STOPWATCH_START(setUpScreenCharArray);
        for (int i = 0; i < len; i++) {
            CopyForegroundColor(&buffer[i], fg);
            CopyBackgroundColor(&buffer[i], bg);
        }
        STOPWATCH_LAP(setUpScreenCharArray);
    }

    // If a graphics character set was selected then translate buffer
    // characters into graphics charaters.
    if (charsetUsesLineDrawingMode_[[terminal_ charset]]) {
        ConvertCharsToGraphicsCharset(buffer, len);
    }

    [self appendScreenCharArrayAtCursor:buffer
                                 length:len
                             shouldFree:NO];
    STOPWATCH_LAP(appendAsciiDataAtCursor);
}

- (void)appendStringAtCursor:(NSString *)string
{
    int len = [string length];
    if (len < 1 || !string) {
        return;
    }
    
    unichar firstChar =  [string characterAtIndex:0];
    
    DLog(@"appendStringAtCursor: %ld chars starting with %c at x=%d, y=%d, line=%d",
         (unsigned long)len,
         firstChar,
         currentGrid_.cursorX,
         currentGrid_.cursorY,
         currentGrid_.cursorY + [linebuffer_ numLinesWithWidth:currentGrid_.size.width]);

    // Allocate a buffer of screen_char_t and place the new string in it.
    const int kStaticBufferElements = 1024;
    screen_char_t staticBuffer[kStaticBufferElements];
    screen_char_t *dynamicBuffer = 0;
    screen_char_t *buffer;
    string = _useHFSPlusMapping ? [string precomposedStringWithHFSPlusMapping]
                                : [string precomposedStringWithCanonicalMapping];
    len = [string length];
    if (2 * len > kStaticBufferElements) {
        buffer = dynamicBuffer = (screen_char_t *) calloc(2 * len,
                                                          sizeof(screen_char_t));
        assert(buffer);
        if (!buffer) {
            NSLog(@"%s: Out of memory", __PRETTY_FUNCTION__);
            return;
        }
    } else {
        buffer = staticBuffer;
    }

    // Pick off leading combining marks and low surrogates and modify the
    // character at the cursor position with them.
    while ([string length] > 0 &&
           (IsCombiningMark(firstChar) || IsLowSurrogate(firstChar))) {
        VT100GridCoord pred = [currentGrid_ coordinateBefore:currentGrid_.cursor];
        if (pred.x < 0 ||
            ![currentGrid_ addCombiningChar:firstChar toCoord:pred]) {
            // Combining mark will need to stand alone rather than combine
            // because nothing precedes it.
            if (IsCombiningMark(firstChar)) {
                // Prepend a space to it so the combining mark has something
                // to combine with.
                string = [NSString stringWithFormat:@" %@", string];
            } else {
                // Got a low surrogate but can't find the matching high
                // surrogate. Turn the low surrogate into a replacement
                // char. This should never happen because decode_string
                // ought to detect the broken unicode and substitute a
                // replacement char.
                string = [NSString stringWithFormat:@"%@%@",
                          ReplacementString(),
                          [string substringFromIndex:1]];
            }
            len = [string length];
            break;
        }
        string = [string substringFromIndex:1];
        if ([string length] > 0) {
            firstChar = [string characterAtIndex:0];
        }
    }

    assert(terminal_);
    // Add DWC_RIGHT after each double-byte character, build complex characters out of surrogates
    // and combining marks, replace private codes with replacement characters, swallow zero-
    // width spaces, and set fg/bg colors and attributes.
    BOOL dwc = NO;
    StringToScreenChars(string,
                        buffer,
                        [terminal_ foregroundColorCode],
                        [terminal_ backgroundColorCode],
                        &len,
                        [delegate_ screenShouldTreatAmbiguousCharsAsDoubleWidth],
                        NULL,
                        &dwc,
                        _useHFSPlusMapping);
    if (dwc) {
        linebuffer_.mayHaveDoubleWidthCharacter = dwc;
    }
    [self appendScreenCharArrayAtCursor:buffer
                                 length:len
                             shouldFree:(buffer == dynamicBuffer)];
}

- (void)appendScreenCharArrayAtCursor:(screen_char_t *)buffer
                               length:(int)len
                           shouldFree:(BOOL)shouldFree {
    if (len >= 1) {
        [self incrementOverflowBy:[currentGrid_ appendCharsAtCursor:buffer
                                                             length:len
                                            scrollingIntoLineBuffer:linebuffer_
                                                unlimitedScrollback:unlimitedScrollback_
                                            useScrollbackWithRegion:_appendToScrollbackWithStatusBar
                                                         wraparound:_wraparoundMode
                                                               ansi:_ansi
                                                             insert:_insert]];
    }

    if (shouldFree) {
        free(buffer);
    }
    
    if (commandStartX_ != -1) {
        [delegate_ screenCommandDidChangeWithRange:[self commandRange]];
    }
}

- (void)crlf
{
    [self linefeed];
    currentGrid_.cursorX = 0;
}

- (void)linefeed
{
    LineBuffer *lineBufferToUse = linebuffer_;
    if (currentGrid_ == altGrid_ && !saveToScrollbackInAlternateScreen_) {
        // In alt grid but saving to scrollback in alt-screen is off, so pass in a nil linebuffer.
        lineBufferToUse = nil;
        // This is a temporary hack. In this case, keeping the selection in the right place requires
        // more cooperation between VT100Screen and PTYTextView than is currently in place because
        // the selection could become truncated, and regardless, will need to move up a line in terms
        // of absolute Y position (normally when the screen scrolls the absolute Y position of the
        // selection stays the same and the viewport moves down, or else there is soem scrollback
        // overflow and PTYTextView -refresh bumps the selection's Y position, but because in this
        // case we don't append to the line buffer, scrollback overflow will not increment).
        [delegate_ screenRemoveSelection];
    }
    [self incrementOverflowBy:[currentGrid_ moveCursorDownOneLineScrollingIntoLineBuffer:lineBufferToUse
                                                                     unlimitedScrollback:unlimitedScrollback_
                                                                 useScrollbackWithRegion:_appendToScrollbackWithStatusBar]];
}

- (void)cursorToX:(int)x
{
    int xPos;
    int leftMargin = [currentGrid_ leftMargin];
    int rightMargin = [currentGrid_ rightMargin];

    xPos = x - 1;

    if ([terminal_ originMode]) {
        xPos += leftMargin;
        xPos = MAX(leftMargin, MIN(rightMargin, xPos));
    }

    currentGrid_.cursorX = xPos;

    DebugLog(@"cursorToX");

}

- (void)activateBell
{
    if (audibleBell_) {
        // Some bells or systems block on NSBeep so it's important to rate-limit it to prevent
        // bells from blocking the terminal indefinitely. The small delay we insert between
        // bells allows us to swallow up the vast majority of ^G characters when you cat a
        // binary file.
        static NSDate *lastBell;
        double interval = lastBell ? [[NSDate date] timeIntervalSinceDate:lastBell] : INFINITY;
        if (interval > kInterBellQuietPeriod) {
            NSBeep();
            [lastBell release];
            lastBell = [[NSDate date] retain];
        }
    }
    if (showBellIndicator_) {
        [delegate_ screenShowBellIndicator];
    }
    if (flashBell_) {
        [delegate_ screenFlashImage:FlashBell];
    }
    [delegate_ screenIncrementBadge];
}

- (void)setHistory:(NSArray *)history
{
    // This is way more complicated than it should be to work around something dumb in tmux.
    // It pads lines in its history with trailing spaces, which we'd like to trim. More importantly,
    // we need to trim empty lines at the end of the history because that breaks how we move the
    // screen contents around on resize. So we take the history from tmux, append it to a temporary
    // line buffer, grab each wrapped line and trim spaces from it, and then append those modified
    // line (excluding empty ones at the end) to the real line buffer.
    [self clearBuffer];
    LineBuffer *temp = [[[LineBuffer alloc] init] autorelease];
    temp.mayHaveDoubleWidthCharacter = YES;
    linebuffer_.mayHaveDoubleWidthCharacter = YES;
    NSTimeInterval now = [NSDate timeIntervalSinceReferenceDate];
    for (NSData *chars in history) {
        screen_char_t *line = (screen_char_t *) [chars bytes];
        const int len = [chars length] / sizeof(screen_char_t);
        screen_char_t continuation;
        if (len) {
            continuation = line[len - 1];
        } else {
            memset(&continuation, 0, sizeof(continuation));
        }
        [temp appendLine:line
                  length:len
                 partial:NO
                   width:currentGrid_.size.width
               timestamp:now
            continuation:continuation];
    }
    NSMutableArray *wrappedLines = [NSMutableArray array];
    int n = [temp numLinesWithWidth:currentGrid_.size.width];
    int numberOfConsecutiveEmptyLines = 0;
    for (int i = 0; i < n; i++) {
        ScreenCharArray *line = [temp wrappedLineAtIndex:i width:currentGrid_.size.width];
        if (line.eol == EOL_HARD) {
            [self stripTrailingSpaceFromLine:line];
            if (line.length == 0) {
                ++numberOfConsecutiveEmptyLines;
            } else {
                numberOfConsecutiveEmptyLines = 0;
            }
        } else {
            numberOfConsecutiveEmptyLines = 0;
        }
        [wrappedLines addObject:line];
    }
    for (int i = 0; i < n - numberOfConsecutiveEmptyLines; i++) {
        ScreenCharArray *line = [wrappedLines objectAtIndex:i];
        screen_char_t continuation = { 0 };
        if (line.length) {
            continuation = line.line[line.length - 1];
        }
        [linebuffer_ appendLine:line.line
                         length:line.length
                        partial:(line.eol != EOL_HARD)
                          width:currentGrid_.size.width
                      timestamp:now
                   continuation:continuation];
    }
    if (!unlimitedScrollback_) {
        [linebuffer_ dropExcessLinesWithWidth:currentGrid_.size.width];
    }

    // We don't know the cursor position yet but give the linebuffer something
    // so it doesn't get confused in restoreScreenFromScrollback.
    [linebuffer_ setCursor:0];
    [currentGrid_ restoreScreenFromLineBuffer:linebuffer_
                              withDefaultChar:[currentGrid_ defaultChar]
                            maxLinesToRestore:MIN([linebuffer_ numLinesWithWidth:currentGrid_.size.width],
                                                  currentGrid_.size.height - numberOfConsecutiveEmptyLines)];
}

- (void)setAltScreen:(NSArray *)lines
{
    linebuffer_.mayHaveDoubleWidthCharacter = YES;
    if (!altGrid_) {
        altGrid_ = [primaryGrid_ copy];
    }

    // Initialize alternate screen to be empty
    [altGrid_ setCharsFrom:VT100GridCoordMake(0, 0)
                        to:VT100GridCoordMake(altGrid_.size.width - 1, altGrid_.size.height - 1)
                    toChar:[altGrid_ defaultChar]];
    // Copy the lines back over it
    int o = 0;
    for (int i = 0; o < altGrid_.size.height && i < MIN(lines.count, altGrid_.size.height); i++) {
        NSData *chars = [lines objectAtIndex:i];
        screen_char_t *line = (screen_char_t *) [chars bytes];
        int length = [chars length] / sizeof(screen_char_t);

        do {
            // Add up to altGrid_.size.width characters at a time until they're all used.
            screen_char_t *dest = [altGrid_ screenCharsAtLineNumber:o];
            memcpy(dest, line, MIN(altGrid_.size.width, length) * sizeof(screen_char_t));
            const BOOL isPartial = (length > altGrid_.size.width);
            dest[altGrid_.size.width] = dest[altGrid_.size.width - 1];  // TODO: This is probably wrong?
            dest[altGrid_.size.width].code = (isPartial ? EOL_SOFT : EOL_HARD);
            length -= altGrid_.size.width;
            line += altGrid_.size.width;
            o++;
        } while (o < altGrid_.size.height && length > 0);
    }
}

- (void)setTmuxState:(NSDictionary *)state
{
    BOOL inAltScreen = [[self objectInDictionary:state
                                withFirstKeyFrom:[NSArray arrayWithObjects:kStateDictSavedGrid,
                                                  kStateDictSavedGrid,
                                                  nil]] intValue];
    if (inAltScreen) {
        // Alt and primary have been populated with each other's content.
        VT100Grid *temp = altGrid_;
        altGrid_ = primaryGrid_;
        primaryGrid_ = temp;
    }

    NSNumber *altSavedX = [state objectForKey:kStateDictAltSavedCX];
    NSNumber *altSavedY = [state objectForKey:kStateDictAltSavedCY];
    if (altSavedX && altSavedY && inAltScreen) {
        primaryGrid_.cursor = VT100GridCoordMake([altSavedX intValue], [altSavedY intValue]);
    }

    NSNumber *savedX = [state objectForKey:kStateDictSavedCX];
    NSNumber *savedY = [state objectForKey:kStateDictSavedCY];
    if (savedX && savedY) {
        savedCursor_ = VT100GridCoordMake([savedX intValue], [savedY intValue]);
    }

    currentGrid_.cursorX = [[state objectForKey:kStateDictCursorX] intValue];
    currentGrid_.cursorY = [[state objectForKey:kStateDictCursorY] intValue];
    int top = [[state objectForKey:kStateDictScrollRegionUpper] intValue];
    int bottom = [[state objectForKey:kStateDictScrollRegionLower] intValue];
    currentGrid_.scrollRegionRows = VT100GridRangeMake(top, bottom - top + 1);
    [self showCursor:[[state objectForKey:kStateDictCursorMode] boolValue]];

    [tabStops_ removeAllObjects];
    int maxTab = 0;
    for (NSNumber *n in [state objectForKey:kStateDictTabstops]) {
        [tabStops_ addObject:n];
        maxTab = MAX(maxTab, [n intValue]);
    }
    for (int i = 0; i < 1000; i += 8) {
        if (i > maxTab) {
            [tabStops_ addObject:[NSNumber numberWithInt:i]];
        }
    }

    NSNumber *cursorMode = [state objectForKey:kStateDictCursorMode];
    if (cursorMode) {
        [self terminalSetCursorVisible:!![cursorMode intValue]];
    }

    // Everything below this line needs testing
    NSNumber *insertMode = [state objectForKey:kStateDictInsertMode];
    if (insertMode) {
        [terminal_ setInsertMode:!![insertMode intValue]];
    }

    NSNumber *applicationCursorKeys = [state objectForKey:kStateDictKCursorMode];
    if (applicationCursorKeys) {
        [terminal_ setCursorMode:!![applicationCursorKeys intValue]];
    }

    NSNumber *keypad = [state objectForKey:kStateDictKKeypadMode];
    if (keypad) {
        [terminal_ setKeypadMode:!![keypad boolValue]];
    }

    NSNumber *mouse = [state objectForKey:kStateDictMouseStandardMode];
    if (mouse && [mouse intValue]) {
        [terminal_ setMouseMode:MOUSE_REPORTING_NORMAL];
    }
    mouse = [state objectForKey:kStateDictMouseButtonMode];
    if (mouse && [mouse intValue]) {
        [terminal_ setMouseMode:MOUSE_REPORTING_BUTTON_MOTION];
    }
    mouse = [state objectForKey:kStateDictMouseButtonMode];
    if (mouse && [mouse intValue]) {
        [terminal_ setMouseMode:MOUSE_REPORTING_ALL_MOTION];
    }
    mouse = [state objectForKey:kStateDictMouseUTF8Mode];
    if (mouse && [mouse intValue]) {
        [terminal_ setMouseFormat:MOUSE_FORMAT_XTERM_EXT];
    }

    NSNumber *wrap = [state objectForKey:kStateDictWrapMode];
    if (wrap) {
        [terminal_ setWraparoundMode:!![wrap intValue]];
    }
}

// Change color of text on screen that matches regex to the color of prototypechar.
- (void)highlightTextMatchingRegex:(NSString *)regex
                            colors:(NSDictionary *)colors
{
    NSArray *runs = [currentGrid_ runsMatchingRegex:regex];
    for (NSValue *run in runs) {
        [self highlightRun:[run gridRunValue]
       withForegroundColor:[colors objectForKey:kHighlightForegroundColor]
           backgroundColor:[colors objectForKey:kHighlightBackgroundColor]];
    }
}

- (void)setFromFrame:(screen_char_t*)s len:(int)len info:(DVRFrameInfo)info
{
    assert(len == (info.width + 1) * info.height * sizeof(screen_char_t));
    [currentGrid_ setContentsFromDVRFrame:s info:info];
    [self resetScrollbackOverflow];
    savedFindContextAbsPos_ = 0;
    [delegate_ screenRemoveSelection];
    [delegate_ screenNeedsRedraw];
    [currentGrid_ markAllCharsDirty:YES];
}

- (void)storeLastPositionInLineBufferAsFindContextSavedPosition
{
    savedFindContextAbsPos_ = [linebuffer_ absPositionForPosition:[linebuffer_ lastPos]];
}

- (void)restoreSavedPositionToFindContext:(FindContext *)context
{
    int linesPushed;
    linesPushed = [currentGrid_ appendLines:[currentGrid_ numberOfLinesUsed]
                               toLineBuffer:linebuffer_];

    [linebuffer_ storeLocationOfAbsPos:savedFindContextAbsPos_
                             inContext:context];

    [self popScrollbackLines:linesPushed];
}

- (void)resetCharset {
    for (int i = 0; i < NUM_CHARSETS; i++) {
        charsetUsesLineDrawingMode_[i] = NO;
    }
}

- (void)setTrackCursorLineMovement:(BOOL)trackCursorLineMovement {
    primaryGrid_.trackCursorLineMovement = trackCursorLineMovement;
    altGrid_.trackCursorLineMovement = trackCursorLineMovement;
}

- (BOOL)trackCursorLineMovement {
    return currentGrid_.trackCursorLineMovement;
}

#pragma mark - PTYTextViewDataSource

// This is a wee hack until PTYTextView breaks its direct dependence on PTYSession
- (PTYSession *)session {
    return (PTYSession *)delegate_;
}

// Returns the number of lines in scrollback plus screen height.
- (int)numberOfLines
{
    return [linebuffer_ numLinesWithWidth:currentGrid_.size.width] + currentGrid_.size.height;
}

- (int)width
{
    return currentGrid_.size.width;
}

- (int)height
{
    return currentGrid_.size.height;
}

- (int)cursorX
{
    return currentGrid_.cursorX + 1;
}

- (int)cursorY
{
    return currentGrid_.cursorY + 1;
}

// Like getLineAtIndex:withBuffer:, but uses dedicated storage for the result.
// This function is dangerous! It writes to an internal buffer and returns a
// pointer to it. Better to use getLineAtIndex:withBuffer:.
- (screen_char_t *)getLineAtIndex:(int)theIndex
{
    return [self getLineAtIndex:theIndex withBuffer:[currentGrid_ resultLine]];
}

// theIndex = 0 for first line in history; for sufficiently large values, it pulls from the current
// grid.
- (screen_char_t *)getLineAtIndex:(int)theIndex withBuffer:(screen_char_t*)buffer
{
    int numLinesInLineBuffer = [linebuffer_ numLinesWithWidth:currentGrid_.size.width];
    if (theIndex >= numLinesInLineBuffer) {
        // Get a line from the circular screen buffer
        return [currentGrid_ screenCharsAtLineNumber:(theIndex - numLinesInLineBuffer)];
    } else {
        // Get a line from the scrollback buffer.
        screen_char_t continuation;
        int cont = [linebuffer_ copyLineToBuffer:buffer
                                           width:currentGrid_.size.width
                                         lineNum:theIndex
                                    continuation:&continuation];
        if (cont == EOL_SOFT &&
            theIndex == numLinesInLineBuffer - 1 &&
            [currentGrid_ screenCharsAtLineNumber:0][1].code == DWC_RIGHT &&
            buffer[currentGrid_.size.width - 1].code == 0) {
            // The last line in the scrollback buffer is actually a split DWC
            // if the first char on the screen is double-width and the buffer is soft-wrapped without
            // a last char.
            cont = EOL_DWC;
        }
        if (cont == EOL_DWC) {
            buffer[currentGrid_.size.width - 1].code = DWC_SKIP;
            buffer[currentGrid_.size.width - 1].complexChar = NO;
        }
        buffer[currentGrid_.size.width] = continuation;
        buffer[currentGrid_.size.width].code = cont;

        return buffer;
    }
}

// Gets a line on the screen (0 = top of screen)
- (screen_char_t *)getLineAtScreenIndex:(int)theIndex
{
    return [currentGrid_ screenCharsAtLineNumber:theIndex];
}

- (int)numberOfScrollbackLines
{
    return [linebuffer_ numLinesWithWidth:currentGrid_.size.width];
}

- (int)scrollbackOverflow
{
    return scrollbackOverflow_;
}

- (void)resetScrollbackOverflow
{
    scrollbackOverflow_ = 0;
}

- (long long)totalScrollbackOverflow
{
    return cumulativeScrollbackOverflow_;
}

- (long long)absoluteLineNumberOfCursor
{
    return [self totalScrollbackOverflow] + [self numberOfLines] - [self height] + currentGrid_.cursorY;
}

- (int)lineNumberOfCursor
{
    return [self numberOfLines] - [self height] + currentGrid_.cursorY;
}

- (BOOL)continueFindAllResults:(NSMutableArray*)results
                     inContext:(FindContext*)context
{
    context.hasWrapped = YES;
    NSDate* start = [NSDate date];
    BOOL keepSearching;
    do {
        keepSearching = [self continueFindResultsInContext:context
                                                   toArray:results];
    } while (keepSearching &&
             [[NSDate date] timeIntervalSinceDate:start] < context.maxTime);

    return keepSearching;
}

- (FindContext*)findContext
{
    return findContext_;
}

- (void)setFindString:(NSString*)aString
     forwardDirection:(BOOL)direction
         ignoringCase:(BOOL)ignoreCase
                regex:(BOOL)regex
          startingAtX:(int)x
          startingAtY:(int)y
           withOffset:(int)offset
            inContext:(FindContext*)context
      multipleResults:(BOOL)multipleResults
{
    // Append the screen contents to the scrollback buffer so they are included in the search.
    int linesPushed = [currentGrid_ appendLines:[currentGrid_ numberOfLinesUsed]
                                   toLineBuffer:linebuffer_];

    // Get the start position of (x,y)
    LineBufferPosition *startPos;
    startPos = [linebuffer_ positionForCoordinate:VT100GridCoordMake(x, y)
                                            width:currentGrid_.size.width
                                           offset:offset * (direction ? 1 : -1)];
    if (!startPos) {
        // x,y wasn't a real position in the line buffer, probably a null after the end.
        if (direction) {
            startPos = [linebuffer_ firstPosition];
        } else {
            startPos = [[linebuffer_ lastPosition] predecessor];
        }
    } else {
        // Make sure startPos is not at or after the last cell in the line buffer.
        BOOL ok;
        VT100GridCoord startPosCoord = [linebuffer_ coordinateForPosition:startPos
                                                                    width:currentGrid_.size.width
                                                                       ok:&ok];
        LineBufferPosition *lastValidPosition = [[linebuffer_ lastPosition] predecessor];
        if (!ok) {
            startPos = lastValidPosition;
        } else {
            VT100GridCoord lastPositionCoord = [linebuffer_ coordinateForPosition:lastValidPosition
                                                                            width:currentGrid_.size.width
                                                                               ok:&ok];
            assert(ok);
            long long s = startPosCoord.y;
            s *= currentGrid_.size.width;
            s += startPosCoord.x;
            
            long long l = lastPositionCoord.y;
            l *= currentGrid_.size.width;
            l += lastPositionCoord.x;
            
            if (s >= l) {
                startPos = lastValidPosition;
            }
        }
    }

    // Set up the options bitmask and call findSubstring.
    int opts = 0;
    if (!direction) {
        opts |= FindOptBackwards;
    }
    if (ignoreCase) {
        opts |= FindOptCaseInsensitive;
    }
    if (regex) {
        opts |= FindOptRegex;
    }
    if (multipleResults) {
        opts |= FindMultipleResults;
    }
    [linebuffer_ prepareToSearchFor:aString startingAt:startPos options:opts withContext:context];
    context.hasWrapped = NO;
    [self popScrollbackLines:linesPushed];
}

- (void)saveFindContextAbsPos
{
    int linesPushed;
    linesPushed = [currentGrid_ appendLines:[currentGrid_ numberOfLinesUsed]
                               toLineBuffer:linebuffer_];

    savedFindContextAbsPos_ = [self findContextAbsPosition];
    [self popScrollbackLines:linesPushed];
}

- (NSString *)debugString {
    return [currentGrid_ debugString];
}

- (NSString *)compactLineDumpWithHistory {
    NSMutableString *string = [NSMutableString stringWithString:[linebuffer_ compactLineDumpWithWidth:[self width]]];
    if ([string length]) {
        [string appendString:@"\n"];
    }
    [string appendString:[currentGrid_ compactLineDump]];
    return string;
}

- (NSString *)compactLineDumpWithHistoryAndContinuationMarks {
    NSMutableString *string = [NSMutableString stringWithString:[linebuffer_ compactLineDumpWithWidth:[self width]]];
    if ([string length]) {
        [string appendString:@"\n"];
    }
    [string appendString:[currentGrid_ compactLineDumpWithContinuationMarks]];
    return string;
}

- (NSString *)compactLineDump {
    return [currentGrid_ compactLineDump];
}

- (VT100Grid *)currentGrid {
    return currentGrid_;
}

- (BOOL)isAllDirty
{
    return currentGrid_.isAllDirty;
}

- (void)resetAllDirty
{
    currentGrid_.allDirty = NO;
}

- (void)setLineDirtyAtY:(int)y
{
    [currentGrid_ markCharsDirty:YES
                      inRectFrom:VT100GridCoordMake(0, y)
                              to:VT100GridCoordMake(self.width - 1, y)];
}

- (void)setCharDirtyAtCursorX:(int)x Y:(int)y
{
    int xToMark = x;
    int yToMark = y;
    if (xToMark == currentGrid_.size.width && yToMark < currentGrid_.size.height - 1) {
        xToMark = 0;
        yToMark++;
    }
    if (xToMark < currentGrid_.size.width && yToMark < currentGrid_.size.height) {
        [currentGrid_ markCharDirty:YES
                                 at:VT100GridCoordMake(xToMark, yToMark)
                    updateTimestamp:NO];
        if (xToMark < currentGrid_.size.width - 1) {
            // Just in case the cursor was over a double width character
            [currentGrid_ markCharDirty:YES
                                     at:VT100GridCoordMake(xToMark + 1, yToMark)
                        updateTimestamp:NO];
        }
    }
}

- (BOOL)isDirtyAtX:(int)x Y:(int)y
{
    return [currentGrid_ isCharDirtyAt:VT100GridCoordMake(x, y)];
}

- (NSIndexSet *)dirtyIndexesOnLine:(int)line {
    return [currentGrid_ dirtyIndexesOnLine:line];
}

- (void)resetDirty
{
    [currentGrid_ markAllCharsDirty:NO];
}

- (void)saveToDvr
{
    if (!dvr_) {
        return;
    }

    DVRFrameInfo info;
    info.cursorX = currentGrid_.cursorX;
    info.cursorY = currentGrid_.cursorY;
    info.height = currentGrid_.size.height;
    info.width = currentGrid_.size.width;

    [dvr_ appendFrame:[currentGrid_ orderedLines]
               length:sizeof(screen_char_t) * (currentGrid_.size.width + 1) * (currentGrid_.size.height)
                 info:&info];
}

- (BOOL)shouldSendContentsChangedNotification
{
    return ([[iTermExpose sharedInstance] isVisible] ||
            [delegate_ screenShouldSendContentsChangedNotification]);
}

- (VT100GridRange)dirtyRangeForLine:(int)y {
    return [currentGrid_ dirtyRangeForLine:y];
}

- (NSDate *)timestampForLine:(int)y {
    int numLinesInLineBuffer = [linebuffer_ numLinesWithWidth:currentGrid_.size.width];
    NSTimeInterval interval;
    if (y >= numLinesInLineBuffer) {
        interval = [currentGrid_ timestampForLine:y - numLinesInLineBuffer];
    } else {
        interval = [linebuffer_ timestampForLineNumber:y width:currentGrid_.size.width];
    }
    return [NSDate dateWithTimeIntervalSinceReferenceDate:interval];
}

- (Interval *)intervalForGridCoordRange:(VT100GridCoordRange)range
                                  width:(int)width
                            linesOffset:(long long)linesOffset
{
    VT100GridCoord start = range.start;
    VT100GridCoord end = range.end;
    long long si = start.y;
    si += linesOffset;
    si *= (width + 1);
    si += start.x;
    long long ei = end.y;
    ei += linesOffset;
    ei *= (width + 1);
    ei += end.x;
    if (ei < si) {
        long long temp = ei;
        ei = si;
        si = temp;
    }
    return [Interval intervalWithLocation:si length:ei - si];
}

- (Interval *)intervalForGridCoordRange:(VT100GridCoordRange)range {
    return [self intervalForGridCoordRange:range
                                     width:self.width
                               linesOffset:[self totalScrollbackOverflow]];
}

- (VT100GridCoordRange)coordRangeForInterval:(Interval *)interval {
    VT100GridCoordRange result;
    const int w = self.width + 1;
    result.start.y = interval.location / w - [self totalScrollbackOverflow];
    result.start.x = interval.location % w;
    result.end.y = interval.limit / w - [self totalScrollbackOverflow];
    result.end.x = interval.limit % w;
    
    if (result.start.y < 0) {
        result.start.y = 0;
        result.start.x = 0;
    }
    return result;
}

- (VT100GridCoord)predecessorOfCoord:(VT100GridCoord)coord {
    coord.x--;
    while (coord.x < 0) {
        coord.x += self.width;
        coord.y--;
        if (coord.y < 0) {
            coord.y = 0;
            return coord;
        }
    }
    return coord;
}

- (void)setWorkingDirectory:(NSString *)workingDirectory onLine:(int)line {
    VT100WorkingDirectory *workingDirectoryObj = [[[VT100WorkingDirectory alloc] init] autorelease];
    if (!workingDirectory) {
        workingDirectory = [delegate_ screenCurrentWorkingDirectory];
    }
    if (workingDirectory.length) {
        workingDirectoryObj.workingDirectory = workingDirectory;
        VT100GridCoordRange range;
        range = VT100GridCoordRangeMake(currentGrid_.cursorX, line, self.width, line);
        [intervalTree_ addObject:workingDirectoryObj
                    withInterval:[self intervalForGridCoordRange:range]];
    }
    [delegate_ screenLogWorkingDirectoryAtLine:line withDirectory:workingDirectory];
}

- (VT100RemoteHost *)setRemoteHost:(NSString *)host user:(NSString *)user onLine:(int)line {
    VT100RemoteHost *remoteHostObj = [[[VT100RemoteHost alloc] init] autorelease];
    remoteHostObj.hostname = host;
    remoteHostObj.username = user;
    VT100GridCoordRange range = VT100GridCoordRangeMake(0, line, self.width, line);
    [intervalTree_ addObject:remoteHostObj
                withInterval:[self intervalForGridCoordRange:range]];
    return remoteHostObj;
}

- (id)objectOnOrBeforeLine:(int)line ofClass:(Class)cls {
    long long pos = [self intervalForGridCoordRange:VT100GridCoordRangeMake(0,
                                                                            line + 1,
                                                                            0,
                                                                            line + 1)].limit;
    NSEnumerator *enumerator = [intervalTree_ reverseLimitEnumeratorAt:pos];
    NSArray *objects;
    do {
        objects = [enumerator nextObject];
        objects = [objects objectsOfClasses:@[ cls ]];
    } while (objects && !objects.count);
    if (objects.count) {
        // We want the last object because they are sorted chronologically.
        return [objects lastObject];
    } else {
        return nil;
    }
}

- (VT100RemoteHost *)remoteHostOnLine:(int)line {
    return (VT100RemoteHost *)[self objectOnOrBeforeLine:line ofClass:[VT100RemoteHost class]];
}

- (SCPPath *)scpPathForFile:(NSString *)filename onLine:(int)line {
    VT100RemoteHost *remoteHost = [self remoteHostOnLine:line];
    if (!remoteHost.username || !remoteHost.hostname) {
        return nil;
    }
    NSString *workingDirectory = [self workingDirectoryOnLine:line];
    if (!workingDirectory) {
        return nil;
    }
    NSString *path;
    if ([filename hasPrefix:@"/"]) {
        path = filename;
    } else {
        path = [workingDirectory stringByAppendingPathComponent:filename];
    }
    SCPPath *scpPath = [[[SCPPath alloc] init] autorelease];
    scpPath.path = path;
    scpPath.hostname = remoteHost.hostname;
    scpPath.username = remoteHost.username;
    return scpPath;
}

- (NSString *)workingDirectoryOnLine:(int)line {
    VT100WorkingDirectory *workingDirectory =
        [self objectOnOrBeforeLine:line ofClass:[VT100WorkingDirectory class]];
    return workingDirectory.workingDirectory;
}

- (void)addNote:(PTYNoteViewController *)note
        inRange:(VT100GridCoordRange)range {
    [intervalTree_ addObject:note withInterval:[self intervalForGridCoordRange:range]];
    [currentGrid_ markCharsDirty:YES inRectFrom:range.start to:[self predecessorOfCoord:range.end]];
    note.delegate = self;
    [delegate_ screenDidAddNote:note];
}

- (void)removeInaccessibleNotes {
    long long lastDeadLocation = [self totalScrollbackOverflow] * (self.width + 1);
    long long totalScrollbackOverflow = [self totalScrollbackOverflow];
    if (lastDeadLocation > 0) {
        Interval *deadInterval = [Interval intervalWithLocation:0 length:lastDeadLocation + 1];
        for (id<IntervalTreeObject> obj in [intervalTree_ objectsInInterval:deadInterval]) {
            if ([obj.entry.interval limit] <= lastDeadLocation) {
                if ([obj isKindOfClass:[VT100ScreenMark class]]) {
                    long long theKey = (totalScrollbackOverflow +
                                        [self coordRangeForInterval:obj.entry.interval].end.y);
                    [markCache_ removeObjectForKey:@(theKey)];
                }
                [intervalTree_ removeObject:obj];
            }
        }
    }
}

- (BOOL)markIsValid:(VT100ScreenMark *)mark {
    return [intervalTree_ containsObject:mark];
}

- (id<iTermMark>)addMarkStartingAtAbsoluteLine:(long long)line
                                       oneLine:(BOOL)oneLine
                                       ofClass:(Class)markClass {
    id<iTermMark> mark = [[[markClass alloc] init] autorelease];
    mark.sessionID = [delegate_ screenSessionID];
    int nonAbsoluteLine = line - [self totalScrollbackOverflow];
    VT100GridCoordRange range;
    if (oneLine) {
        range = VT100GridCoordRangeMake(0, nonAbsoluteLine, self.width, nonAbsoluteLine);
    } else {
        // Interval is whole screen
        int limit = nonAbsoluteLine + self.height - 1;
        if (limit >= [self numberOfScrollbackLines] + [currentGrid_ numberOfLinesUsed]) {
            limit = [self numberOfScrollbackLines] + [currentGrid_ numberOfLinesUsed] - 1;
        }
        range = VT100GridCoordRangeMake(0,
                                        nonAbsoluteLine,
                                        self.width,
                                        limit);
    }
    markCache_[@([self totalScrollbackOverflow] + range.end.y)] = mark;
    [intervalTree_ addObject:mark withInterval:[self intervalForGridCoordRange:range]];
    [delegate_ screenNeedsRedraw];
    return mark;
}

- (VT100GridCoordRange)coordRangeOfNote:(PTYNoteViewController *)note {
    return [self coordRangeForInterval:note.entry.interval];
}

- (NSArray *)charactersWithNotesOnLine:(int)line {
    NSMutableArray *result = [NSMutableArray array];
    Interval *interval = [self intervalForGridCoordRange:VT100GridCoordRangeMake(0,
                                                                                 line,
                                                                                 0,
                                                                                 line + 1)];
    NSArray *objects = [intervalTree_ objectsInInterval:interval];
    for (id<IntervalTreeObject> note in objects) {
        if ([note isKindOfClass:[PTYNoteViewController class]]) {
            VT100GridCoordRange range = [self coordRangeForInterval:note.entry.interval];
            VT100GridRange gridRange;
            if (range.start.y < line) {
                gridRange.location = 0;
            } else {
                gridRange.location = range.start.x;
            }
            if (range.end.y > line) {
                gridRange.length = self.width + 1 - gridRange.location;
            } else {
                gridRange.length = range.end.x - gridRange.location;
            }
            [result addObject:[NSValue valueWithGridRange:gridRange]];
        }
    }
    return result;
}

- (NSArray *)notesInRange:(VT100GridCoordRange)range {
    Interval *interval = [self intervalForGridCoordRange:range];
    NSArray *objects = [intervalTree_ objectsInInterval:interval];
    NSMutableArray *notes = [NSMutableArray array];
    for (id<IntervalTreeObject> o in objects) {
        if ([o isKindOfClass:[PTYNoteViewController class]]) {
            [notes addObject:o];
        }
    }
    return notes;
}

- (VT100ScreenMark *)lastMark {
    NSEnumerator *enumerator = [intervalTree_ reverseLimitEnumerator];
    NSArray *objects = [enumerator nextObject];
    while (objects) {
        for (id obj in objects) {
            if ([obj isKindOfClass:[VT100ScreenMark class]]) {
                return obj;
            }
        }
        objects = [enumerator nextObject];
    }
    return nil;
}

- (VT100ScreenMark *)markOnLine:(int)line {
  return markCache_[@([self totalScrollbackOverflow] + line)];
}

- (NSArray *)lastMarksOrNotes {
    NSEnumerator *enumerator = [intervalTree_ reverseLimitEnumerator];
    NSArray *objects;
    do {
        objects = [enumerator nextObject];
        objects = [objects objectsOfClasses:@[ [PTYNoteViewController class],
                                               [VT100ScreenMark class] ]];
    } while (objects && !objects.count);
    return objects;
}

- (NSArray *)firstMarksOrNotes {
    NSEnumerator *enumerator = [intervalTree_ forwardLimitEnumerator];
    NSArray *objects;
    do {
        objects = [enumerator nextObject];
        objects = [objects objectsOfClasses:@[ [PTYNoteViewController class],
                                               [VT100ScreenMark class] ]];
    } while (objects && !objects.count);
    return objects;
}

- (NSArray *)marksOrNotesBefore:(Interval *)location {
    NSEnumerator *enumerator = [intervalTree_ reverseLimitEnumeratorAt:location.limit];
    NSArray *objects;
    do {
        objects = [enumerator nextObject];
        objects = [objects objectsOfClasses:@[ [PTYNoteViewController class],
                                               [VT100ScreenMark class] ]];
    } while (objects && !objects.count);
    return objects;
}

- (NSArray *)marksOrNotesAfter:(Interval *)location {
    NSEnumerator *enumerator = [intervalTree_ forwardLimitEnumeratorAt:location.limit];
    NSArray *objects;
    do {
        objects = [enumerator nextObject];
        objects = [objects objectsOfClasses:@[ [PTYNoteViewController class],
                                               [VT100ScreenMark class] ]];
    } while (objects && !objects.count);
    return objects;
}

- (BOOL)containsMark:(id<iTermMark>)mark {
    for (id obj in [intervalTree_ objectsInInterval:mark.entry.interval]) {
        if (obj == mark) {
            return YES;
        }
    }
    return NO;
}

- (VT100GridRange)lineNumberRangeOfInterval:(Interval *)interval {
    VT100GridCoordRange range = [self coordRangeForInterval:interval];
    return VT100GridRangeMake(range.start.y, range.end.y - range.start.y + 1);
}

#pragma mark - VT100TerminalDelegate

- (void)terminalAppendString:(NSString *)string {
    if (collectInputForPrinting_) {
        [printBuffer_ appendString:string];
    } else {
        // else display string on screen
        [self appendStringAtCursor:string];
    }
    [delegate_ screenDidAppendStringToCurrentLine:string];
}

- (void)terminalAppendAsciiData:(AsciiData *)asciiData {
    if (collectInputForPrinting_) {
        NSString *string = [[[NSString alloc] initWithBytes:asciiData->buffer
                                                     length:asciiData->length
                                                   encoding:NSASCIIStringEncoding] autorelease];
        [self terminalAppendString:string];
        return;
    } else {
        // else display string on screen
        [self appendAsciiDataAtCursor:asciiData];
    }
    [delegate_ screenDidAppendAsciiDataToCurrentLine:asciiData];
}

- (void)terminalRingBell {
    [delegate_ screenDidAppendStringToCurrentLine:@"\a"];
    [self activateBell];
}

- (void)terminalBackspace {
    int leftMargin = currentGrid_.leftMargin;
    int cursorX = currentGrid_.cursorX;
    int cursorY = currentGrid_.cursorY;

    if (cursorX > leftMargin) {
        // Cursor can move back without hitting the left margin; easy and normal case.
        if (cursorX >= currentGrid_.size.width) {
            currentGrid_.cursorX = cursorX - 2;
        } else {
            currentGrid_.cursorX = cursorX - 1;
        }
    } else if (cursorX == 0 && cursorY > 0 && !currentGrid_.useScrollRegionCols) {
        // Cursor is at the left margin and can wrap around.
        screen_char_t* aLine = [self getLineAtScreenIndex:cursorY - 1];
        if (aLine[currentGrid_.size.width].code == EOL_SOFT) {
            currentGrid_.cursor = VT100GridCoordMake(currentGrid_.size.width - 1, cursorY - 1);
        } else if (aLine[currentGrid_.size.width].code == EOL_DWC) {
            currentGrid_.cursor = VT100GridCoordMake(currentGrid_.size.width - 2, cursorY - 1);
        }
    }
    
    if (commandStartX_ != -1 && (currentGrid_.cursorX != cursorX ||
                                 currentGrid_.cursorY != cursorY)) {
        [delegate_ screenCommandDidChangeWithRange:[self commandRange]];
    }
}

- (void)terminalAppendTabAtCursor
{
    // TODO: respect left-right margins
    BOOL simulateTabStopAtMargins = NO;
    if (![self haveTabStopBefore:currentGrid_.size.width + 1]) {
        // No legal tabstop so pretend there's one on first and last column.
        simulateTabStopAtMargins = YES;
        if (currentGrid_.cursor.x == currentGrid_.size.width) {
            // Cursor in right margin, wrap it around and we're done.
            [self linefeed];
            currentGrid_.cursorX = 0;
            return;
        } else if (currentGrid_.cursor.x == currentGrid_.size.width - 1) {
            // Cursor in last column. If there's already a tab there, do nothing.
            screen_char_t *line = [currentGrid_ screenCharsAtLineNumber:currentGrid_.cursorY];
            if (currentGrid_.cursorX > 0 &&
                line[currentGrid_.cursorX].code == 0 &&
                line[currentGrid_.cursorX - 1].code == '\t') {
                return;
            }
        }
    }
    screen_char_t* aLine = [currentGrid_ screenCharsAtLineNumber:currentGrid_.cursorY];
    int positions = 0;
    BOOL allNulls = YES;

    // Advance cursor to next tab stop. Count the number of positions advanced
    // and record whether they were all nulls.
    if (aLine[currentGrid_.cursorX].code != 0) {
        allNulls = NO;
    }

    ++positions;
    // ensure we go to the next tab in case we are already on one
    [self advanceCursor:YES];
    aLine = [currentGrid_ screenCharsAtLineNumber:currentGrid_.cursorY];
    while (1) {
        if (currentGrid_.cursorX == currentGrid_.size.width) {
            // Wrap around to the next line.
            if (aLine[currentGrid_.cursorX].code == EOL_HARD) {
                aLine[currentGrid_.cursorX] = [currentGrid_ defaultChar];
                aLine[currentGrid_.cursorX].code = EOL_SOFT;
            }
            [self linefeed];
            currentGrid_.cursorX = 0;
            aLine = [currentGrid_ screenCharsAtLineNumber:currentGrid_.cursorY];
        }
        BOOL isFirstOrLastColumn = (currentGrid_.cursorX == 0 ||
                                    currentGrid_.cursorX == currentGrid_.size.width - 1);
        if ((simulateTabStopAtMargins && isFirstOrLastColumn) ||
            [self haveTabStopAt:currentGrid_.cursorX]) {
            break;
        }
        if (aLine[currentGrid_.cursorX].code != 0) {
            allNulls = NO;
        }
        [self advanceCursor:YES];
        ++positions;
    }
    if (allNulls) {
        // If only nulls were advanced over, convert them to tab fillers
        // and place a tab character at the end of the run.
        int x = currentGrid_.cursorX;
        int y = currentGrid_.cursorY;
        --x;
        if (x < 0) {
            x = currentGrid_.size.width - 1;
            --y;
        }
        unichar replacement = '\t';
        while (positions--) {
            aLine = [currentGrid_ screenCharsAtLineNumber:y];
            aLine[x].code = replacement;
            replacement = TAB_FILLER;
            --x;
            if (x < 0) {
                x = currentGrid_.size.width - 1;
                --y;
            }
        }
    }
}

- (void)terminalLineFeed
{
    if (collectInputForPrinting_) {
        [printBuffer_ appendString:@"\n"];
    } else {
        [self linefeed];
    }
    [delegate_ screenTriggerableChangeDidOccur];
}

- (void)terminalCursorLeft:(int)n
{
    [currentGrid_ moveCursorLeft:n];
    [delegate_ screenTriggerableChangeDidOccur];
}

- (void)terminalCursorDown:(int)n
{
    [currentGrid_ moveCursorDown:n];
    [delegate_ screenTriggerableChangeDidOccur];
}

- (void)terminalCursorRight:(int)n
{
    [currentGrid_ moveCursorRight:n];
    [delegate_ screenTriggerableChangeDidOccur];
}

- (void)terminalCursorUp:(int)n
{
    [currentGrid_ moveCursorUp:n];
    [delegate_ screenTriggerableChangeDidOccur];
}

- (void)terminalMoveCursorToX:(int)x y:(int)y
{
    [self cursorToX:x Y:y];
    [delegate_ screenTriggerableChangeDidOccur];
}

- (BOOL)terminalShouldSendReport
{
    return [delegate_ screenShouldSendReport];
}

- (void)terminalSendReport:(NSData *)report
{
    if ([delegate_ screenShouldSendReport] && report) {
        [delegate_ screenWriteDataToTask:report];
    }
}

- (void)terminalShowTestPattern
{
    screen_char_t ch = [currentGrid_ defaultChar];
    ch.code = 'E';
    [currentGrid_ setCharsFrom:VT100GridCoordMake(0, 0)
                            to:VT100GridCoordMake(currentGrid_.size.width - 1,
                                                  currentGrid_.size.height - 1)
                        toChar:ch];
    [currentGrid_ resetScrollRegions];
    currentGrid_.cursor = VT100GridCoordMake(0, 0);
}

- (void)terminalRestoreCursor
{
    currentGrid_.cursor = savedCursor_;
}

- (void)terminalRestoreCharsetFlags
{
    memmove(charsetUsesLineDrawingMode_,
            savedCharsetUsesLineDrawingMode_,
            sizeof(savedCharsetUsesLineDrawingMode_));

    [delegate_ screenTriggerableChangeDidOccur];
}

- (void)terminalSaveCursor
{
    [currentGrid_ clampCursorPositionToValid];
    savedCursor_ = currentGrid_.cursor;
}

- (void)terminalSaveCharsetFlags
{
    memmove(savedCharsetUsesLineDrawingMode_,
            charsetUsesLineDrawingMode_,
            sizeof(charsetUsesLineDrawingMode_));
}

- (int)terminalRelativeCursorX {
    return currentGrid_.cursorX - currentGrid_.leftMargin + 1;
}

- (int)terminalRelativeCursorY {
    return currentGrid_.cursorY - currentGrid_.topMargin + 1;
}

- (void)terminalSetScrollRegionTop:(int)top bottom:(int)bottom
{
    if (top >= 0 &&
        top < currentGrid_.size.height &&
        bottom >= 0 &&
        bottom < currentGrid_.size.height &&
        bottom >= top) {
        currentGrid_.scrollRegionRows = VT100GridRangeMake(top, bottom - top + 1);

        if ([terminal_ originMode]) {
            currentGrid_.cursor = VT100GridCoordMake(currentGrid_.leftMargin,
                                                     currentGrid_.topMargin);
        } else {
           currentGrid_.cursor = VT100GridCoordMake(0, 0);
        }
    }
}

- (void)scrollScreenIntoHistory {
    // Scroll the top lines of the screen into history, up to and including the last non-
    // empty line.
    const int n = [currentGrid_ numberOfLinesUsed];
    for (int i = 0; i < n; i++) {
        [self incrementOverflowBy:
            [currentGrid_ scrollWholeScreenUpIntoLineBuffer:linebuffer_
                                        unlimitedScrollback:unlimitedScrollback_]];
    }
}

- (void)terminalEraseInDisplayBeforeCursor:(BOOL)before afterCursor:(BOOL)after
{
    int x1, yStart, x2, y2;

    if (before && after) {
        [delegate_ screenRemoveSelection];
        [self scrollScreenIntoHistory];
        x1 = 0;
        yStart = 0;
        x2 = currentGrid_.size.width - 1;
        y2 = currentGrid_.size.height - 1;
    } else if (before) {
        x1 = 0;
        yStart = 0;
        x2 = MIN(currentGrid_.cursor.x, currentGrid_.size.width - 1);
        y2 = currentGrid_.cursor.y;
    } else if (after) {
        x1 = MIN(currentGrid_.cursor.x, currentGrid_.size.width - 1);
        yStart = currentGrid_.cursor.y;
        x2 = currentGrid_.size.width - 1;
        y2 = currentGrid_.size.height - 1;
        if (x1 == 0 && yStart == 0) {
            // Save the whole screen. This helps the "screen" terminal, where CSI H CSI J is used to
            // clear the screen.
            [delegate_ screenRemoveSelection];
            [self scrollScreenIntoHistory];
        }
    } else {
        return;
    }

    VT100GridRun theRun = VT100GridRunFromCoords(VT100GridCoordMake(x1, yStart),
                                                 VT100GridCoordMake(x2, y2),
                                                 currentGrid_.size.width);
    [currentGrid_ setCharsInRun:theRun
                         toChar:0];
    [delegate_ screenTriggerableChangeDidOccur];
    
}

- (void)terminalEraseLineBeforeCursor:(BOOL)before afterCursor:(BOOL)after {
    int x1 = 0;
    int x2 = 0;

    if (before && after) {
        x1 = 0;
        x2 = currentGrid_.size.width - 1;
    } else if (before) {
        x1 = 0;
        x2 = MIN(currentGrid_.cursor.x, currentGrid_.size.width - 1);
    } else if (after) {
        x1 = currentGrid_.cursor.x;
        x2 = currentGrid_.size.width - 1;
    } else {
        return;
    }

    VT100GridRun theRun = VT100GridRunFromCoords(VT100GridCoordMake(x1, currentGrid_.cursor.y),
                                                 VT100GridCoordMake(x2, currentGrid_.cursor.y),
                                                 currentGrid_.size.width);
    [currentGrid_ setCharsInRun:theRun
                         toChar:0];
    [delegate_ screenTriggerableChangeDidOccur];
}

- (void)terminalSetTabStopAtCursor {
    if (currentGrid_.cursorX < currentGrid_.size.width) {
        [tabStops_ addObject:[NSNumber numberWithInt:currentGrid_.cursorX]];
    }
}

- (void)terminalCarriageReturn {
    if (currentGrid_.useScrollRegionCols && currentGrid_.cursorX == currentGrid_.leftMargin) {
        // I observed that xterm will move the cursor to the first column when it gets a CR
        // while the cursor is at the left margin of a vsplit. Not sure why.
        currentGrid_.cursorX = 0;
    } else {
        [currentGrid_ moveCursorToLeftMargin];
    }
    [delegate_ screenTriggerableChangeDidOccur];
}

- (void)terminalReverseIndex {
    if (currentGrid_.cursorY == currentGrid_.topMargin) {
        [currentGrid_ scrollDown];
    } else {
        currentGrid_.cursorY = MAX(0, currentGrid_.cursorY - 1);
    }
    [delegate_ screenTriggerableChangeDidOccur];
}

- (void)terminalResetPreservingPrompt:(BOOL)preservePrompt {
    [delegate_ screenTriggerableChangeDidOccur];
    if (preservePrompt) {
        [self clearAndResetScreenPreservingCursorLine];
    } else {
        [self incrementOverflowBy:[currentGrid_ resetWithLineBuffer:linebuffer_
                                                unlimitedScrollback:unlimitedScrollback_
                                                 preserveCursorLine:NO]];
    }
    savedCursor_ = VT100GridCoordMake(0, 0);

    [self setInitialTabStops];

    for (int i = 0; i < NUM_CHARSETS; i++) {
        savedCharsetUsesLineDrawingMode_[i] = NO;
        charsetUsesLineDrawingMode_[i] = NO;
    }
    [delegate_ screenDidReset];
    commandStartX_ = commandStartY_ = -1;
    [self showCursor:YES];
}

- (void)terminalSoftReset {
    // See note in xterm-terminfo.txt (search for DECSTR).

    // save cursor (fixes origin-mode side-effect)
    [self terminalSaveCursor];
    [self terminalSaveCharsetFlags];

    // reset scrolling margins
    [currentGrid_ resetScrollRegions];

    // reset SGR (done in VT100Terminal)
    // reset wraparound mode (done in VT100Terminal)
    // reset application cursor keys (done in VT100Terminal)
    // reset origin mode (done in VT100Terminal)
    // restore cursor
    [self terminalRestoreCursor];
    [self terminalRestoreCharsetFlags];
}

- (void)terminalSetCursorType:(ITermCursorType)cursorType {
    [delegate_ screenSetCursorType:cursorType];
}

- (void)terminalSetCursorBlinking:(BOOL)blinking {
    [delegate_ screenSetCursorBlinking:blinking];
}

- (void)terminalSetLeftMargin:(int)scrollLeft rightMargin:(int)scrollRight {
    if (currentGrid_.useScrollRegionCols) {
        currentGrid_.scrollRegionCols = VT100GridRangeMake(scrollLeft,
                                                           scrollRight - scrollLeft + 1);
        // set cursor to the home position
        [self cursorToX:1 Y:1];
    }
}

- (void)terminalSetCharset:(int)charset toLineDrawingMode:(BOOL)lineDrawingMode {
    charsetUsesLineDrawingMode_[charset] = lineDrawingMode;
}

- (void)terminalRemoveTabStops {
    [tabStops_ removeAllObjects];
}

- (void)terminalRemoveTabStopAtCursor {
    if (currentGrid_.cursorX < currentGrid_.size.width) {
        [tabStops_ removeObject:[NSNumber numberWithInt:currentGrid_.cursorX]];
    }
}

- (void)terminalSetWidth:(int)width {
    if ([delegate_ screenShouldInitiateWindowResize] &&
        ![delegate_ screenWindowIsFullscreen]) {
        // set the column
        [delegate_ screenResizeToWidth:width
                                height:currentGrid_.size.height];
        [self terminalEraseInDisplayBeforeCursor:YES afterCursor:YES];  // erase the screen
        currentGrid_.cursorX = 0;
        currentGrid_.cursorY = 0;
    }
}

- (void)terminalBackTab:(int)n
{
    for (int i = 0; i < n; i++) {
        // TODO: respect left-right margins
        if (currentGrid_.cursorX > 0) {
            currentGrid_.cursorX = currentGrid_.cursorX - 1;
            while (![self haveTabStopAt:currentGrid_.cursorX] && currentGrid_.cursorX > 0) {
                currentGrid_.cursorX = currentGrid_.cursorX - 1;
            }
            [delegate_ screenTriggerableChangeDidOccur];
        }
    }
}

- (void)terminalSetCursorX:(int)x {
    [self cursorToX:x];
    [delegate_ screenTriggerableChangeDidOccur];
}

- (void)terminalSetCursorY:(int)y {
    [self cursorToY:y];
    [delegate_ screenTriggerableChangeDidOccur];
}

- (void)terminalEraseCharactersAfterCursor:(int)j {
    if (currentGrid_.cursorX < currentGrid_.size.width) {
        if (j <= 0) {
            return;
        }

        int limit = MIN(currentGrid_.cursorX + j, currentGrid_.size.width);
        [currentGrid_ setCharsFrom:VT100GridCoordMake(currentGrid_.cursorX, currentGrid_.cursorY)
                                to:VT100GridCoordMake(limit - 1, currentGrid_.cursorY)
                            toChar:[currentGrid_ defaultChar]];
        // TODO: This used to always set the continuation mark to hard, but I think it should only do that if the last char in the line is erased.
        [delegate_ screenTriggerableChangeDidOccur];
    }
}

- (void)terminalPrintBuffer {
    if ([delegate_ screenShouldBeginPrinting] && [printBuffer_ length] > 0) {
        [self doPrint];
    }
}

- (void)terminalBeginRedirectingToPrintBuffer {
    if ([delegate_ screenShouldBeginPrinting]) {
        // allocate a string for the stuff to be printed
        if (printBuffer_ != nil) {
            [printBuffer_ release];
        }
        printBuffer_ = [[NSMutableString alloc] init];
        collectInputForPrinting_ = YES;
    }
}

- (void)terminalPrintScreen {
    if ([delegate_ screenShouldBeginPrinting]) {
        // Print out the whole screen
        if (printBuffer_ != nil) {
            [printBuffer_ release];
            printBuffer_ = nil;
        }
        collectInputForPrinting_ = NO;
        [self doPrint];
    }
}

- (void)terminalSetWindowTitle:(NSString *)title {
    if ([delegate_ screenAllowTitleSetting]) {
        NSString *newTitle = [[title copy] autorelease];
        if ([delegate_ screenShouldSyncTitle]) {
            newTitle = [NSString stringWithFormat:@"%@: %@", [delegate_ screenNameExcludingJob], newTitle];
        }
        [delegate_ screenSetWindowTitle:newTitle];
    }
    
    // If you know to use RemoteHost then assume you also use CurrentDirectory. Innocent window title
    // changes shouldn't override CurrentDirectory.
    if (![self remoteHostOnLine:[self numberOfScrollbackLines] + self.height]) {
        [self setWorkingDirectory:nil onLine:[self lineNumberOfCursor]];
    }
}

- (void)terminalSetIconTitle:(NSString *)title {
    if ([delegate_ screenAllowTitleSetting]) {
        NSString *newTitle = [[title copy] autorelease];
        if ([delegate_ screenShouldSyncTitle]) {
            newTitle = [NSString stringWithFormat:@"%@: %@", [delegate_ screenNameExcludingJob], newTitle];
        }
        [delegate_ screenSetName:newTitle];
    }
}

- (void)terminalPasteString:(NSString *)string {
    // check the configuration
    if (![iTermPreferences boolForKey:kPreferenceKeyAllowClipboardAccessFromTerminal]) {
        return;
    }

    // set the result to paste board.
    NSPasteboard* thePasteboard = [NSPasteboard generalPasteboard];
    [thePasteboard declareTypes:[NSArray arrayWithObject:NSStringPboardType] owner:nil];
    [thePasteboard setString:string forType:NSStringPboardType];
}

- (void)terminalInsertEmptyCharsAtCursor:(int)n {
    [currentGrid_ insertChar:[currentGrid_ defaultChar]
                          at:currentGrid_.cursor
                       times:n];
}

- (void)terminalInsertBlankLinesAfterCursor:(int)n {
    VT100GridRect scrollRegionRect = [currentGrid_ scrollRegionRect];
    if (scrollRegionRect.origin.x + scrollRegionRect.size.width == currentGrid_.size.width) {
        // Cursor can be in right margin and still be considered in the scroll region if the
        // scroll region abuts the right margin.
        scrollRegionRect.size.width++;
    }
    BOOL cursorInScrollRegion = VT100GridCoordInRect(currentGrid_.cursor, scrollRegionRect);
    if (cursorInScrollRegion) {
        // xterm appears to ignore INSLN if the cursor is outside the scroll region.
        // See insln-* files in tests/.
        int top = currentGrid_.cursorY;
        int left = currentGrid_.leftMargin;
        int width = currentGrid_.rightMargin - currentGrid_.leftMargin + 1;
        int height = currentGrid_.bottomMargin - top + 1;
        [currentGrid_ scrollRect:VT100GridRectMake(left, top, width, height)
                          downBy:n];
        [delegate_ screenTriggerableChangeDidOccur];
    }
}

- (void)terminalDeleteCharactersAtCursor:(int)n {
    [currentGrid_ deleteChars:n startingAt:currentGrid_.cursor];
    [delegate_ screenTriggerableChangeDidOccur];
}

- (void)terminalDeleteLinesAtCursor:(int)n {
    if (n <= 0) {
        return;
    }
    VT100GridRect scrollRegionRect = [currentGrid_ scrollRegionRect];
    if (scrollRegionRect.origin.x + scrollRegionRect.size.width == currentGrid_.size.width) {
        // Cursor can be in right margin and still be considered in the scroll region if the
        // scroll region abuts the right margin.
        scrollRegionRect.size.width++;
    }
    BOOL cursorInScrollRegion = VT100GridCoordInRect(currentGrid_.cursor, scrollRegionRect);
    if (cursorInScrollRegion) {
        [currentGrid_ scrollRect:VT100GridRectMake(currentGrid_.leftMargin,
                                                   currentGrid_.cursorY,
                                                   currentGrid_.rightMargin - currentGrid_.leftMargin + 1,
                                                   currentGrid_.bottomMargin - currentGrid_.cursorY + 1)
                          downBy:-n];
        [delegate_ screenTriggerableChangeDidOccur];
    }
}

- (void)terminalSetRows:(int)rows andColumns:(int)columns {
    if ([delegate_ screenShouldInitiateWindowResize] &&
        ![delegate_ screenWindowIsFullscreen]) {
        [delegate_ screenResizeToWidth:columns
                                height:rows];

    }
}

- (void)terminalSetPixelWidth:(int)width height:(int)height {
    if ([delegate_ screenShouldInitiateWindowResize] &&
        ![delegate_ screenWindowIsFullscreen]) {
        // TODO: Only allow this if there is a single session in the tab.
        NSRect frame = [delegate_ screenWindowFrame];
        NSRect screenFrame = [delegate_ screenWindowScreenFrame];
        if (width < 0) {
            width = frame.size.width;
        } else if (width == 0) {
            width = screenFrame.size.width;
        }
        if (height < 0) {
            height = frame.size.height;
        } else if (height == 0) {
            height = screenFrame.size.height;
        }
        [delegate_ screenResizeToPixelWidth:width height:height];
    }
}

- (void)terminalMoveWindowTopLeftPointTo:(NSPoint)point {
    if ([delegate_ screenShouldInitiateWindowResize] &&
        ![delegate_ screenWindowIsFullscreen]) {
        // TODO: Only allow this if there is a single session in the tab.
        [delegate_ screenMoveWindowTopLeftPointTo:point];
    }
}

- (void)terminalMiniaturize:(BOOL)mini {
    // TODO: Only allow this if there is a single session in the tab.
    if ([delegate_ screenShouldInitiateWindowResize] &&
        ![delegate_ screenWindowIsFullscreen]) {
        [delegate_ screenMiniaturizeWindow:mini];
    }
}

- (void)terminalRaise:(BOOL)raise {
    if ([delegate_ screenShouldInitiateWindowResize]) {
        [delegate_ screenRaise:raise];
    }
}

- (void)terminalScrollUp:(int)n {
    [delegate_ screenRemoveSelection];
    for (int i = 0;
         i < MIN(currentGrid_.size.height, n);
         i++) {
        [self incrementOverflowBy:[currentGrid_ scrollUpIntoLineBuffer:linebuffer_
                                                   unlimitedScrollback:unlimitedScrollback_
                                               useScrollbackWithRegion:_appendToScrollbackWithStatusBar]];
    }
    [delegate_ screenTriggerableChangeDidOccur];
}

- (void)terminalScrollDown:(int)n {
    [delegate_ screenRemoveSelection];
    [currentGrid_ scrollRect:[currentGrid_ scrollRegionRect]
                      downBy:MIN(currentGrid_.size.height, n)];
    [delegate_ screenTriggerableChangeDidOccur];
}

- (BOOL)terminalWindowIsMiniaturized {
    return [delegate_ screenWindowIsMiniaturized];
}

- (NSPoint)terminalWindowTopLeftPixelCoordinate {
    return [delegate_ screenWindowTopLeftPixelCoordinate];
}

- (int)terminalWindowWidthInPixels {
    NSRect frame = [delegate_ screenWindowFrame];
    return frame.size.width;
}

- (int)terminalWindowHeightInPixels {
    NSRect frame = [delegate_ screenWindowFrame];
    return frame.size.height;
}

- (int)terminalScreenHeightInCells {
    //  TODO: WTF do we do with panes here?
    NSRect screenFrame = [delegate_ screenWindowScreenFrame];
    NSRect windowFrame = [delegate_ screenWindowFrame];
    float roomToGrow = screenFrame.size.height - windowFrame.size.height;
    NSSize cellSize = [delegate_ screenCellSize];
    return [self height] + roomToGrow / cellSize.height;
}

- (int)terminalScreenWidthInCells {
    //  TODO: WTF do we do with panes here?
    NSRect screenFrame = [delegate_ screenWindowScreenFrame];
    NSRect windowFrame = [delegate_ screenWindowFrame];
    float roomToGrow = screenFrame.size.width - windowFrame.size.width;
    NSSize cellSize = [delegate_ screenCellSize];
    return [self width] + roomToGrow / cellSize.width;
}

- (NSString *)terminalIconTitle {
    if (allowTitleReporting_) {
        return [delegate_ screenWindowTitle] ? [delegate_ screenWindowTitle] : [delegate_ screenDefaultName];
    } else {
        return @"";
    }
}

- (NSString *)terminalWindowTitle {
    if (allowTitleReporting_) {
        return [delegate_ screenWindowTitle] ? [delegate_ screenWindowTitle] : @"";
    } else {
        return @"";
    }
}

- (void)terminalPushCurrentTitleForWindow:(BOOL)isWindow {
    if ([delegate_ screenAllowTitleSetting]) {
        [delegate_ screenPushCurrentTitleForWindow:isWindow];
    }
}

- (void)terminalPopCurrentTitleForWindow:(BOOL)isWindow {
    if ([delegate_ screenAllowTitleSetting]) {
        [delegate_ screenPopCurrentTitleForWindow:isWindow];
    }
}

- (BOOL)terminalPostGrowlNotification:(NSString *)message {
    if (postGrowlNotifications_) {
        [delegate_ screenIncrementBadge];
        NSString *description = [NSString stringWithFormat:@"Session %@ #%d: %@",
                                    [delegate_ screenName],
                                    [delegate_ screenNumber],
                                    message];
        BOOL sent = [[iTermGrowlDelegate sharedInstance]
                        growlNotify:@"Alert"
                        withDescription:description
                        andNotification:@"Customized Message"
                            windowIndex:[delegate_ screenWindowIndex]
                               tabIndex:[delegate_ screenTabIndex]
                              viewIndex:[delegate_ screenViewIndex]];
        return sent;
    } else {
        return NO;
    }
}

- (void)terminalStartTmuxMode {
    [delegate_ screenStartTmuxMode];
}

- (void)terminalHandleTmuxInput:(VT100Token *)token {
    [delegate_ screenHandleTmuxInput:token];
}

- (int)terminalWidth {
    return [self width];
}

- (int)terminalHeight {
    return [self height];
}

- (void)terminalMouseModeDidChangeTo:(MouseMode)mouseMode
{
    [delegate_ screenMouseModeDidChange];
}

- (void)terminalNeedsRedraw {
    [currentGrid_ markAllCharsDirty:YES];
}

- (void)terminalSetUseColumnScrollRegion:(BOOL)use {
    self.useColumnScrollRegion = use;
}

- (BOOL)terminalUseColumnScrollRegion {
    return self.useColumnScrollRegion;
}

// offset is added to intervals before inserting into interval tree.
- (void)moveNotesOnScreenFrom:(IntervalTree *)source
                           to:(IntervalTree *)dest
                       offset:(long long)offset
                 screenOrigin:(int)screenOrigin
{
    VT100GridCoordRange screenRange =
        VT100GridCoordRangeMake(0,
                                screenOrigin,
                                [self width],
                                screenOrigin + self.height);
    DLog(@"  moveNotes: looking in range %@", VT100GridCoordRangeDescription(screenRange));
    Interval *sourceInterval = [self intervalForGridCoordRange:screenRange];
    for (id<IntervalTreeObject> obj in [source objectsInInterval:sourceInterval]) {
        Interval *interval = [[obj.entry.interval retain] autorelease];
        [[obj retain] autorelease];
        DLog(@"  found note with interval %@", interval);
        [source removeObject:obj];
        interval.location = interval.location + offset;
        DLog(@"  new interval is %@", interval);
        [dest addObject:obj withInterval:interval];
    }
}

// Swap onscreen notes between intervalTree_ and savedIntervalTree_.
// IMPORTANT: Call -reloadMarkCache after this.
- (void)swapNotes
{
    int historyLines = [self numberOfScrollbackLines];
    Interval *origin = [self intervalForGridCoordRange:VT100GridCoordRangeMake(0,
                                                                               historyLines,
                                                                               1,
                                                                               historyLines)];
    IntervalTree *temp = [[IntervalTree alloc] init];
    DLog(@"swapNotes: moving onscreen notes into savedNotes");
    [self moveNotesOnScreenFrom:intervalTree_
                             to:temp
                         offset:-origin.location
                   screenOrigin:[self numberOfScrollbackLines]];
    DLog(@"swapNotes: moving onscreen savedNotes into notes");
    [self moveNotesOnScreenFrom:savedIntervalTree_
                             to:intervalTree_
                         offset:origin.location
                   screenOrigin:0];
    [savedIntervalTree_ release];
    savedIntervalTree_ = temp;
}

- (void)terminalShowAltBuffer
{
    if (currentGrid_ == altGrid_) {
        return;
    }
    [delegate_ screenRemoveSelection];
    if (!altGrid_) {
        altGrid_ = [[VT100Grid alloc] initWithSize:primaryGrid_.size delegate:self];
    }

    primaryGrid_.savedDefaultChar = [primaryGrid_ defaultChar];
    [self hideOnScreenNotesAndTruncateSpanners];
    currentGrid_ = altGrid_;
    currentGrid_.cursor = primaryGrid_.cursor;

    [self swapNotes];
    [self reloadMarkCache];

    [currentGrid_ markAllCharsDirty:YES];
    [delegate_ screenNeedsRedraw];
    commandStartX_ = commandStartY_ = -1;
}

- (BOOL)showingAlternateScreen {
    return currentGrid_ == altGrid_;
}

- (void)hideOnScreenNotesAndTruncateSpanners
{
    int screenOrigin = [self numberOfScrollbackLines];
    VT100GridCoordRange screenRange =
        VT100GridCoordRangeMake(0,
                                screenOrigin,
                                [self width],
                                screenOrigin + self.height);
    Interval *screenInterval = [self intervalForGridCoordRange:screenRange];
    for (id<IntervalTreeObject> note in [intervalTree_ objectsInInterval:screenInterval]) {
        if (note.entry.interval.location < screenInterval.location) {
            // Truncate note so that it ends just before screen.
            note.entry.interval.length = screenInterval.location - note.entry.interval.location;
        }
        if ([note isKindOfClass:[PTYNoteViewController class]]) {
            [(PTYNoteViewController *)note setNoteHidden:YES];
        }
    }
}
- (void)terminalShowPrimaryBufferRestoringCursor:(BOOL)restore
{
    if (currentGrid_ == altGrid_) {
        [delegate_ screenRemoveSelection];
        [self hideOnScreenNotesAndTruncateSpanners];
        currentGrid_ = primaryGrid_;
        commandStartX_ = commandStartY_ = -1;
        [self swapNotes];
        [self reloadMarkCache];

        [currentGrid_ markAllCharsDirty:YES];
        if (!restore) {
            // Don't restore the cursor; instead, continue using the cursor position of the alt grid.
            currentGrid_.cursor = altGrid_.cursor;
        }
        [delegate_ screenNeedsRedraw];
    }
}

- (void)terminalSetRemoteHost:(NSString *)remoteHost {
    NSRange atRange = [remoteHost rangeOfString:@"@"];
    VT100RemoteHost *currentHost = [self remoteHostOnLine:[self numberOfLines]];
    NSString *user = nil;
    NSString *host = nil;
    if (atRange.length == 1) {
        user = [remoteHost substringToIndex:atRange.location];
        host = [remoteHost substringFromIndex:atRange.location + 1];
    } else {
        host = remoteHost;
    }

    char localHostname[256];
    if (remoteHost && !gethostname(localHostname, sizeof(localHostname) - 1)) {
        localHostname[sizeof(localHostname) - 1] = '\0';
        if ([remoteHost isEqualToString:[NSString stringWithUTF8String:localHostname]]) {
            remoteHost = nil;
        }
    }
    int cursorLine = [self numberOfLines] - [self height] + currentGrid_.cursorY;
    VT100RemoteHost *remoteHostObj = [self setRemoteHost:host user:user onLine:cursorLine];
    
    if (![remoteHostObj isEqualToRemoteHost:currentHost]) {
        [delegate_ screenCurrentHostDidChange:remoteHostObj];
    }
}

- (void)terminalClearScreen {
    // Unconditionally clear the whole screen, regardless of cursor position.
    // This behavior changed in the Great VT100Grid Refactoring of 2013. Before, clearScreen
    // used to move the cursor's wrapped line to the top of the screen. It's only used from
    // DECSET 1049, and neither xterm nor terminal have this behavior, and I'm not sure why it
    // would be desirable anyway. Like xterm (and unlike Terminal) we leave the cursor put.
    [delegate_ screenRemoveSelection];
    [currentGrid_ setCharsFrom:VT100GridCoordMake(0, 0)
                            to:VT100GridCoordMake(currentGrid_.size.width - 1,
                                                  currentGrid_.size.height - 1)
                        toChar:[currentGrid_ defaultChar]];
}

- (void)terminalSendModifiersDidChangeTo:(int *)modifiers
                               numValues:(int)numValues {
    NSMutableArray *array = [NSMutableArray array];
    for (int i = 0; i < numValues; i++) {
        [array addObject:[NSNumber numberWithInt:modifiers[i]]];
    }
    [delegate_ screenModifiersDidChangeTo:array];
}

- (void)terminalSaveScrollPositionWithArgument:(NSString *)argument {
    // The difference between an argument of saveScrollPosition and saveCursorLine (the default) is
    // subtle. When saving the scroll position, the entire region of visible lines is recorded and
    // will be restored exactly. When saving only the line the cursor is on, when restored, that
    // line will be made visible but no other aspect of the scroll position must be restored. This
    // is often preferable because when setting a mark as part of the prompt, we wouldn't want the
    // prompt to be the last line on the screen (such lines are scrolled to the center of
    // the screen).
    if ([argument isEqualToString:@"saveScrollPosition"]) {
        [delegate_ screenSaveScrollPosition];
    } else {  // implicitly "saveCursorLine"
        [delegate_ screenAddMarkOnLine:[self numberOfScrollbackLines] + self.cursorY - 1];
    }
}

- (void)terminalStealFocus {
    [delegate_ screenActivateWindow];
    [delegate_ screenRaise:YES];
}

- (void)terminalClearScrollbackBuffer {
    [self clearScrollbackBuffer];
}

- (void)terminalClearBuffer {
    [self clearBuffer];
}

- (void)terminalCurrentDirectoryDidChangeTo:(NSString *)value {
    int cursorLine = [self numberOfLines] - [self height] + currentGrid_.cursorY;
    NSString *dir = value;
    if (!dir.length) {
        dir = [delegate_ screenCurrentWorkingDirectory];
    }
    if (dir.length) {
<<<<<<< HEAD
        BOOL didChange = ![dir isEqualToString:[self workingDirectoryOnLine:cursorLine]];
        [self setWorkingDirectory:dir onLine:cursorLine];
        if (didChange) {
=======
        BOOL willChange = [dir isEqualToString:[self workingDirectoryOnLine:cursorLine]];
        [self setWorkingDirectory:dir onLine:cursorLine];
        if (willChange) {
>>>>>>> 6d45432e
            [delegate_ screenCurrentDirectoryDidChangeTo:dir];
        }
    }
}

- (void)terminalProfileShouldChangeTo:(NSString *)value {
    [delegate_ screenSetProfileToProfileNamed:value];
}

- (void)terminalAddNote:(NSString *)value show:(BOOL)show {
    NSArray *parts = [value componentsSeparatedByString:@"|"];
    VT100GridCoord location = currentGrid_.cursor;
    NSString *message = nil;
    int length = currentGrid_.size.width - currentGrid_.cursorX - 1;
    if (parts.count == 1) {
        message = parts[0];
    } else if (parts.count == 2) {
        message = parts[1];
        length = [parts[0] intValue];
    } else if (parts.count >= 4) {
        message = parts[0];
        length = [parts[1] intValue];
        location.x = MIN(MAX(0, [parts[2] intValue]), location.x);
        location.y = MIN(MAX(0, [parts[3] intValue]), location.y);
    }
    VT100GridCoord end = location;
    end.x += length;
    end.y += end.x / self.width;
    end.x %= self.width;
    
    int endVal = end.x + end.y * self.width;
    int maxVal = self.width - 1 + (self.height - 1) * self.width;
    if (length > 0 &&
        message.length > 0 &&
        endVal <= maxVal) {
        PTYNoteViewController *note = [[[PTYNoteViewController alloc] init] autorelease];
        [note setString:message];
        [note sizeToFit];
        [self addNote:note
              inRange:VT100GridCoordRangeMake(location.x,
                                              location.y + [self numberOfScrollbackLines],
                                              end.x,
                                              end.y + [self numberOfScrollbackLines])];
        if (!show) {
            [note setNoteHidden:YES];
        }
    }
}

- (void)terminalSetPasteboard:(NSString *)value {
    [delegate_ screenSetPasteboard:value];
}

- (void)terminalWillReceiveFileNamed:(NSString *)name ofSize:(int)size {
    [delegate_ screenWillReceiveFileNamed:name ofSize:size];
}

- (void)terminalWillReceiveInlineFileNamed:(NSString *)name
                                    ofSize:(int)size
                                     width:(int)width
                                     units:(VT100TerminalUnits)widthUnits
                                    height:(int)height
                                     units:(VT100TerminalUnits)heightUnits
                       preserveAspectRatio:(BOOL)preserveAspectRatio {
    [inlineFileInfo_ release];
    inlineFileInfo_ = [@{ kInlineFileName: name,
                          kInlineFileWidth: @(width),
                          kInlineFileWidthUnits: @(widthUnits),
                          kInlineFileHeight: @(height),
                          kInlineFileHeightUnits: @(heightUnits),
                          kInlineFilePreserveAspectRatio: @(preserveAspectRatio),
                          kInlineFileBase64String: [NSMutableString string] } retain];
}

- (void)appendInlineFileCharsForName:(NSString *)name
                               width:(int)width
                               units:(VT100TerminalUnits)widthUnits
                              height:(int)height
                               units:(VT100TerminalUnits)heightUnits
                 preserveAspectRatio:(BOOL)preserveAspectRatio
                               image:(NSImage *)image {
    if (!image) {
        image = [NSImage imageNamed:@"broken_image"];
    }

    BOOL needsWidth = NO;
    NSSize cellSize = [delegate_ screenCellSize];
    switch (widthUnits) {
        case kVT100TerminalUnitsPixels:
            width = ceil((double)width / cellSize.width);
            break;
            
        case kVT100TerminalUnitsPercentage:
            width = [self width];
            break;
            
        case kVT100TerminalUnitsCells:
            break;
            
        case kVT100TerminalUnitsAuto:
            if (heightUnits == kVT100TerminalUnitsAuto) {
                width = ceil((double)image.size.width / cellSize.width);
            } else {
                needsWidth = YES;
            }
            break;
    }
    switch (heightUnits) {
        case kVT100TerminalUnitsPixels:
            height = ceil((double)height / cellSize.height);
            break;
            
        case kVT100TerminalUnitsPercentage:
            height = [self height];
            break;
            
        case kVT100TerminalUnitsCells:
            break;
            
        case kVT100TerminalUnitsAuto:
            if (widthUnits == kVT100TerminalUnitsAuto) {
                height = ceil((double)image.size.height / cellSize.height);
            } else {
                double aspectRatio = image.size.width / image.size.height;
                height = ((double)(width * cellSize.width) / aspectRatio) / cellSize.height;
            }
            break;
    }
    
    if (needsWidth) {
        double aspectRatio = image.size.width / image.size.height;
        width = ((double)(height * cellSize.height) * aspectRatio) / cellSize.width;
    }
    
    width = MAX(1, width);
    height = MAX(1, height);

    double maxWidth = self.width - currentGrid_.cursorX;
    // If the requested size is too large, scale it down to fit.
    if (width > maxWidth) {
        double scale = maxWidth / (double)width;
        width = self.width;
        height *= scale;
    }
    
    // Height is capped at 255 because only 8 bits are used to represent the line number of a cell
    // within the image.
    double maxHeight = 255;
    if (height > maxHeight) {
        double scale = (double)height / maxHeight;
        height = maxHeight;
        width *= scale;
    }

    // Allocate cells for the image.
    // TODO: Support scroll regions.
    int xOffset = self.cursorX - 1;
    int screenWidth = currentGrid_.size.width;
    screen_char_t c = ImageCharForNewImage(name, width, height, preserveAspectRatio);
    for (int y = 0; y < height; y++) {
        if (y > 0) {
            [self linefeed];
        }
        for (int x = xOffset; x < xOffset + width && x < screenWidth; x++) {
            SetPositionInImageChar(&c, x - xOffset, y);
            [currentGrid_ setCharsFrom:VT100GridCoordMake(x, currentGrid_.cursorY)
                                    to:VT100GridCoordMake(x, currentGrid_.cursorY)
                                toChar:c];
        }
    }
    currentGrid_.cursorX = currentGrid_.cursorX + width + 1;
    
    SetDecodedImage(c.code, image);
    [inlineFileCodes_ addObject:@(c.code)];
}

- (void)terminalDidFinishReceivingFile {
    if (inlineFileInfo_) {
        NSImage *image = [self imageWithBase64EncodedString:inlineFileInfo_[kInlineFileBase64String]];
        [self appendInlineFileCharsForName:inlineFileInfo_[kInlineFileName]
                                     width:[inlineFileInfo_[kInlineFileWidth] intValue]
                                     units:(VT100TerminalUnits)[inlineFileInfo_[kInlineFileWidthUnits] intValue]
                                    height:[inlineFileInfo_[kInlineFileHeight] intValue]
                                     units:(VT100TerminalUnits)[inlineFileInfo_[kInlineFileHeightUnits] intValue]
                       preserveAspectRatio:[inlineFileInfo_[kInlineFilePreserveAspectRatio] boolValue]
                                     image:image];
        [delegate_ screenNeedsRedraw];
        [inlineFileInfo_ release];
        inlineFileInfo_ = nil;
    } else {
        [delegate_ screenDidFinishReceivingFile];
    }
}

- (void)terminalDidReceiveBase64FileData:(NSString *)data {
    if (inlineFileInfo_) {
        [inlineFileInfo_[kInlineFileBase64String] appendString:data];
    } else {
        [delegate_ screenDidReceiveBase64FileData:data];
    }
}

- (void)terminalFileReceiptEndedUnexpectedly {
    [delegate_ screenFileReceiptEndedUnexpectedly];
}

- (void)terminalCopyBufferToPasteboard {
    [delegate_ screenCopyBufferToPasteboard];
}

- (BOOL)terminalIsAppendingToPasteboard {
    return [delegate_ screenIsAppendingToPasteboard];
}

- (void)terminalAppendDataToPasteboard:(NSData *)data {
    return [delegate_ screenAppendDataToPasteboard:data];
}

- (void)terminalRequestAttention:(BOOL)request {
    [delegate_ screenRequestAttention:request isCritical:YES];
}

- (void)terminalSetBackgroundImageFile:(NSString *)filename {
    [delegate_ screenSetBackgroundImageFile:filename];
}

- (void)terminalSetBadgeFormat:(NSString *)badge {
    [delegate_ screenSetBadgeFormat:badge];
}

- (void)terminalSetUserVar:(NSString *)kvp {
    [delegate_ screenSetUserVar:kvp];
}

- (void)terminalSetForegroundColor:(NSColor *)color {
    [[delegate_ screenColorMap] setColor:color forKey:kColorMapForeground];
}

- (void)terminalSetBackgroundColor:(NSColor *)color {
    [[delegate_ screenColorMap] setColor:color forKey:kColorMapBackground];
}

- (void)terminalSetBoldColor:(NSColor *)color {
    [[delegate_ screenColorMap] setColor:color forKey:kColorMapBold];
}

- (void)terminalSetSelectionColor:(NSColor *)color {
    [[delegate_ screenColorMap] setColor:color forKey:kColorMapSelection];
}

- (void)terminalSetSelectedTextColor:(NSColor *)color {
    [[delegate_ screenColorMap] setColor:color forKey:kColorMapSelectedText];
}

- (void)terminalSetCursorColor:(NSColor *)color {
    [[delegate_ screenColorMap] setColor:color forKey:kColorMapCursor];
}

- (void)terminalSetCursorTextColor:(NSColor *)color {
    [[delegate_ screenColorMap] setColor:color forKey:kColorMapCursorText];
}

- (void)terminalSetColorTableEntryAtIndex:(int)n color:(NSColor *)color {
    [[delegate_ screenColorMap] setColor:color forKey:kColorMap8bitBase + n];
}

- (void)terminalSetCurrentTabColor:(NSColor *)color {
    [delegate_ screenSetCurrentTabColor:color];
}

- (void)terminalSetTabColorRedComponentTo:(CGFloat)color {
    [delegate_ screenSetTabColorRedComponentTo:color];
}

- (void)terminalSetTabColorGreenComponentTo:(CGFloat)color {
    [delegate_ screenSetTabColorGreenComponentTo:color];
}

- (void)terminalSetTabColorBlueComponentTo:(CGFloat)color {
    [delegate_ screenSetTabColorBlueComponentTo:color];
}

- (NSColor *)terminalColorForIndex:(int)index {
    if (index < 0 || index > 255) {
        return nil;
    }
    return [[delegate_ screenColorMap] colorForKey:kColorMap8bitBase + index];
}

- (int)terminalCursorX {
    return MIN([self cursorX], [self width]);
}

- (int)terminalCursorY {
    return [self cursorY];
}

- (void)terminalSetCursorVisible:(BOOL)visible {
    [delegate_ screenSetCursorVisible:visible];
}

- (void)terminalSetHighlightCursorLine:(BOOL)highlight {
    [delegate_ screenSetHighlightCursorLine:highlight];
}

- (void)terminalPromptDidStart {
    _shellIntegrationInstalled = YES;

    _lastCommandOutputRange.end = currentGrid_.cursor;
    _lastCommandOutputRange.end.y += [self numberOfScrollbackLines];
    _lastCommandOutputRange.start = nextCommandOutputStart_;

    // FinalTerm uses this to define the start of a collapsable region. That would be a nightmare
    // to add to iTerm, and our answer to this is marks, which already existed anyway.
    [delegate_ screenAddMarkOnLine:[self numberOfScrollbackLines] + self.cursorY - 1];
}

- (void)terminalCommandDidStart {
    commandStartX_ = currentGrid_.cursorX;
    commandStartY_ = currentGrid_.cursorY + [self numberOfScrollbackLines] + [self totalScrollbackOverflow];
    [delegate_ screenCommandDidChangeWithRange:[self commandRange]];
}

- (void)terminalCommandDidEnd {
    if (commandStartX_ != -1) {
        [delegate_ screenCommandDidEndWithRange:[self commandRange]];
        commandStartX_ = commandStartY_ = -1;
        [delegate_ screenCommandDidChangeWithRange:[self commandRange]];
        nextCommandOutputStart_ = currentGrid_.cursor;
        nextCommandOutputStart_.y += [self numberOfScrollbackLines];
    }
}

- (void)terminalSemanticTextDidStartOfType:(VT100TerminalSemanticTextType)type {
    // TODO
}

- (void)terminalSemanticTextDidEndOfType:(VT100TerminalSemanticTextType)type {
    // TODO
}

- (void)terminalProgressAt:(double)fraction label:(NSString *)label {
     // TODO
}

- (void)terminalProgressDidFinish {
    // TODO
}

- (VT100ScreenMark *)lastCommandMark {
    NSEnumerator *enumerator = [intervalTree_ reverseLimitEnumerator];
    NSArray *objects = [enumerator nextObject];
    int numChecked = 0;
    while (objects && numChecked < 50) {
        for (id<IntervalTreeObject> obj in objects) {
            if ([obj isKindOfClass:[VT100ScreenMark class]]) {
                VT100ScreenMark *mark = (VT100ScreenMark *)obj;
                if (mark.command) {
                    return mark;
                }
            }
            ++numChecked;
        }
        objects = [enumerator nextObject];
    }
    
    return nil;
}

- (void)terminalReturnCodeOfLastCommandWas:(int)returnCode {
    VT100ScreenMark *mark = [self lastCommandMark];
    if (mark) {
        mark.code = returnCode;
        [delegate_ screenNeedsRedraw];
    }
}

- (void)terminalFinalTermCommand:(NSArray *)argv {
    // TODO
    // Currently, FinalTerm supports these commands:
  /*
   QUIT_PROGRAM,
   SEND_TO_SHELL,
   CLEAR_SHELL_COMMAND,
   SET_SHELL_COMMAND,
   RUN_SHELL_COMMAND,
   TOGGLE_VISIBLE,
   TOGGLE_FULLSCREEN,
   TOGGLE_DROPDOWN,
   ADD_TAB,
   SPLIT,
   CLOSE,
   LOG,
   PRINT_METRICS,
   COPY_TO_CLIPBOARD,
   OPEN_URL
   */
}

- (void)terminalSetShellIntegrationVersion:(NSString *)version {
    int versionNumber = [version integerValue];
    static int kLatestKnownVersion = 1;
    if (versionNumber < kLatestKnownVersion) {
        [delegate_ screenSuggestShellIntegrationUpgrade];
    }
}

- (void)terminalWraparoundModeDidChangeTo:(BOOL)newValue {
    _wraparoundMode = newValue;
}

- (void)terminalTypeDidChange {
    _ansi = [terminal_ isAnsi];
}

- (void)terminalInsertModeDidChangeTo:(BOOL)newValue {
    _insert = newValue;
}

- (NSString *)terminalProfileName {
    return [delegate_ screenProfileName];
}

#pragma mark - Private

- (VT100GridCoordRange)commandRange {
    long long offset = [self totalScrollbackOverflow];
    if (commandStartX_ < 0) {
        return VT100GridCoordRangeMake(-1, -1, -1, -1);
    } else {
        return VT100GridCoordRangeMake(commandStartX_,
                                       commandStartY_ - offset,
                                       currentGrid_.cursorX,
                                       currentGrid_.cursorY + [self numberOfScrollbackLines]);
    }
}

- (void)setInitialTabStops
{
    [tabStops_ removeAllObjects];
    const int kInitialTabWindow = 1000;
    for (int i = 0; i < kInitialTabWindow; i += kDefaultTabstopWidth) {
        [tabStops_ addObject:[NSNumber numberWithInt:i]];
    }
}

- (BOOL)isAnyCharDirty
{
    return [currentGrid_ isAnyCharDirty];
}

- (void)setCursorX:(int)x Y:(int)y
{
    DLog(@"Move cursor to %d,%d", x, y);
    currentGrid_.cursor = VT100GridCoordMake(x, y);
}

// NSLog the screen contents for debugging.
- (void)dumpScreen
{
    NSLog(@"%@", [self debugString]);
}

// Set the color of prototypechar to all chars between startPoint and endPoint on the screen.
- (void)highlightRun:(VT100GridRun)run
    withForegroundColor:(NSColor *)fgColor
        backgroundColor:(NSColor *)bgColor
{
    int fgColorCode = [fgColor nearestIndexIntoAnsi256ColorTable];
    int bgColorCode = [bgColor nearestIndexIntoAnsi256ColorTable];

    screen_char_t fg = { 0 };
    screen_char_t bg = { 0 };

    fg.foregroundColor = fgColorCode;
    fg.foregroundColorMode = fgColor ? ColorModeNormal : ColorModeInvalid;
    bg.backgroundColor = bgColorCode;
    bg.backgroundColorMode = bgColor ? ColorModeNormal : ColorModeInvalid;

    for (NSValue *value in [currentGrid_ rectsForRun:run]) {
        VT100GridRect rect = [value gridRectValue];
        [currentGrid_ setBackgroundColor:bg
                         foregroundColor:fg
                              inRectFrom:rect.origin
                                      to:VT100GridRectMax(rect)];
    }
}

// This assumes the window's height is going to change to newHeight but currentGrid_.size.height
// is still the "old" height. Returns the number of lines appended.
- (int)appendScreen:(VT100Grid *)grid
        toScrollback:(LineBuffer *)lineBufferToUse
      withUsedHeight:(int)usedHeight
           newHeight:(int)newHeight
{
    int n;
    if (grid.size.height - newHeight >= usedHeight) {
        // Height is decreasing but pushing HEIGHT lines into the buffer would scroll all the used
        // lines off the top, leaving the cursor floating without any text. Keep all used lines that
        // fit onscreen.
        n = MAX(usedHeight, newHeight);
    } else {
        if (newHeight < grid.size.height) {
            // Screen is shrinking.
            // If possible, keep the last used line a fixed distance from the top of
            // the screen. If not, at least save all the used lines.
            n = usedHeight;
        } else {
            // Screen is not shrinking in height. New content may be brought in on top.
            n = grid.size.height;
        }
    }
    [grid appendLines:n
         toLineBuffer:lineBufferToUse];

    return n;
}

static BOOL XYIsBeforeXY(int px1, int py1, int px2, int py2) {
    if (py1 == py2) {
        return px1 < px2;
    } else if (py1 < py2) {
        return YES;
    } else {
        return NO;
    }
}

static void SwapInt(int *a, int *b) {
    int temp = *a;
    *a = *b;
    *b = temp;
}

// It's kind of wrong to use VT100GridRun here, but I think it's harmless enough.
- (VT100GridRun)runByTrimmingNullsFromRun:(VT100GridRun)run {
    VT100GridRun result = run;
    int x = result.origin.x;
    int y = result.origin.y;
    screen_char_t *line = [self getLineAtIndex:y];
    int numberOfLines = [self numberOfLines];
    int width = [self width];
    while (result.length > 0 && line[x].code == 0 && y < numberOfLines) {
        x++;
        result.length--;
        if (x == width) {
            x = 0;
            y++;
            if (y == numberOfLines) {
                // Run is all nulls
                result.length = 0;
                return result;
            }
            line = [self getLineAtIndex:y];
        }
    }
    result.origin = VT100GridCoordMake(x, y);

    VT100GridCoord end = VT100GridRunMax(run, width);
    x = end.x;
    y = end.y;
    line = [self getLineAtIndex:y];
    while (result.length > 0 && line[x].code == 0 && y < numberOfLines) {
        x--;
        result.length--;
        if (x == -1) {
            x = width - 1;
            y--;
            assert(y >= 0);
            line = [self getLineAtIndex:y];
        }
    }

    return result;
}

- (void)trimSelectionFromStart:(VT100GridCoord)start
                           end:(VT100GridCoord)end
                      toStartX:(VT100GridCoord *)startPtr
                        toEndX:(VT100GridCoord *)endPtr
{
    if (start.x < 0 || end.x < 0 ||
        start.y < 0 || end.y < 0) {
        *startPtr = start;
        *endPtr = end;
        return;
    }

    if (!XYIsBeforeXY(start.x, start.y, end.x, end.y)) {
        SwapInt(&start.x, &end.x);
        SwapInt(&start.y, &end.y);
    }

    // Advance start position until it hits a non-null or equals the end position.
    int startX = start.x;
    int startY = start.y;
    if (startX == currentGrid_.size.width) {
        startX = 0;
        startY++;
    }

    int endX = end.x;
    int endY = end.y;
    if (endX == currentGrid_.size.width) {
        endX = 0;
        endY++;
    }
    
    VT100GridRun run = VT100GridRunFromCoords(VT100GridCoordMake(startX, startY),
                                              VT100GridCoordMake(endX, endY),
                                              currentGrid_.size.width);
    assert(run.length >= 0);
    run = [self runByTrimmingNullsFromRun:run];
    assert(run.length >= 0);
    VT100GridCoord max = VT100GridRunMax(run, currentGrid_.size.width);

    *startPtr = run.origin;
    *endPtr = max;
}

- (LineBufferPositionRange *)positionRangeForCoordRange:(VT100GridCoordRange)range
                                           inLineBuffer:(LineBuffer *)lineBuffer {
    LineBufferPositionRange *positionRange = [[[LineBufferPositionRange alloc] init] autorelease];
    
    BOOL endExtends = NO;
    // Use the predecessor of endx,endy so it will have a legal position in the line buffer.
    if (range.end.x == [self width]) {
        screen_char_t *line = [self getLineAtIndex:range.end.y];
        if (line[range.end.x - 1].code == 0 && line[range.end.x].code == EOL_HARD) {
            // The selection goes all the way to the end of the line and there is a null at the
            // end of the line, so it extends to the end of the line. The linebuffer can't recover
            // this from its position because the trailing null in the line wouldn't be in the
            // linebuffer.
            endExtends = YES;
        }
    }
    range.end.x--;
    if (range.end.x < 0) {
        range.end.y--;
        range.end.x = [self width] - 1;
        if (range.end.y < 0) {
            return nil;
        }
    }
    
    if (range.start.x < 0 || range.start.y < 0 ||
        range.end.x < 0 || range.end.y < 0) {
        return nil;
    }

    VT100GridCoord trimmedStart;
    VT100GridCoord trimmedEnd;
    [self trimSelectionFromStart:VT100GridCoordMake(range.start.x, range.start.y)
                             end:VT100GridCoordMake(range.end.x, range.end.y)
                        toStartX:&trimmedStart
                          toEndX:&trimmedEnd];
    if (VT100GridCoordOrder(trimmedStart, trimmedEnd) == NSOrderedDescending) {
        return nil;
    }

    positionRange.start = [lineBuffer positionForCoordinate:trimmedStart
                                                      width:currentGrid_.size.width
                                                     offset:0];
    positionRange.end = [lineBuffer positionForCoordinate:trimmedEnd
                                                    width:currentGrid_.size.width
                                                   offset:0];
    positionRange.end.extendsToEndOfLine = endExtends;

    if (positionRange.start && positionRange.end) {
        return positionRange;
    } else {
        return nil;
    }
}

- (BOOL)convertRange:(VT100GridCoordRange)range
             toWidth:(int)newWidth
                  to:(VT100GridCoordRange *)resultPtr
        inLineBuffer:(LineBuffer *)lineBuffer
{
    LineBufferPositionRange *selectionRange;
    
    // Temporarily swap in the passed-in linebuffer so the call below can access lines in the right line buffer.
    LineBuffer *savedLineBuffer = linebuffer_;
    linebuffer_ = lineBuffer;
    selectionRange = [self positionRangeForCoordRange:range inLineBuffer:lineBuffer];
    DLog(@"%@ -> %@", VT100GridCoordRangeDescription(range), selectionRange);
    linebuffer_ = savedLineBuffer;
    if (!selectionRange) {
        // One case where this happens is when the start and end of the range are past the last
        // character in the line buffer (e.g., all nulls). It could occur when a note exists on a
        // null line.
        return NO;
    }

    resultPtr->start = [lineBuffer coordinateForPosition:selectionRange.start
                                                   width:newWidth
                                                      ok:NULL];
    BOOL ok = NO;
    VT100GridCoord newEnd = [lineBuffer coordinateForPosition:selectionRange.end
                                                        width:newWidth
                                                           ok:&ok];
    if (ok) {
        newEnd.x++;
        if (newEnd.x > newWidth) {
            newEnd.y++;
            newEnd.x -= newWidth;
        }
        resultPtr->end = newEnd;
    } else {
        // I'm not sure how to get here. It would happen if the endpoint of the selection could
        // be converted into a LineBufferPosition with the original width but that LineBufferPosition
        // could not be converted back into a VT100GridCoord with the new width.
        resultPtr->end.x = currentGrid_.size.width;
        resultPtr->end.y = [lineBuffer numLinesWithWidth:newWidth] + currentGrid_.size.height - 1;
    }
    if (selectionRange.end.extendsToEndOfLine) {
        resultPtr->end.x = newWidth;
    }
    return YES;
}

- (void)incrementOverflowBy:(int)overflowCount {
    scrollbackOverflow_ += overflowCount;
    cumulativeScrollbackOverflow_ += overflowCount;
}

// sets scrollback lines.
- (void)setMaxScrollbackLines:(unsigned int)lines {
    maxScrollbackLines_ = lines;
    [linebuffer_ setMaxLines: lines];
    if (!unlimitedScrollback_) {
        [self incrementOverflowBy:[linebuffer_ dropExcessLinesWithWidth:currentGrid_.size.width]];
    }
    [delegate_ screenDidChangeNumberOfScrollbackLines];
}

- (void)advanceCursor:(BOOL)canOccupyLastSpace
{
    // TODO: respect left-right margins
    int cursorX = currentGrid_.cursorX + 1;
    if (canOccupyLastSpace) {
        if (cursorX > currentGrid_.size.width) {
            screen_char_t* aLine = [currentGrid_ screenCharsAtLineNumber:currentGrid_.cursorY];
            aLine[currentGrid_.size.width].code = EOL_SOFT;
            [self linefeed];
            cursorX = 0;
        }
    } else if (cursorX >= currentGrid_.size.width) {
        [self linefeed];
        cursorX = 0;
    }
    currentGrid_.cursorX = cursorX;
}

- (BOOL)haveTabStopBefore:(int)limit {
    for (NSNumber *number in tabStops_) {
        if ([number intValue] < limit) {
            return YES;
        }
    }
    return NO;
}

- (void)cursorToY:(int)y
{
    int yPos;
    int topMargin = currentGrid_.topMargin;
    int bottomMargin = currentGrid_.bottomMargin;

    yPos = y - 1;

    if ([terminal_ originMode]) {
        yPos += topMargin;
        yPos = MAX(topMargin, MIN(bottomMargin, yPos));
    }
    currentGrid_.cursorY = yPos;

    DebugLog(@"cursorToY");

}

- (void)cursorToX:(int)x Y:(int)y
{
    [self cursorToX:x];
    [self cursorToY:y];
    DebugLog(@"cursorToX:Y");
}

- (void)setUseColumnScrollRegion:(BOOL)mode
{
    currentGrid_.useScrollRegionCols = mode;
    altGrid_.useScrollRegionCols = mode;
    if (!mode) {
        currentGrid_.scrollRegionCols = VT100GridRangeMake(0, currentGrid_.size.width);
    }
}

- (BOOL)useColumnScrollRegion
{
    return currentGrid_.useScrollRegionCols;
}

- (void)blink
{
    if ([currentGrid_ isAnyCharDirty]) {
        [delegate_ screenNeedsRedraw];
    }
}

- (BOOL)haveTabStopAt:(int)x
{
    return [tabStops_ containsObject:[NSNumber numberWithInt:x]];
}

- (void)doPrint
{
    if ([printBuffer_ length] > 0) {
        [delegate_ screenPrintString:printBuffer_];
    } else {
        [delegate_ screenPrintVisibleArea];
    }
    [printBuffer_ release];
    printBuffer_ = nil;
    collectInputForPrinting_ = NO;
}

- (BOOL)isDoubleWidthCharacter:(unichar)c
{
    return [NSString isDoubleWidthCharacter:c
                     ambiguousIsDoubleWidth:[delegate_ screenShouldTreatAmbiguousCharsAsDoubleWidth]];
}

- (void)popScrollbackLines:(int)linesPushed
{
    // Undo the appending of the screen to scrollback
    int i;
    screen_char_t* dummy = calloc(currentGrid_.size.width, sizeof(screen_char_t));
    for (i = 0; i < linesPushed; ++i) {
        int cont;
        BOOL isOk = [linebuffer_ popAndCopyLastLineInto:dummy
                                                  width:currentGrid_.size.width
                                      includesEndOfLine:&cont
                                              timestamp:NULL
                                           continuation:NULL];
        NSAssert(isOk, @"Pop shouldn't fail");
    }
    free(dummy);
}

- (void)stripTrailingSpaceFromLine:(ScreenCharArray *)line
{
    screen_char_t *p = line.line;
    int len = line.length;
    for (int i = len - 1; i >= 0; i--) {
        if (p[i].code == ' ' && ScreenCharHasDefaultAttributesAndColors(p[i])) {
            len--;
        } else {
            break;
        }
    }
    line.length = len;
}

- (id)objectInDictionary:(NSDictionary *)dict withFirstKeyFrom:(NSArray *)keys {
    for (NSString *key in keys) {
        NSObject *object = [dict objectForKey:key];
        if (object) {
            return object;
        }
    }
    return nil;
}

- (long long)findContextAbsPosition
{
    return [linebuffer_ absPositionOfFindContext:findContext_];
}

- (BOOL)continueFindResultsInContext:(FindContext*)context
                             toArray:(NSMutableArray*)results
{
    // Append the screen contents to the scrollback buffer so they are included in the search.
    int linesPushed;
    linesPushed = [currentGrid_ appendLines:[currentGrid_ numberOfLinesUsed]
                               toLineBuffer:linebuffer_];

    // Search one block.
    int stopAt;
    if (context.dir > 0) {
        stopAt = [linebuffer_ lastPos];
    } else {
        stopAt = [linebuffer_ firstPos];
    }

    struct timeval begintime;
    gettimeofday(&begintime, NULL);
    BOOL keepSearching = NO;
    int iterations = 0;
    int ms_diff = 0;
    do {
        if (context.status == Searching) {
            [linebuffer_ findSubstring:context stopAt:stopAt];
        }

        // Handle the current state
        switch (context.status) {
            case Matched: {
                // NSLog(@"matched");
                // Found a match in the text.
                NSArray *allPositions = [linebuffer_ convertPositions:context.results
                                                            withWidth:currentGrid_.size.width];
                const int numResults = context.results.count;
                for (int k = 0; k < numResults; k++) {
                    SearchResult* result = [[SearchResult alloc] init];

                    XYRange* xyrange = [allPositions objectAtIndex:k];

                    result->startX = xyrange->xStart;
                    result->endX = xyrange->xEnd;
                    result->absStartY = xyrange->yStart + [self totalScrollbackOverflow];
                    result->absEndY = xyrange->yEnd + [self totalScrollbackOverflow];

                    [results addObject:result];
                    [result release];
                    if (!(context.options & FindMultipleResults)) {
                        assert([context.results count] == 1);
                        [context reset];
                        keepSearching = NO;
                    } else {
                        keepSearching = YES;
                    }
                }
                [context.results removeAllObjects];
                break;
            }

            case Searching:
                // NSLog(@"searching");
                // No result yet but keep looking
                keepSearching = YES;
                break;

            case NotFound:
                // NSLog(@"not found");
                // Reached stopAt point with no match.
                if (context.hasWrapped) {
                    [context reset];
                    keepSearching = NO;
                } else {
                    // NSLog(@"...wrapping");
                    // wrap around and resume search.
                    FindContext *tempFindContext = [[[FindContext alloc] init] autorelease];
                    [linebuffer_ prepareToSearchFor:findContext_.substring
                                         startingAt:(findContext_.dir > 0 ? [linebuffer_ firstPosition] : [[linebuffer_ lastPosition] predecessor])
                                            options:findContext_.options
                                        withContext:tempFindContext];
                    [findContext_ reset];
                    // TODO test this!
                    [context copyFromFindContext:tempFindContext];
                    context.hasWrapped = YES;
                    keepSearching = YES;
                }
                break;

            default:
                assert(false);  // Bogus status
        }

        struct timeval endtime;
        if (keepSearching) {
            gettimeofday(&endtime, NULL);
            ms_diff = (endtime.tv_sec - begintime.tv_sec) * 1000 +
            (endtime.tv_usec - begintime.tv_usec) / 1000;
            context.status = Searching;
        }
        ++iterations;
    } while (keepSearching && ms_diff < context.maxTime * 1000);
    
    switch (context.status) {
        case Searching: {
            int numDropped = [linebuffer_ numberOfDroppedBlocks];
            double current = context.absBlockNum - numDropped;
            double max = [linebuffer_ largestAbsoluteBlockNumber] - numDropped;
            double p = MAX(0, current / max);
            if (context.dir > 0) {
                context.progress = p;
            } else {
                context.progress = 1.0 - p;
            }
            break;
        }
        case Matched:
        case NotFound:
            context.progress = 1;
            break;
    }
    // NSLog(@"Did %d iterations in %dms. Average time per block was %dms", iterations, ms_diff, ms_diff/iterations);

    [self popScrollbackLines:linesPushed];
    return keepSearching;
}

- (NSImage *)imageWithBase64EncodedString:(NSString *)string {
    // TODO: Handle objects other than images.
    const char *buffer = [string UTF8String];
    int destLength = apr_base64_decode_len(buffer);
    if (destLength <= 0) {
        return nil;
    }
    
    NSMutableData *data = [NSMutableData dataWithLength:destLength];
    char *decodedBuffer = [data mutableBytes];
    int resultLength = apr_base64_decode(decodedBuffer, buffer);
    if (resultLength <= 0) {
        return nil;
    }
    
    NSImage *image = [[[NSImage alloc] initWithData:data] autorelease];
    return image;
}


#pragma mark - PTYNoteViewControllerDelegate

- (void)noteDidRequestRemoval:(PTYNoteViewController *)note {
    if ([intervalTree_ containsObject:note]) {
        [intervalTree_ removeObject:note];
    } else if ([savedIntervalTree_ containsObject:note]) {
        [savedIntervalTree_ removeObject:note];
    }
    [delegate_ screenNeedsRedraw];
    [delegate_ screenDidEndEditingNote];
}

- (void)noteDidEndEditing:(PTYNoteViewController *)note {
    [delegate_ screenDidEndEditingNote];
}

#pragma mark - VT100GridDelegate

- (screen_char_t)gridForegroundColorCode {
    return [terminal_ foregroundColorCodeReal];
}

- (screen_char_t)gridBackgroundColorCode {
    return [terminal_ backgroundColorCodeReal];
}

- (void)gridCursorDidChangeLine {
    [delegate_ screenCursorDidMoveToLine:currentGrid_.cursorY + [self numberOfScrollbackLines]];
}

- (BOOL)gridUseHFSPlusMapping {
    return _useHFSPlusMapping;
}

@end

@implementation VT100Screen (Testing)

- (void)setMayHaveDoubleWidthCharacters:(BOOL)value {
    linebuffer_.mayHaveDoubleWidthCharacter = value;
}

@end<|MERGE_RESOLUTION|>--- conflicted
+++ resolved
@@ -2861,15 +2861,9 @@
         dir = [delegate_ screenCurrentWorkingDirectory];
     }
     if (dir.length) {
-<<<<<<< HEAD
-        BOOL didChange = ![dir isEqualToString:[self workingDirectoryOnLine:cursorLine]];
-        [self setWorkingDirectory:dir onLine:cursorLine];
-        if (didChange) {
-=======
         BOOL willChange = [dir isEqualToString:[self workingDirectoryOnLine:cursorLine]];
         [self setWorkingDirectory:dir onLine:cursorLine];
         if (willChange) {
->>>>>>> 6d45432e
             [delegate_ screenCurrentDirectoryDidChangeTo:dir];
         }
     }
