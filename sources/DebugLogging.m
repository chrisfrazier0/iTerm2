//
//  DebugLogging.m
//  iTerm
//
//  Created by George Nachman on 10/13/13.
//
//

#import "DebugLogging.h"
#import "iTermApplication.h"
#import "NSView+RecursiveDescription.h"
#import <Cocoa/Cocoa.h>

#include <sys/time.h>

static NSString *const kDebugLogFilename = @"/tmp/debuglog.txt";
static NSString* gDebugLogHeader = nil;
static NSMutableString* gDebugLogStr = nil;
static NSRecursiveLock *gDebugLogLock = nil;

static NSMutableDictionary *gPinnedMessages;
BOOL gDebugLogging = NO;

static void AppendWindowDescription(NSWindow *window, NSMutableString *windows) {
    [windows appendFormat:@"\nWindow %@\n%@\n",
     window,
     [window.contentView iterm_recursiveDescription]];
}

static void WriteDebugLogHeader() {
    NSMutableString *windows = [NSMutableString string];
    for (NSWindow *window in [[NSApplication sharedApplication] windows]) {
        AppendWindowDescription(window, windows);
    }
    NSMutableString *pinnedMessages = [NSMutableString string];
    for (NSString *key in [[gPinnedMessages allKeys] sortedArrayUsingSelector:@selector(compare:)]) {
        [pinnedMessages appendString:gPinnedMessages[key]];
    }
    NSString *header = [NSString stringWithFormat:
                        @"iTerm2 version: %@\n"
                        @"Date: %@ (%lld)\n"
                        @"Key window: %@\n"
                        @"Windows: %@\n"
                        @"Ordered windows: %@\n"
                        @"Pinned messages: %@\n"
                        @"------ END HEADER ------\n\n",
                        [[[NSBundle mainBundle] infoDictionary] objectForKey:@"CFBundleVersion"],
                        [NSDate date],
                        (long long)[[NSDate date] timeIntervalSince1970],
                        [[NSApplication sharedApplication] keyWindow],
                        windows,
<<<<<<< HEAD
                        [(iTermApplication *)NSApp orderedWindowsPlusAllHotkeyPanels]];
=======
                        [NSApp orderedWindows],
                        pinnedMessages];
>>>>>>> b04601f7
    [gDebugLogHeader release];
    gDebugLogHeader = [header copy];
}

static void WriteDebugLogFooter() {
  NSMutableString *windows = [NSMutableString string];
  for (NSWindow *window in [[NSApplication sharedApplication] windows]) {
      AppendWindowDescription(window, windows);
  }
  NSString *footer = [NSString stringWithFormat:
                      @"------ BEGIN FOOTER -----\n"
                      @"Windows: %@\n"
                      @"Ordered windows: %@\n",
                      windows,
                      [(iTermApplication *)NSApp orderedWindowsPlusAllHotkeyPanels]];
  [gDebugLogStr appendString:footer];
}

static void FlushDebugLog() {
    [gDebugLogLock lock];
    NSMutableString *log = [NSMutableString string];
    [log appendString:gDebugLogHeader ?: @""];
    WriteDebugLogFooter();
    [log appendString:gDebugLogStr ?: @""];

    [log writeToFile:kDebugLogFilename atomically:NO encoding:NSUTF8StringEncoding error:nil];

    [gDebugLogStr setString:@""];
    [gDebugLogHeader release];
    gDebugLogHeader = nil;
    [gDebugLogLock unlock];
}

void AppendPinnedDebugLogMessage(NSString *key, NSString *value, ...) {
    struct timeval tv;
    gettimeofday(&tv, NULL);

    va_list args;
    va_start(args, value);
    NSString *s = [[[NSString alloc] initWithFormat:value arguments:args] autorelease];
    va_end(args);
    
    NSString *log = [NSString stringWithFormat:@"%lld.%06lld [%@]: %@\n", (long long)tv.tv_sec, (long long)tv.tv_usec, key, s];

    [gDebugLogLock lock];
    if (!gPinnedMessages) {
        gPinnedMessages = [[NSMutableDictionary alloc] init];
    };
    NSMutableString *prev = gPinnedMessages[key];
    if (prev) {
        [prev appendString:log];
    } else {
        gPinnedMessages[key] = [[log mutableCopy] autorelease];
    }
    [gDebugLogLock unlock];
}

void SetPinnedDebugLogMessage(NSString *key, NSString *value, ...) {
    struct timeval tv;
    gettimeofday(&tv, NULL);

    va_list args;
    va_start(args, value);
    NSString *s = [[[NSString alloc] initWithFormat:value arguments:args] autorelease];
    va_end(args);

    NSString *log = [NSString stringWithFormat:@"%lld.%06lld [%@]: %@\n", (long long)tv.tv_sec, (long long)tv.tv_usec, key, s];

    [gDebugLogLock lock];
    if (!gPinnedMessages) {
        gPinnedMessages = [[NSMutableDictionary alloc] init];
    };
    gPinnedMessages[key] = log;
    [gDebugLogLock unlock];
}

int DebugLogImpl(const char *file, int line, const char *function, NSString* value)
{
    if (gDebugLogging) {
        struct timeval tv;
        gettimeofday(&tv, NULL);

        [gDebugLogLock lock];
        const char *lastSlash = strrchr(file, '/');
        if (!lastSlash) {
            lastSlash = file;
        } else {
            lastSlash++;
        }
        [gDebugLogStr appendFormat:@"%lld.%06lld %s:%d (%s): ",
            (long long)tv.tv_sec, (long long)tv.tv_usec, lastSlash, line, function];
        [gDebugLogStr appendString:value];
        [gDebugLogStr appendString:@"\n"];
        static const NSInteger kMaxLogSize = 100000000;
        if ([gDebugLogStr length] > kMaxLogSize) {
            [gDebugLogStr replaceCharactersInRange:NSMakeRange(0, kMaxLogSize / 2)
                                        withString:@"*GIANT LOG TRUNCATED*\n"];
        }
        [gDebugLogLock unlock];
    }
    return 1;
}

static void StartDebugLogging() {
    static dispatch_once_t onceToken;
    dispatch_once(&onceToken, ^{
        gDebugLogLock = [[NSRecursiveLock alloc] init];
    });
    [gDebugLogLock lock];
    [[NSFileManager defaultManager] removeItemAtURL:[NSURL fileURLWithPath:kDebugLogFilename]
                                              error:nil];
    gDebugLogStr = [[NSMutableString alloc] init];
    gDebugLogging = !gDebugLogging;
    WriteDebugLogHeader();
    [gDebugLogLock unlock];
}

void TurnOnDebugLoggingSilently(void) {
    if (!gDebugLogging) {
        StartDebugLogging();
    }
}

void ToggleDebugLogging(void) {
    if (!gDebugLogging) {
        NSRunAlertPanel(@"Debug Logging Enabled",
                        @"Please reproduce the bug. Then toggle debug logging again to save the log.",
                        @"OK", nil, nil);
        StartDebugLogging();
    } else {
        [gDebugLogLock lock];
        gDebugLogging = !gDebugLogging;
        FlushDebugLog();

        NSRunAlertPanel(@"Debug Logging Stopped",
                        @"Please send /tmp/debuglog.txt to the developers.",
                        @"OK", nil, nil);
        [gDebugLogStr release];
        [gDebugLogLock unlock];
    }
}<|MERGE_RESOLUTION|>--- conflicted
+++ resolved
@@ -49,12 +49,8 @@
                         (long long)[[NSDate date] timeIntervalSince1970],
                         [[NSApplication sharedApplication] keyWindow],
                         windows,
-<<<<<<< HEAD
                         [(iTermApplication *)NSApp orderedWindowsPlusAllHotkeyPanels]];
-=======
-                        [NSApp orderedWindows],
                         pinnedMessages];
->>>>>>> b04601f7
     [gDebugLogHeader release];
     gDebugLogHeader = [header copy];
 }
