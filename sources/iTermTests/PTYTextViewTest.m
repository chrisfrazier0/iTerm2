#import "iTermTests.h"
#import "iTermColorMap.h"
#import "iTermSelection.h"
#import "iTermTextDrawingHelper.h"
#import "NSColor+iTerm.h"
#import "NSFont+iTerm.h"
#import "NSImage+iTerm.h"
#import "NSView+iTerm.h"
#import "PTYSession.h"
#import "PTYTextView.h"
#import "PTYTextViewTest.h"
#import "SessionView.h"
#import "VT100LineInfo.h"
#import <objc/runtime.h>

static const BOOL gCreateGoldens = YES;

@interface iTermFakeSessionForPTYTextViewTest : PTYSession
@end

@implementation iTermFakeSessionForPTYTextViewTest

- (BOOL)textViewWindowUsesTransparency {
    return YES;
}

@end

@interface PTYTextViewTest ()<PTYTextViewDelegate, PTYTextViewDataSource>
@end

@interface PTYTextView (Internal)
- (void)paste:(id)sender;
- (void)pasteOptions:(id)sender;
- (void)pasteSelection:(id)sender;
- (void)pasteBase64Encoded:(id)sender;
@end

@implementation PTYTextViewTest {
    PTYTextView *_textView;
    iTermColorMap *_colorMap;
    NSString *_pasteboardString;
    NSMutableDictionary *_methodsCalled;
    BOOL _canPasteFile;
    screen_char_t _buffer[4];
}

- (void)setLineDirtyAtY:(int)y {
}

- (NSIndexSet *)dirtyIndexesOnLine:(int)line {
    return nil;
}

- (void)resetDirty {
}

- (void)textViewSelectPreviousTab {
}

- (void)selectPaneRightInCurrentTerminal {
}

- (void)textViewSelectPreviousPane {
}

- (VT100GridRange)dirtyRangeForLine:(int)y {
    return VT100GridRangeMake(0, 0);
}

- (PTYScroller *)textViewVerticalScroller {
    return nil;
}

- (BOOL)textViewHasCoprocess {
    return NO;
}

- (void)textViewWillNeedUpdateForBlink {
}

- (BOOL)textViewWindowUsesTransparency {
    return NO;
}

- (int)optionKey {
    return 2;
}

- (void)textViewSwapPane {
}

- (BOOL)textViewIsMaximized {
    return NO;
}

- (void)textViewMovePane {
}

- (NSStringEncoding)textViewEncoding {
    return NSUTF8StringEncoding;
}

- (void)selectPaneLeftInCurrentTerminal {
}

- (NSDictionary *)textViewVariables {
    return nil;
}

- (void)setCharDirtyAtCursorX:(int)x Y:(int)y {
}

- (SCPPath *)scpPathForFile:(NSString *)filename onLine:(int)line {
    return nil;
}

- (void)launchProfileInCurrentTerminal:(NSDictionary *)profile withURL:(NSString *)url {
}

- (void)textViewSplitVertically:(BOOL)vertically withProfileGuid:(NSString *)guid {
}

- (BOOL)isPasting {
    return NO;
}

- (void)launchCoprocessWithCommand:(NSString *)command {
}

- (BOOL)textViewDelegateHandlesAllKeystrokes {
    return NO;
}

- (screen_char_t *)getLineAtScreenIndex:(int)theIndex {
    return nil;
}

- (void)textViewToggleBroadcastingInput {
}

- (void)textViewDrawBackgroundImageInView:(NSView *)view viewRect:(NSRect)rect blendDefaultBackground:(BOOL)blendDefaultBackground {
}

- (BOOL)textViewAmbiguousWidthCharsAreDoubleWidth {
    return NO;
}

- (void)insertText:(NSString *)string {
}

- (BOOL)hasActionableKeyMappingForEvent:(NSEvent *)event {
    return NO;
}

- (void)sendEscapeSequence:(NSString *)text {
}

- (VT100Terminal *)terminal {
    return nil;
}

- (void)textViewSelectNextPane {
}

- (void)textViewPostTabContentsChangedNotification {
}

- (NSString *)textViewCurrentWorkingDirectory {
    return nil;
}

- (BOOL)textViewCanSelectOutputOfLastCommand {
    return NO;
}

- (void)textViewCloseWithConfirmation {
}

- (BOOL)textViewTabHasMaximizedPanel {
    return NO;
}

- (BOOL)textViewSessionIsBroadcastingInput {
    return NO;
}

- (VT100GridCoordRange)coordRangeOfNote:(PTYNoteViewController *)note {
    return VT100GridCoordRangeMake(0, 0, 0, 0);
}

- (BOOL)showingAlternateScreen {
    return NO;
}

- (BOOL)textViewShouldPlaceCursorAt:(VT100GridCoord)coord verticalOk:(BOOL *)verticalOk {
    return YES;
}

- (NSColor *)textViewBadgeColor {
    return nil;
}

- (BOOL)textViewReportMouseEvent:(NSEventType)eventType
                       modifiers:(NSUInteger)modifiers
                          button:(MouseButtonNumber)button
                      coordinate:(VT100GridCoord)coord
                          deltaY:(CGFloat)deltaY {
    return NO;
}

- (BOOL)textViewShouldDrawFilledInCursor {
    return YES;
}

- (void)pasteString:(NSString *)aString {
}

- (int)scrollbackOverflow {
    return 0;
}

- (void)textViewEditSession {
}

- (screen_char_t *)getLineAtIndex:(int)theIndex withBuffer:(screen_char_t*)buffer {
    return nil;
}

- (void)clearBuffer {
}

- (void)textViewDidBecomeFirstResponder {
}

- (NSString *)debugString {
    return nil;
}

- (BOOL)shouldSendContentsChangedNotification {
    return NO;
}

- (void)sendHexCode:(NSString *)codes {
}

- (BOOL)textViewIsActiveSession {
    return YES;
}

- (NSArray *)charactersWithNotesOnLine:(int)line {
    return nil;
}

- (void)textViewFontDidChange {
}

- (VT100RemoteHost *)remoteHostOnLine:(int)line {
    return nil;
}

- (int)rightOptionKey {
    return 1;
}

- (NSArray *)notesInRange:(VT100GridCoordRange)range {
    return nil;
}

- (void)saveFindContextAbsPos {
}

- (void)textViewSelectPreviousWindow {
}

- (void)resetAllDirty {
}

- (void)textViewCreateTabWithProfileGuid:(NSString *)guid {
}

- (VT100ScreenMark *)markOnLine:(int)line {
    return nil;
}

- (PTYScrollView *)scrollview {
    return nil;
}

- (void)addNote:(PTYNoteViewController *)note inRange:(VT100GridCoordRange)range {
}

- (void)startDownloadOverSCP:(SCPPath *)path {
}

- (void)selectPaneAboveInCurrentTerminal {
}

- (void)saveToDvr {
}

- (BOOL)textViewInSameTabAsTextView:(PTYTextView *)other {
    return YES;
}

- (void)removeInaccessibleNotes {
}

- (VT100GridAbsCoordRange)textViewRangeOfLastCommandOutput {
    return VT100GridAbsCoordRangeMake(0, 0, 0, 0);
}

- (void)textViewCreateWindowWithProfileGuid:(NSString *)guid {
}

- (BOOL)textViewSuppressingAllOutput {
    return NO;
}

- (void)textViewRestartWithConfirmation {
}

- (void)setFindString:(NSString *)aString forwardDirection:(BOOL)direction ignoringCase:(BOOL)ignoreCase regex:(BOOL)regex startingAtX:(int)x startingAtY:(int)y withOffset:(int)offsetof inContext:(FindContext *)context multipleResults:(BOOL)multipleResults {
}

- (PTYTask *)shell {
    return nil;
}

- (void)menuForEvent:(NSEvent *)theEvent menu:(NSMenu *)theMenu {
}

- (void)resetScrollbackOverflow {
}

- (void)selectPaneBelowInCurrentTerminal {
}

- (void)writeTask:(NSData *)data {
}

- (void)textViewSelectNextWindow {
}

- (void)keyDown:(NSEvent *)event {
}

- (long long)totalScrollbackOverflow {
    return 0;
}

- (int)cursorX {
    return 1;
}

- (int)cursorY {
    return 1;
}

- (FindContext *)findContext {
    return nil;
}

- (long long)absoluteLineNumberOfCursor {
    return 0;
}

- (BOOL)textViewHasBackgroundImage {
    return NO;
}

- (void)textViewSizeDidChange {
}

- (void)textViewSelectNextTab {
}

- (BOOL)textViewUseHFSPlusMapping {
    return NO;
}

- (BOOL)xtermMouseReporting {
    return NO;
}

- (void)textViewBeginDrag {
}

- (NSMenu *)menuForEvent:event {
    return nil;
}

- (NSString *)workingDirectoryOnLine:(int)line {
    return nil;
}

- (void)queueKeyDown:(NSEvent *)event {
}

- (void)uploadFiles:(NSArray *)localFilenames toPath:(SCPPath *)destinationPath {
}

- (void)sendText:(NSString *)text {
}

- (BOOL)alertOnNextMark {
    return NO;
}

- (NSDate *)timestampForLine:(int)y {
    return nil;
}

- (int)numberOfScrollbackLines {
    return 0;
}

- (NSColor *)textViewCursorGuideColor {
    return nil;
}

- (BOOL)continueFindAllResults:(NSMutableArray *)results inContext:(FindContext *)context {
    return NO;
}

- (BOOL)isAllDirty {
    return NO;
}
- (BOOL)isDirtyAtX:(int)x Y:(int)y {
    return NO;
}


- (void)setup {
    _colorMap = [[iTermColorMap alloc] init];
    _textView = [[PTYTextView alloc] initWithFrame:NSMakeRect(0, 0, 100, 100) colorMap:_colorMap];
    _textView.delegate = self;
    _textView.dataSource = self;
    _methodsCalled = [[NSMutableDictionary alloc] init];
    _canPasteFile = NO;
}

- (void)teardown {
    [_textView release];
    [_colorMap release];
    [_methodsCalled release];
}

- (void)invokeMenuItemWithSelector:(SEL)selector {
    [self invokeMenuItemWithSelector:selector tag:0];
}

- (void)invokeMenuItemWithSelector:(SEL)selector tag:(NSInteger)tag {
    NSMenuItem *fakeMenuItem = [[[NSMenuItem alloc] initWithTitle:@"Fake Menu Item"
                                                           action:selector
                                                    keyEquivalent:@""] autorelease];
    [fakeMenuItem setTag:tag];
    assert([_textView validateMenuItem:fakeMenuItem]);
    [_textView performSelector:selector withObject:fakeMenuItem];
}

- (void)registerCall:(SEL)selector {
    [self registerCall:selector argument:nil];
}

- (void)registerCall:(SEL)selector argument:(NSObject *)argument {
    NSString *name = NSStringFromSelector(selector);
    if (argument) {
        name = [name stringByAppendingString:[argument description]];
    }
    NSNumber *number = _methodsCalled[name];
    if (!number) {
        number = @0;
    }
    _methodsCalled[name] = @(number.intValue + 1);
}

- (void)testPaste {
    [[NSPasteboard generalPasteboard] clearContents];
    [[NSPasteboard generalPasteboard] setString:@"test" forType:NSPasteboardTypeString];
    [self invokeMenuItemWithSelector:@selector(paste:)];
    assert([_methodsCalled[@"paste:"] intValue] == 1);
}

- (void)testPasteOptions {
    [self invokeMenuItemWithSelector:@selector(pasteOptions:)];
    assert([_methodsCalled[@"pasteOptions:"] intValue] == 1);
}

- (void)testPasteSelection {
    [_textView selectAll:nil];
    [self invokeMenuItemWithSelector:@selector(pasteSelection:) tag:1];
    assert([_methodsCalled[@"textViewPasteFromSessionWithMostRecentSelection:1"] intValue] == 1);
}

- (void)testPasteBase64Encoded {
    _canPasteFile = YES;
    [self invokeMenuItemWithSelector:@selector(pasteBase64Encoded:)];
    assert([_methodsCalled[@"textViewPasteFileWithBase64Encoding"] intValue] == 1);
}

- (NSImage *)imageForInput:(NSString *)input
                        hook:(void (^)(PTYTextView *))hook
          profileOverrides:(NSDictionary *)profileOverrides
                      size:(VT100GridSize)size {
    PTYSession *session = [[[PTYSession alloc] init] autorelease];
    NSString* plistFile = [[NSBundle bundleForClass:[self class]]
                           pathForResource:@"DefaultBookmark"
                           ofType:@"plist"];
    NSMutableDictionary* profile = [NSMutableDictionary dictionaryWithContentsOfFile:plistFile];
    for (NSString *key in profileOverrides) {
        profile[key] = profileOverrides[key];
    }

    [session setProfile:profile];

    assert([session setScreenSize:NSMakeRect(0, 0, 200, 200) parent:nil]);
    [session setPreferencesFromAddressBookEntry:profile];
    [session setWidth:size.width height:size.height];
    NSRect theFrame = NSMakeRect(0,
                                 0,
                                 size.width * session.textview.charWidth + MARGIN * 2,
                                 size.height * session.textview.lineHeight + VMARGIN * 2);
    session.view.frame = theFrame;
    [session loadInitialColorTable];
    [session setBookmarkName:profile[KEY_NAME]];
    [session setName:profile[KEY_NAME]];
    [session setDefaultName:profile[KEY_NAME]];

    [session synchronousReadTask:input];
    if (hook) {
        hook(session.textview);
    }
    return [session.view snapshot];
}

- (NSString *)pathForGoldenWithName:(NSString *)name {
    NSString *resourcePath = [[NSBundle bundleForClass:[self class]] resourcePath];
    NSString *filename = [NSString stringWithFormat:@"PTYTextViewTest-golden-%@.png", name];
    return [resourcePath stringByAppendingPathComponent:filename];
}

- (void)doGoldenTestForInput:(NSString *)input
                        name:(NSString *)name
                        hook:(void (^)(PTYTextView *))hook
            profileOverrides:(NSDictionary *)profileOverrides
                createGolden:(BOOL)createGolden
                        size:(VT100GridSize)size {
    NSImage *actual = [self imageForInput:input hook:hook profileOverrides:profileOverrides size:size];
    NSString *goldenName = [self pathForGoldenWithName:name];
    if (createGolden) {
        NSData *pngData = [actual dataForFileOfType:NSPNGFileType];
        [pngData writeToFile:goldenName atomically:NO];
        NSLog(@"Wrote to golden file at %@", goldenName);
    } else {
        NSImage *golden = [[NSImage alloc] initWithContentsOfFile:goldenName];
        NSData *goldenData = [golden rawPixelsInRGBColorSpace];
        NSData *actualData = [actual rawPixelsInRGBColorSpace];
        BOOL ok = [goldenData isEqual:actualData];
        if (!ok) {
            NSString *failPath = @"/tmp/failed-test.png";
            [[actual dataForFileOfType:NSPNGFileType] writeToFile:failPath atomically:NO];
            NSLog(@"Test “%@” about to fail.\nActual output in %@.\nExpected output in %@",
                  name, failPath, goldenName);
        }
        assert(ok);
    }
}

- (NSString *)sgrSequence:(int)n {
    return [NSString stringWithFormat:@"%c[%dm", VT100CC_ESC, n];
}

- (NSString *)sgrSequenceWithSubparams:(NSArray *)values {
    return [NSString stringWithFormat:@"%c[%@m",
               VT100CC_ESC, [values componentsJoinedByString:@":"]];
}

#pragma mark - Drawing Tests

// Character selection
- (void)testCharacterSelection {
    [self doGoldenTestForInput:@"abcd"
                          name:NSStringFromSelector(_cmd)
                          hook:^(PTYTextView *textView) {
                              VT100GridWindowedRange range =
                                  VT100GridWindowedRangeMake(VT100GridCoordRangeMake(1, 0, 3, 0),
                                                             0, 0);
                              iTermSubSelection *subSelection =
                                  [iTermSubSelection subSelectionWithRange:range
                                                                      mode:kiTermSelectionModeCharacter];
                              [textView.selection addSubSelection:subSelection];
                          }
              profileOverrides:nil
                  createGolden:gCreateGoldens
                          size:VT100GridSizeMake(5, 2)];
}

// Box selection
- (void)testBoxSelection {
    [self doGoldenTestForInput:@"abcd\r\nefgh\r\nijkl\r\nmnop"
                          name:NSStringFromSelector(_cmd)
                          hook:^(PTYTextView *textView) {
                              VT100GridWindowedRange range =
                                  VT100GridWindowedRangeMake(VT100GridCoordRangeMake(1, 1, 3, 2),
                                                             0, 0);
                              iTermSubSelection *subSelection =
                              [iTermSubSelection subSelectionWithRange:range
                                                                  mode:kiTermSelectionModeBox];
                              [textView.selection addSubSelection:subSelection];
                          }
              profileOverrides:nil
                  createGolden:gCreateGoldens
                          size:VT100GridSizeMake(5, 5)];
}

// Multiple discontinuous selection
- (void)testMultipleDiscontinuousSelection {
    [self doGoldenTestForInput:@"abcd\r\nefgh\r\nijkl\r\nmnop"
                          name:NSStringFromSelector(_cmd)
                          hook:^(PTYTextView *textView) {
                              VT100GridWindowedRange range =
                                  VT100GridWindowedRangeMake(VT100GridCoordRangeMake(1, 1, 3, 2),
                                                             0, 0);
                              iTermSubSelection *subSelection =
                                  [iTermSubSelection subSelectionWithRange:range
                                                                      mode:kiTermSelectionModeBox];
                              [textView.selection addSubSelection:subSelection];

                              range = VT100GridWindowedRangeMake(VT100GridCoordRangeMake(0, 0, 2, 0),
                                                                 0, 0);
                              subSelection = [iTermSubSelection subSelectionWithRange:range
                                                                                 mode:kiTermSelectionModeCharacter];
                              [textView.selection addSubSelection:subSelection];

                          }
              profileOverrides:nil
                  createGolden:gCreateGoldens
                          size:VT100GridSizeMake(5, 5)];
}

// Windowed character selection
- (void)testWindowedCharacterSelection {
    [self doGoldenTestForInput:@"abcd\r\nefgh\r\nijkl\r\nmnop"
                          name:NSStringFromSelector(_cmd)
                          hook:^(PTYTextView *textView) {
                              VT100GridWindowedRange range =
                                  VT100GridWindowedRangeMake(VT100GridCoordRangeMake(1, 0, 3, 3),
                                                             1, 2);
                              iTermSubSelection *subSelection =
                              [iTermSubSelection subSelectionWithRange:range
                                                                  mode:kiTermSelectionModeBox];
                              [textView.selection addSubSelection:subSelection];
                          }
              profileOverrides:nil
                  createGolden:gCreateGoldens
                          size:VT100GridSizeMake(5, 5)];
}

// Selected tab orphan
- (void)testSelectedTabOrphan {
    [self doGoldenTestForInput:@"a\t\x08q"
                              name:NSStringFromSelector(_cmd)
                              hook:^(PTYTextView *textView) {
                                  VT100GridWindowedRange range =
                                      VT100GridWindowedRangeMake(VT100GridCoordRangeMake(1, 0, 3, 0),
                                                                 0, 0);
                                  iTermSubSelection *subSelection =
                                      [iTermSubSelection subSelectionWithRange:range
                                                                          mode:kiTermSelectionModeCharacter];
                                  [textView.selection addSubSelection:subSelection];
                              }
                  profileOverrides:nil
                      createGolden:gCreateGoldens
                              size:VT100GridSizeMake(9, 2)];
}

- (void)testSelectedTab {
    [self doGoldenTestForInput:@"a\tb"
                              name:NSStringFromSelector(_cmd)
                              hook:^(PTYTextView *textView) {
                                  VT100GridWindowedRange range =
                                      VT100GridWindowedRangeMake(VT100GridCoordRangeMake(7, 0, 9, 0),
                                                                 0, 0);
                                  iTermSubSelection *subSelection =
                                      [iTermSubSelection subSelectionWithRange:range
                                                                          mode:kiTermSelectionModeCharacter];
                                  [textView.selection addSubSelection:subSelection];
                              }
                  profileOverrides:nil
                      createGolden:gCreateGoldens
                              size:VT100GridSizeMake(9, 2)];
}

- (void)testSelectedTabFillerWithoutTab {
    [self doGoldenTestForInput:@"a\tb"
                              name:NSStringFromSelector(_cmd)
                              hook:^(PTYTextView *textView) {
                                  VT100GridWindowedRange range =
                                      VT100GridWindowedRangeMake(VT100GridCoordRangeMake(0, 0, 3, 0),
                                                                 0, 0);
                                  iTermSubSelection *subSelection =
                                      [iTermSubSelection subSelectionWithRange:range
                                                                          mode:kiTermSelectionModeCharacter];
                                  [textView.selection addSubSelection:subSelection];
                              }
                  profileOverrides:nil
                      createGolden:gCreateGoldens
                              size:VT100GridSizeMake(9, 2)];
}

// By default, the text view is not the first responder. Ensure the color is correct when it is FR.
- (void)testCharacterSelectionTextviewIsFirstResponder {
    [self doGoldenTestForInput:@"abcd"
                          name:NSStringFromSelector(_cmd)
                          hook:^(PTYTextView *textView) {
                              VT100GridWindowedRange range =
                                  VT100GridWindowedRangeMake(VT100GridCoordRangeMake(1, 0, 3, 0),
                                                             0, 0);
                              iTermSubSelection *subSelection =
                                  [iTermSubSelection subSelectionWithRange:range
                                                                      mode:kiTermSelectionModeCharacter];
                              [textView.selection addSubSelection:subSelection];
                              textView.drawingHook = ^(iTermTextDrawingHelper *helper) {
                                  helper.isFrontTextView = YES;
                              };
                          }
              profileOverrides:nil
                  createGolden:gCreateGoldens
                          size:VT100GridSizeMake(5, 2)];
}

// Cursor guide
- (void)testCursorGuide {
    [self doGoldenTestForInput:@"a\r\nb\r\nc\r\nd\x1b[2A"
                          name:NSStringFromSelector(_cmd)
                          hook:^(PTYTextView *textView) {
                              textView.drawingHook = ^(iTermTextDrawingHelper *helper) {
                                  helper.shouldDrawFilledInCursor = YES;
                                  helper.highlightCursorLine = YES;
                              };
                          }
              profileOverrides:nil
                  createGolden:gCreateGoldens
                          size:VT100GridSizeMake(5, 5)];
}

// Badge
- (void)testBadge {
    [self doGoldenTestForInput:@"\n\n\n\nxxxxxxxxxxxxxxxxxxxxxxxxxxxxxxxxxxxxxxxxxxxxxxxxxxxxxxxxxxxxxxxxxxxxxxx\x1b[42mabc"
                          name:NSStringFromSelector(_cmd)
                          hook:^(PTYTextView *textView) {
                              [textView setBadgeLabel:@"Badge"];
                          }
              profileOverrides:nil
                  createGolden:gCreateGoldens
                          size:VT100GridSizeMake(80, 25)];
}

// This test is really slow
#if 0
// 256 colors in color map
- (void)test256Colors {
    // Tests every combo of fg and bg colors in the set of 256 indexed colors.
    NSMutableString *input = [NSMutableString string];
    for (int fg = 16; fg < 256; fg++) {
        for (int bg = 16; bg < 256; bg++) {
            [input appendFormat:@"%@%@x",
             [self sgrSequenceWithSubparams:@[ @38, @5, @(fg) ]],
             [self sgrSequenceWithSubparams:@[ @48, @5, @(bg) ]] ];
        }
        [input appendFormat:@"\r\n"];
    }
    [self doGoldenTestForInput:input
                          name:@"256-colors"
                          hook:nil
              profileOverrides:nil
                  createGolden:gCreateGoldens
                          size:VT100GridSizeMake(257, 257)];
}
#endif

- (NSString *)sequenceForForegroundColorWithRed:(CGFloat)red green:(CGFloat)green blue:(CGFloat)blue {
    return [NSString stringWithFormat:@"\e[38:2:%d:%d:%dm",
               (int)(red * 255), (int)(green * 255), (int)(blue * 255)];
}

- (NSString *)sequenceForBackgroundColorWithRed:(CGFloat)red green:(CGFloat)green blue:(CGFloat)blue {
    return [NSString stringWithFormat:@"\e[48:2:%d:%d:%dm",
            (int)(red * 255), (int)(green * 255), (int)(blue * 255)];
}

- (void)test24BitColor {
    [self doGoldenTestForInput:@"\x1b[38:2:17:133:177mFg\x1b[48:2:177:133:17mBg"
                          name:NSStringFromSelector(_cmd)
                          hook:nil
              profileOverrides:nil
                  createGolden:gCreateGoldens
                          size:VT100GridSizeMake(5, 2)];
}

// Horizontal spacing
- (void)testHorizontalSpacing {
    [self doGoldenTestForInput:@"abc"
                          name:NSStringFromSelector(_cmd)
                          hook:nil
              profileOverrides:@{ KEY_HORIZONTAL_SPACING: @2.0 }
                  createGolden:gCreateGoldens
                          size:VT100GridSizeMake(4, 2)];
}

// Vertical spacing
- (void)testVerticalSpacing {
    [self doGoldenTestForInput:@"abc\r\ndef"
                          name:NSStringFromSelector(_cmd)
                          hook:nil
              profileOverrides:@{ KEY_VERTICAL_SPACING: @2.0 }
                  createGolden:gCreateGoldens
                          size:VT100GridSizeMake(4, 3)];
}

// Background stripes
- (void)testBackgroundStripes {
    [self doGoldenTestForInput:@"abc\r\ndef\r\n"
                          name:NSStringFromSelector(_cmd)
                          hook:^(PTYTextView *textView) {
                              [textView setBadgeLabel:@"Badge"];
                              textView.drawingHook = ^(iTermTextDrawingHelper *helper) {
                                  helper.showStripes = YES;
                              };
                          }
              profileOverrides:nil
                  createGolden:gCreateGoldens
                          size:VT100GridSizeMake(80, 25)];
}

- (void)testNoAntiAlias {
    [self doGoldenTestForInput:@"aé"
                          name:NSStringFromSelector(_cmd)
                          hook:nil
              profileOverrides:@{ KEY_ASCII_ANTI_ALIASED: @NO,
                                  KEY_NONASCII_ANTI_ALIASED: @NO,
                                  KEY_USE_NONASCII_FONT: @YES }
                  createGolden:gCreateGoldens
                          size:VT100GridSizeMake(80, 25)];
}

- (void)testAsciiAntiAliasOnly {
    [self doGoldenTestForInput:@"aé"
                          name:NSStringFromSelector(_cmd)
                          hook:nil
              profileOverrides:@{ KEY_ASCII_ANTI_ALIASED: @YES,
                                  KEY_NONASCII_ANTI_ALIASED: @NO,
                                  KEY_USE_NONASCII_FONT: @YES  }
                  createGolden:gCreateGoldens
                          size:VT100GridSizeMake(80, 25)];
}

- (void)testNonAsciiAntiAliasOnly {
    [self doGoldenTestForInput:@"aé"
                          name:NSStringFromSelector(_cmd)
                          hook:nil
              profileOverrides:@{ KEY_ASCII_ANTI_ALIASED: @NO,
                                  KEY_NONASCII_ANTI_ALIASED: @YES,
                                  KEY_USE_NONASCII_FONT: @YES  }
                  createGolden:gCreateGoldens
                          size:VT100GridSizeMake(80, 25)];
}

- (void)testUseNonAsciiFont {
    [self doGoldenTestForInput:@"aé"
                          name:NSStringFromSelector(_cmd)
                          hook:nil
              profileOverrides:@{ KEY_NON_ASCII_FONT: [[NSFont fontWithName:@"Courier" size:8] stringValue],
                                  KEY_USE_NONASCII_FONT: @YES  }
                  createGolden:gCreateGoldens
                          size:VT100GridSizeMake(80, 25)];
}

- (void)testDontUseNonAsciiFont {
    [self doGoldenTestForInput:@"aé"
                          name:NSStringFromSelector(_cmd)
                          hook:nil
              profileOverrides:@{ KEY_NON_ASCII_FONT: [[NSFont fontWithName:@"Courier" size:8] stringValue],
                                  KEY_USE_NONASCII_FONT: @NO  }
                  createGolden:gCreateGoldens
                          size:VT100GridSizeMake(80, 25)];
}


- (void)testBlinkingTextHidden {
    [self doGoldenTestForInput:@"a\x1b[5mb"
                          name:NSStringFromSelector(_cmd)
                          hook:^(PTYTextView *textView) {
                              textView.drawingHook = ^(iTermTextDrawingHelper *helper) {
                                  helper.blinkingItemsVisible = NO;
                              };
                          }
              profileOverrides:@{ KEY_BLINK_ALLOWED: @YES }
                  createGolden:gCreateGoldens
                          size:VT100GridSizeMake(3, 2)];
}

- (void)testBlinkingTextVisible {
    [self doGoldenTestForInput:@"a\x1b[5mb"
                          name:NSStringFromSelector(_cmd)
                          hook:^(PTYTextView *textView) {
                              textView.drawingHook = ^(iTermTextDrawingHelper *helper) {
                                  helper.blinkingItemsVisible = YES;
                              };
                          }
              profileOverrides:@{ KEY_BLINK_ALLOWED: @YES }
                  createGolden:gCreateGoldens
                          size:VT100GridSizeMake(3, 2)];
}

- (void)testBlinkingCursorHidden {
    [self doGoldenTestForInput:@""
                          name:NSStringFromSelector(_cmd)
                          hook:^(PTYTextView *textView) {
                              textView.drawingHook = ^(iTermTextDrawingHelper *helper) {
                                  helper.blinkingItemsVisible = NO;
                                  helper.isInKeyWindow = YES;
                                  helper.textViewIsActiveSession = YES;
                                  helper.cursorBlinking = YES;  // PTYTextView sets this based on if the window is key
                              };
                          }
              profileOverrides:@{ KEY_BLINKING_CURSOR: @YES }
                  createGolden:gCreateGoldens
                          size:VT100GridSizeMake(2, 2)];
}

- (void)testBlinkingCursorNotHidden {
    [self doGoldenTestForInput:@""
                          name:NSStringFromSelector(_cmd)
                          hook:^(PTYTextView *textView) {
                              textView.drawingHook = ^(iTermTextDrawingHelper *helper) {
                                  helper.blinkingItemsVisible = YES;
                                  helper.isInKeyWindow = YES;
                                  helper.textViewIsActiveSession = YES;
                                  helper.cursorBlinking = YES;  // PTYTextView sets this based on if the window is key
                              };
                          }
              profileOverrides:@{ KEY_BLINKING_CURSOR: @YES }
                  createGolden:gCreateGoldens
                          size:VT100GridSizeMake(2, 2)];
}

// Scrollback overflow
- (void)testScrollbackOverflow {
    // Tests receiving input between -refresh (which calls setNeedsDisplay) and -drawRect.
    // The most up-to-date model should be drawn. This is a departure from how 2.0 worked,
    // which tried to draw how things "were" at the time refresh was called (but didn't really
    // succeed).
    [self doGoldenTestForInput:@"a\r\nb\r\n"
                          name:NSStringFromSelector(_cmd)
                          hook:^(PTYTextView *textView) {
                              [textView refresh];
                              PTYSession *session = (PTYSession *)textView.delegate;
                              [session synchronousReadTask:@"c\r\nd"];
                          }
              profileOverrides:@{ KEY_SCROLLBACK_LINES: @1 }
                  createGolden:gCreateGoldens
                          size:VT100GridSizeMake(2, 2)];
}


// Transparency
- (void)testTransparency {
    [self doGoldenTestForInput:@"a\r\nb\r\n"
                          name:NSStringFromSelector(_cmd)
                          hook:^(PTYTextView *textView) {
                              // Change the session's class to one that always returns YES for
                              // use transparency.
                              PTYSession *session = (PTYSession *)textView.delegate;
                              object_setClass(session, [iTermFakeSessionForPTYTextViewTest class]);
                              textView.drawingHook = ^(iTermTextDrawingHelper *helper) {
                                  // Draw a red background to ensure transparency.
                                  [[NSColor redColor] set];
                                  NSRectFill(textView.bounds);
                              };
                          }
              profileOverrides:@{ KEY_TRANSPARENCY: @0.5 }
                  createGolden:gCreateGoldens
                          size:VT100GridSizeMake(2, 2)];
}

// IME with (without) Ambiguous is double width
- (void)testIME {
    [self doGoldenTestForInput:@"x"
                          name:NSStringFromSelector(_cmd)
                          hook:^(PTYTextView *textView) {
                              [textView setMarkedText:@"abc"
                                        selectedRange:NSMakeRange(3, 0)
                                     replacementRange:NSMakeRange(0, 0)];
                          }
              profileOverrides:nil
                  createGolden:gCreateGoldens
                          size:VT100GridSizeMake(2, 2)];
}

- (void)testIMEWithAmbiguousIsDoubleWidth {
    [self doGoldenTestForInput:@"x"
                          name:NSStringFromSelector(_cmd)
                          hook:^(PTYTextView *textView) {
                              [textView setMarkedText:@"Γ"  // U+0393 (hex), Greek capital gamma, is ambiguous width
                                        selectedRange:NSMakeRange(1, 0)
                                     replacementRange:NSMakeRange(0, 0)];
                          }
              profileOverrides:@{ KEY_AMBIGUOUS_DOUBLE_WIDTH: @YES }
                  createGolden:gCreateGoldens
                          size:VT100GridSizeMake(3, 2)];
}

- (void)testIMEWithAmbiguousIsNotDoubleWidth {
    [self doGoldenTestForInput:@"x"
                          name:NSStringFromSelector(_cmd)
                          hook:^(PTYTextView *textView) {
                              [textView setMarkedText:@"Γ"  // U+0393 (hex), Greek capital gamma, is ambiguous width
                                        selectedRange:NSMakeRange(1, 0)
                                     replacementRange:NSMakeRange(0, 0)];
                          }
              profileOverrides:@{ KEY_AMBIGUOUS_DOUBLE_WIDTH: @NO }
                  createGolden:gCreateGoldens
                          size:VT100GridSizeMake(3, 2)];
}

- (void)testIMEWrapsDoubleWidthAtEndOfLine {
    [self doGoldenTestForInput:@"x"
                          name:NSStringFromSelector(_cmd)
                          hook:^(PTYTextView *textView) {
                              // The DWC should be wrapped onto the second line
                              [textView setMarkedText:@"aᄀ"  // U+1100 (hex), HANGUL CHOSEONG KIYEOK, is double width.
                                        selectedRange:NSMakeRange(2, 0)
                                     replacementRange:NSMakeRange(0, 0)];
                          }
              profileOverrides:@{ KEY_AMBIGUOUS_DOUBLE_WIDTH: @NO }
                  createGolden:gCreateGoldens
                          size:VT100GridSizeMake(3, 2)];
}

// Background image low blending - less of background shows through on default bg color
- (void)testBackgroundImageLowBlending {
    NSString *pathToImage = [[NSBundle mainBundle] pathForImageResource:@"TestBackground"];
    [self doGoldenTestForInput:@"a\e[31mb\e[41mc"
                          name:NSStringFromSelector(_cmd)
                          hook:nil
              profileOverrides:@{ KEY_BACKGROUND_IMAGE_LOCATION: pathToImage,
                                  KEY_BLEND: @0.1 }
                  createGolden:gCreateGoldens
                          size:VT100GridSizeMake(3, 1)];
}

// Background image high blending - more of background shows through on default bg color
- (void)testBackgroundImageHighBlending {
    NSString *pathToImage = [[NSBundle mainBundle] pathForImageResource:@"TestBackground"];
    [self doGoldenTestForInput:@"a\e[31mb\e[41mc"
                          name:NSStringFromSelector(_cmd)
                          hook:nil
              profileOverrides:@{ KEY_BACKGROUND_IMAGE_LOCATION: pathToImage,
                                  KEY_BLEND: @0.9 }
                  createGolden:gCreateGoldens
                          size:VT100GridSizeMake(3, 1)];
}

- (void)testBackgroundImageWithReverseVideo {
    NSString *pathToImage = [[NSBundle mainBundle] pathForImageResource:@"TestBackground"];
    [self doGoldenTestForInput:@"\e[7ma\e[31mb\e[42mc\r\n\e[0ma\e[31mb\e[42mc"
                          name:NSStringFromSelector(_cmd)
                          hook:nil
              profileOverrides:@{ KEY_BACKGROUND_IMAGE_LOCATION: pathToImage,
                                  KEY_BLEND: @0.5 }
                  createGolden:gCreateGoldens
                          size:VT100GridSizeMake(4, 2)];
}

- (void)testBackgroundImageWithGloballyInvertedColors {
    NSString *pathToImage = [[NSBundle mainBundle] pathForImageResource:@"TestBackground"];
    [self doGoldenTestForInput:@"\e[7ma\e[31mb\e[42mc\r\n"  // reversed
                               @"\e[0ma\e[31mb\e[42mc"  // regular
                               @"\e[?5h"  // invert colors globally (affects just default fg/bg when together)
                          name:NSStringFromSelector(_cmd)
                          hook:nil
              profileOverrides:@{ KEY_BACKGROUND_IMAGE_LOCATION: pathToImage,
                                  KEY_BLEND: @0.5 }
                  createGolden:gCreateGoldens
                          size:VT100GridSizeMake(4, 2)];
}

// Smart cursor color
// All white neighbors->cursor will be black because text color is too close to white.
- (void)testSmartCursorColor_allWhite {
    NSString *white = [self sequenceForBackgroundColorWithRed:1 green:1 blue:1];
    NSString *input = [NSString stringWithFormat:@"%@x%@x%@x\r\n%@x%@x%@x\r\n%@x%@x%@x\e[2;2H",
                       white, white, white,
                       white, white, white,
                       white, white, white];
    [self doGoldenTestForInput:input
                          name:NSStringFromSelector(_cmd)
                          hook:^(PTYTextView *textView) {
                              textView.drawingHook = ^(iTermTextDrawingHelper *helper) {
                                  helper.shouldDrawFilledInCursor = YES;
                              };
                          }
              profileOverrides:@{ KEY_SMART_CURSOR_COLOR: @YES }
                  createGolden:gCreateGoldens
                          size:VT100GridSizeMake(4, 4)];
}

// Dark red is distant from the default cursor color so the center cell should be white on dark red.
- (void)testSmartCursorColor_allWhiteDarkRedFore {
    NSString *white = [self sequenceForBackgroundColorWithRed:1 green:1 blue:1];
    NSString *input = [NSString stringWithFormat:@"%@%@x%@x%@x\r\n%@x%@x%@x\r\n%@x%@x%@x\e[2;2H",
                       [self sequenceForForegroundColorWithRed:0.5 green:0 blue:0],
                       white, white, white,
                       white, white, white,
                       white, white, white];
    [self doGoldenTestForInput:input
                          name:NSStringFromSelector(_cmd)
                          hook:^(PTYTextView *textView) {
                              textView.drawingHook = ^(iTermTextDrawingHelper *helper) {
                                  helper.shouldDrawFilledInCursor = YES;
                              };
                          }
              profileOverrides:@{ KEY_SMART_CURSOR_COLOR: @YES }
                  createGolden:gCreateGoldens
                          size:VT100GridSizeMake(4, 4)];
}

// All neighbors are black so cursor will be black on white.
- (void)testSmartCursorColor_allBlack {
    NSString *black = [self sequenceForBackgroundColorWithRed:0 green:0 blue:0];
    NSString *input = [NSString stringWithFormat:@"%@x%@x%@x\r\n%@x%@x%@x\r\n%@x%@x%@x\e[2;2H",
                       black, black, black,
                       black, black, black,
                       black, black, black];
    [self doGoldenTestForInput:input
                          name:NSStringFromSelector(_cmd)
                          hook:^(PTYTextView *textView) {
                              textView.drawingHook = ^(iTermTextDrawingHelper *helper) {
                                  helper.shouldDrawFilledInCursor = YES;
                              };
                          }
              profileOverrides:@{ KEY_SMART_CURSOR_COLOR: @YES }
                  createGolden:gCreateGoldens
                          size:VT100GridSizeMake(4, 4)];
}

// All neighbors are dark gray (close to text color) so cursor will be black on white.
- (void)testSmartCursorColor_allDarkGray {
    NSString *darkGray = [self sequenceForBackgroundColorWithRed:0.4 green:0.4 blue:0.4];
    NSString *input = [NSString stringWithFormat:@"%@x%@x%@x\r\n%@x%@x%@x\r\n%@x%@x%@x\e[2;2H",
                       darkGray, darkGray, darkGray,
                       darkGray, darkGray, darkGray,
                       darkGray, darkGray, darkGray];
    [self doGoldenTestForInput:input
                          name:NSStringFromSelector(_cmd)
                          hook:^(PTYTextView *textView) {
                              textView.drawingHook = ^(iTermTextDrawingHelper *helper) {
                                  helper.shouldDrawFilledInCursor = YES;
                              };
                          }
              profileOverrides:@{ KEY_SMART_CURSOR_COLOR: @YES,
                                  KEY_CURSOR_COLOR: [[NSColor colorWithCalibratedRed:0.5 green:0.5 blue:0.5 alpha:1] dictionaryValue]
                                }
                  createGolden:gCreateGoldens
                          size:VT100GridSizeMake(4, 4)];
}

- (void)testSmartCursorColor_reverseVideo {
    NSString *input = [NSString stringWithFormat:@"\e[?5hxxx\r\nxxx\r\nxxx\e[2;2H"];

    [self doGoldenTestForInput:input
                          name:NSStringFromSelector(_cmd)
                          hook:^(PTYTextView *textView) {
                              textView.drawingHook = ^(iTermTextDrawingHelper *helper) {
                                  helper.shouldDrawFilledInCursor = YES;
                              };
                          }
              profileOverrides:@{ KEY_SMART_CURSOR_COLOR: @YES }
                  createGolden:gCreateGoldens
                          size:VT100GridSizeMake(4, 4)];
}

- (void)testSmartCursorColor_reverseVideoNondefaultForeground {
    NSString *input = [NSString stringWithFormat:@"\e[31m\e[?5hxxx\r\nxxx\r\nxxx\e[2;2H"];

    [self doGoldenTestForInput:input
                          name:NSStringFromSelector(_cmd)
                          hook:^(PTYTextView *textView) {
                              textView.drawingHook = ^(iTermTextDrawingHelper *helper) {
                                  helper.shouldDrawFilledInCursor = YES;
                              };
                          }
              profileOverrides:@{ KEY_SMART_CURSOR_COLOR: @YES }
                  createGolden:gCreateGoldens
                          size:VT100GridSizeMake(4, 4)];
}

- (void)testSmartCursorColor_reverseVideoNondefaultForegroundOnlyUnderCursor {
    NSString *input = [NSString stringWithFormat:@"\e[?5hxxx\r\nx\e[31mx\e[mx\r\nxxx\e[2;2H"];

    [self doGoldenTestForInput:input
                          name:NSStringFromSelector(_cmd)
                          hook:^(PTYTextView *textView) {
                              textView.drawingHook = ^(iTermTextDrawingHelper *helper) {
                                  helper.shouldDrawFilledInCursor = YES;
                              };
                          }
              profileOverrides:@{ KEY_SMART_CURSOR_COLOR: @YES }
                  createGolden:gCreateGoldens
                          size:VT100GridSizeMake(4, 4)];
}

- (void)testSmartCursorColor_reverseVideoNondefaultBackground {
    NSString *input = [NSString stringWithFormat:@"\e[41m\e[?5hxxx\r\nxxx\r\nxxx\e[2;2H"];

    [self doGoldenTestForInput:input
                          name:NSStringFromSelector(_cmd)
                          hook:^(PTYTextView *textView) {
                              textView.drawingHook = ^(iTermTextDrawingHelper *helper) {
                                  helper.shouldDrawFilledInCursor = YES;
                              };
                          }
              profileOverrides:@{ KEY_SMART_CURSOR_COLOR: @YES }
                  createGolden:gCreateGoldens
                          size:VT100GridSizeMake(4, 4)];
}

- (void)testSmartCursorColor_reverseVideoNondefaultBackgroundOnlyUnderCursor {
    NSString *input = [NSString stringWithFormat:@"\e[?5hxxx\r\nx\e[41mx\e[mx\r\nxxx\e[2;2H"];

    [self doGoldenTestForInput:input
                          name:NSStringFromSelector(_cmd)
                          hook:^(PTYTextView *textView) {
                              textView.drawingHook = ^(iTermTextDrawingHelper *helper) {
                                  helper.shouldDrawFilledInCursor = YES;
                              };
                          }
              profileOverrides:@{ KEY_SMART_CURSOR_COLOR: @YES }
                  createGolden:gCreateGoldens
                          size:VT100GridSizeMake(4, 4)];
}

- (void)testSmartCursorColor_reverseVideoNondefaultForegroundAndBackgroundUnderCursor {
    NSString *input = [NSString stringWithFormat:@"\e[?5hxxx\r\nx\e[47m\e[30mx\e[mx\r\nxxx\e[2;2H"];

    [self doGoldenTestForInput:input
                          name:NSStringFromSelector(_cmd)
                          hook:^(PTYTextView *textView) {
                              textView.drawingHook = ^(iTermTextDrawingHelper *helper) {
                                  helper.shouldDrawFilledInCursor = YES;
                              };
                          }
              profileOverrides:@{ KEY_SMART_CURSOR_COLOR: @YES }
                  createGolden:gCreateGoldens
                          size:VT100GridSizeMake(4, 4)];
}


// All neighbors are the same as the default text color. Cursor should be black on white or white on black.
- (void)testSmartCursorColor_allCursorColor {
    NSString *gray = [self sequenceForBackgroundColorWithRed:0.5 green:0.5 blue:0.5];
    NSString *input = [NSString stringWithFormat:@"%@%@x%@x%@x\r\n%@x%@x%@x\r\n%@x%@x%@x\e[2;2H",
                       [self sequenceForForegroundColorWithRed:0.5 green:0.5 blue:0.5],
                       gray, gray, gray,
                       gray, gray, gray,
                       gray, gray, gray];
    [self doGoldenTestForInput:input
                          name:NSStringFromSelector(_cmd)
                          hook:^(PTYTextView *textView) {
                              textView.drawingHook = ^(iTermTextDrawingHelper *helper) {
                                  helper.shouldDrawFilledInCursor = YES;
                              };
                          }
              profileOverrides:@{ KEY_SMART_CURSOR_COLOR: @YES,
                                  }
                  createGolden:gCreateGoldens
                          size:VT100GridSizeMake(4, 4)];
}

- (void)testSmartCursorColor_frameAllCursorColor {
    NSString *gray = [self sequenceForBackgroundColorWithRed:0.5 green:0.5 blue:0.5];
    NSString *input = [NSString stringWithFormat:@"%@%@x%@x%@x\r\n%@x%@x%@x\r\n%@x%@x%@x\e[2;2H",
                       [self sequenceForForegroundColorWithRed:0.5 green:0.5 blue:0.5],
                       gray, gray, gray,
                       gray, gray, gray,
                       gray, gray, gray];
    [self doGoldenTestForInput:input
                          name:NSStringFromSelector(_cmd)
                          hook:nil
              profileOverrides:@{ KEY_SMART_CURSOR_COLOR: @YES }
                  createGolden:gCreateGoldens
                          size:VT100GridSizeMake(4, 4)];
}

// Cursor should be white on black. The gray corners are ignored.
- (void)testSmartCursorColor_whiteCrossGrayCorners {
    NSString *gray = [self sequenceForBackgroundColorWithRed:0.5 green:0.5 blue:0.5];
    NSString *white = [self sequenceForBackgroundColorWithRed:1 green:1 blue:1];
    NSString *input = [NSString stringWithFormat:@"%@x%@x%@x\r\n%@x%@x%@x\r\n%@x%@x%@x\e[2;2H",
                       gray, white, gray,
                       white, white, white,
                       gray, white, gray];
    [self doGoldenTestForInput:input
                          name:NSStringFromSelector(_cmd)
                          hook:^(PTYTextView *textView) {
                              textView.drawingHook = ^(iTermTextDrawingHelper *helper) {
                                  helper.shouldDrawFilledInCursor = YES;
                              };
                          }
              profileOverrides:@{ KEY_SMART_CURSOR_COLOR: @YES,
                                  KEY_CURSOR_COLOR: [[NSColor colorWithCalibratedRed:0.5 green:0.5 blue:0.5 alpha:1] dictionaryValue]
                                  }
                  createGolden:gCreateGoldens
                          size:VT100GridSizeMake(4, 4)];
}

// With both gray and white neighbors the cursor should be white on black.
- (void)testSmartCursorColor_manyGrayOneWhite {
    NSString *gray = [self sequenceForBackgroundColorWithRed:0.5 green:0.5 blue:0.5];
    NSString *white = [self sequenceForBackgroundColorWithRed:1 green:1 blue:1];
    NSString *input = [NSString stringWithFormat:@"%@x%@x%@x\r\n%@x%@x%@x\r\n%@x%@x%@x\e[2;2H",
                       gray, gray, gray,
                       white, gray, gray,
                       gray, gray, gray];
    [self doGoldenTestForInput:input
                          name:NSStringFromSelector(_cmd)
                          hook:^(PTYTextView *textView) {
                              textView.drawingHook = ^(iTermTextDrawingHelper *helper) {
                                  helper.shouldDrawFilledInCursor = YES;
                              };
                          }
              profileOverrides:@{ KEY_SMART_CURSOR_COLOR: @YES,
                                  KEY_CURSOR_COLOR: [[NSColor colorWithCalibratedRed:0.5 green:0.5 blue:0.5 alpha:1] dictionaryValue]
                                  }
                  createGolden:gCreateGoldens
                          size:VT100GridSizeMake(4, 4)];
}

// With gray, white, and black neighbors, the cursor should be black on light gray.
- (void)testSmartCursorColor_manyGrayOneWhiteOneBlack {
    NSString *black = [self sequenceForBackgroundColorWithRed:0 green:0 blue:0];
    NSString *gray = [self sequenceForBackgroundColorWithRed:0.5 green:0.5 blue:0.5];
    NSString *white = [self sequenceForBackgroundColorWithRed:1 green:1 blue:1];
    NSString *input = [NSString stringWithFormat:@"%@x%@x%@x\r\n%@x%@x%@x\r\n%@x%@x%@x\e[2;2H",
                       gray, gray, gray,
                       white, gray, gray,
                       gray, black, gray];
    [self doGoldenTestForInput:input
                          name:NSStringFromSelector(_cmd)
                          hook:^(PTYTextView *textView) {
                              textView.drawingHook = ^(iTermTextDrawingHelper *helper) {
                                  helper.shouldDrawFilledInCursor = YES;
                              };
                          }
              profileOverrides:@{ KEY_SMART_CURSOR_COLOR: @YES,
                                  KEY_CURSOR_COLOR: [[NSColor colorWithCalibratedRed:0.5 green:0.5 blue:0.5 alpha:1] dictionaryValue]
                                  }
                  createGolden:gCreateGoldens
                          size:VT100GridSizeMake(4, 4)];
}

- (void)testSmartCursorColor_frameManyGrayOneWhiteOneBlack {
    NSString *black = [self sequenceForBackgroundColorWithRed:0 green:0 blue:0];
    NSString *gray = [self sequenceForBackgroundColorWithRed:0.5 green:0.5 blue:0.5];
    NSString *white = [self sequenceForBackgroundColorWithRed:1 green:1 blue:1];
    NSString *input = [NSString stringWithFormat:@"%@x%@x%@x\r\n%@x%@x%@x\r\n%@x%@x%@x\e[2;2H",
                       gray, gray, gray,
                       white, gray, gray,
                       gray, black, gray];
    [self doGoldenTestForInput:input
                          name:NSStringFromSelector(_cmd)
                          hook:nil
              profileOverrides:@{ KEY_SMART_CURSOR_COLOR: @YES,
                                  KEY_CURSOR_COLOR: [[NSColor colorWithCalibratedRed:0.5 green:0.5 blue:0.5 alpha:1] dictionaryValue]
                                  }
                  createGolden:gCreateGoldens
                          size:VT100GridSizeMake(4, 4)];
}

// This one doesn't perform very well. The white on black cursor sort of disappears in the island of black.
- (void)testSmartCursorColor_onIsland {
    NSString *white = [self sequenceForBackgroundColorWithRed:1 green:1 blue:1];
    NSString *black = [self sequenceForBackgroundColorWithRed:0 green:0 blue:0];
    NSString *input = [NSString stringWithFormat:@"%@x%@x%@x\r\n%@x%@x%@x\r\n%@x%@x%@x\e[2;2H",
                       white, white, white,
                       white, black, white,
                       white, white, white];
    [self doGoldenTestForInput:input
                          name:NSStringFromSelector(_cmd)
                          hook:^(PTYTextView *textView) {
                              textView.drawingHook = ^(iTermTextDrawingHelper *helper) {
                                  helper.shouldDrawFilledInCursor = YES;
                              };
                          }
              profileOverrides:@{ KEY_SMART_CURSOR_COLOR: @YES }
                  createGolden:gCreateGoldens
                          size:VT100GridSizeMake(4, 4)];
}

// Cursor boost should dim everything but the cursor as compared to testSmartCursorColor_manyGrayOneWhiteOneBlack
- (void)testSmartCursorColorWithCursorBoost {
    NSString *black = [self sequenceForBackgroundColorWithRed:0 green:0 blue:0];
    NSString *gray = [self sequenceForBackgroundColorWithRed:0.5 green:0.5 blue:0.5];
    NSString *white = [self sequenceForBackgroundColorWithRed:1 green:1 blue:1];
    NSString *input = [NSString stringWithFormat:@"%@x%@x%@x\r\n%@x%@x%@x\r\n%@x%@x%@x\e[2;2H",
                       gray, gray, gray,
                       white, gray, gray,
                       gray, black, gray];
    [self doGoldenTestForInput:input
                          name:NSStringFromSelector(_cmd)
                          hook:^(PTYTextView *textView) {
                              textView.drawingHook = ^(iTermTextDrawingHelper *helper) {
                                  helper.shouldDrawFilledInCursor = YES;
                              };
                          }
              profileOverrides:@{ KEY_SMART_CURSOR_COLOR: @YES,
                                  KEY_CURSOR_COLOR: [[NSColor colorWithCalibratedRed:0.5 green:0.5 blue:0.5 alpha:1] dictionaryValue],
                                  KEY_CURSOR_BOOST: @0.5,
                                }
                  createGolden:gCreateGoldens
                          size:VT100GridSizeMake(4, 4)];
}


// Non-filled in block cursor
- (void)testFrameCursor {
    [self doGoldenTestForInput:@"abc\e[1;2H"
                          name:NSStringFromSelector(_cmd)
                          hook:nil
              profileOverrides:nil
                  createGolden:gCreateGoldens
                          size:VT100GridSizeMake(4, 2)];
}

- (void)testFrameCursorWithNondefaultColors {
    [self doGoldenTestForInput:@"\e[41;32mabc\e[1;2H"
                          name:NSStringFromSelector(_cmd)
                          hook:nil
              profileOverrides:nil
                  createGolden:gCreateGoldens
                          size:VT100GridSizeMake(4, 2)];
}

- (void)testCursorFilledInBecauseKeyWindowAndActiveTextview {
    [self doGoldenTestForInput:@""
                          name:NSStringFromSelector(_cmd)
                          hook:^(PTYTextView *textView) {
                              textView.drawingHook = ^(iTermTextDrawingHelper *helper) {
                                  helper.isInKeyWindow = YES;
                                  helper.textViewIsActiveSession = YES;
                              };
                          }
              profileOverrides:nil
                  createGolden:gCreateGoldens
                          size:VT100GridSizeMake(4, 2)];
}

- (void)testCursorFilledInBecauseOfDelegateOverride {
    [self doGoldenTestForInput:@""
                          name:NSStringFromSelector(_cmd)
                          hook:^(PTYTextView *textView) {
                              textView.drawingHook = ^(iTermTextDrawingHelper *helper) {
                                  helper.isInKeyWindow = NO;
                                  helper.textViewIsActiveSession = NO;
                                  helper.shouldDrawFilledInCursor = YES;
                              };
                          }
              profileOverrides:nil
                  createGolden:gCreateGoldens
                          size:VT100GridSizeMake(4, 2)];
}

- (void)testBrightBoldOn {
    [self doGoldenTestForInput:@"x\e[1mx"
                          name:NSStringFromSelector(_cmd)
                          hook:nil
              profileOverrides:@{ KEY_USE_BRIGHT_BOLD: @YES }
                  createGolden:gCreateGoldens
                          size:VT100GridSizeMake(4, 2)];
}

- (void)testBrightBoldOff {
    [self doGoldenTestForInput:@"x\e[1mx"
                          name:NSStringFromSelector(_cmd)
                          hook:nil
              profileOverrides:@{ KEY_USE_BRIGHT_BOLD: @NO }
                  createGolden:gCreateGoldens
                          size:VT100GridSizeMake(4, 2)];
}

- (void)testUnderlineHost {
    [self doGoldenTestForInput:@"abcdefg"
                          name:NSStringFromSelector(_cmd)
                          hook:^(PTYTextView *textView) {
                              textView.drawingHook = ^(iTermTextDrawingHelper *helper) {
                                  helper.underlineRange = VT100GridWindowedRangeMake(VT100GridCoordRangeMake(2, 0, 2, 1), 0, 5);
                              };
                          }
              profileOverrides:nil
                  createGolden:gCreateGoldens
                          size:VT100GridSizeMake(4, 2)];
}

- (void)testHiddenCursor {
    [self doGoldenTestForInput:@"\e[?25l"
                          name:NSStringFromSelector(_cmd)
                          hook:nil
              profileOverrides:nil
                  createGolden:gCreateGoldens
                          size:VT100GridSizeMake(2, 2)];
}

// Each cursor type
- (void)testBlockCursor {
    [self doGoldenTestForInput:@"\e[1 qa\x08"
                          name:NSStringFromSelector(_cmd)
                          hook:^(PTYTextView *textView) {
                              textView.drawingHook = ^(iTermTextDrawingHelper *helper) {
                                  helper.shouldDrawFilledInCursor = YES;
                              };
                          }
              profileOverrides:nil
                  createGolden:gCreateGoldens
                          size:VT100GridSizeMake(2, 2)];
}

- (void)testUnderlineCursor {
    [self doGoldenTestForInput:@"\e[4 qa\x08"
                          name:NSStringFromSelector(_cmd)
                          hook:nil
              profileOverrides:nil
                  createGolden:gCreateGoldens
                          size:VT100GridSizeMake(2, 2)];
}

- (void)testBarCursor {
    [self doGoldenTestForInput:@"\e[6 qa\x08"
                          name:NSStringFromSelector(_cmd)
                          hook:nil
              profileOverrides:nil
                  createGolden:gCreateGoldens
                          size:VT100GridSizeMake(2, 2)];
}

// Each cursor type with inverse video
- (void)testBlockCursorReverseVideo {
    [self doGoldenTestForInput:@"\e[1 qa\x08\e[?5h"
                          name:NSStringFromSelector(_cmd)
                          hook:^(PTYTextView *textView) {
                              textView.drawingHook = ^(iTermTextDrawingHelper *helper) {
                                  helper.shouldDrawFilledInCursor = YES;
                              };
                          }
              profileOverrides:nil
                  createGolden:gCreateGoldens
                          size:VT100GridSizeMake(2, 2)];
}

- (void)testBlockCursorDoublyReverseVideo {
    [self doGoldenTestForInput:@"x\e[1 q\e[7mab\x08\e[?5h"
                          name:NSStringFromSelector(_cmd)
                          hook:^(PTYTextView *textView) {
                              textView.drawingHook = ^(iTermTextDrawingHelper *helper) {
                                  helper.shouldDrawFilledInCursor = YES;
                              };
                          }
              profileOverrides:nil
                  createGolden:gCreateGoldens
                          size:VT100GridSizeMake(4, 2)];
}

- (void)testUnderlineCursorReverseVideo {
    [self doGoldenTestForInput:@"\e[4 qa\x08\e[?5h"
                          name:NSStringFromSelector(_cmd)
                          hook:nil
              profileOverrides:nil
                  createGolden:gCreateGoldens
                          size:VT100GridSizeMake(2, 2)];
}

- (void)testBarCursorReverseVideo {
    [self doGoldenTestForInput:@"\e[6 qa\x08\e[?5h"
                          name:NSStringFromSelector(_cmd)
                          hook:nil
              profileOverrides:nil
                  createGolden:gCreateGoldens
                          size:VT100GridSizeMake(2, 2)];
}

- (void)testDimmingTextAndBg {
    [self doGoldenTestForInput:@"a\e[41mb"
                          name:NSStringFromSelector(_cmd)
                          hook:^(PTYTextView *textView) {
                              textView.colorMap.dimmingAmount = 0.8;
                              textView.colorMap.dimOnlyText = NO;
                          }
              profileOverrides:nil
                  createGolden:gCreateGoldens
                          size:VT100GridSizeMake(2, 2)];
}

- (void)testDimmingText {
    [self doGoldenTestForInput:@"a\e[41mb"
                          name:NSStringFromSelector(_cmd)
                          hook:^(PTYTextView *textView) {
                              textView.colorMap.dimmingAmount = 0.8;
                              textView.colorMap.dimOnlyText = YES;
                          }
              profileOverrides:nil
                  createGolden:gCreateGoldens
                          size:VT100GridSizeMake(2, 2)];
}

- (void)testMinimumContrast {
    NSString *input = [NSString stringWithFormat:@"%@%@x",
                       [self sequenceForForegroundColorWithRed:.51 green:.59 blue:.85],  // Puke green (should render as same color)
                       [self sequenceForBackgroundColorWithRed:.45 green:.64 blue:.39]];  // Similar-brightness blue (should render black)

    [self doGoldenTestForInput:input
                          name:NSStringFromSelector(_cmd)
                          hook:nil
              profileOverrides:@{ KEY_MINIMUM_CONTRAST: @0.5 }
                  createGolden:gCreateGoldens
                          size:VT100GridSizeMake(2, 2)];
}

// Dimming text&bg + min contrast
- (void)testDimmingTextAndBgAndMinimumContrast {
    NSString *input = [NSString stringWithFormat:@"%@%@x",
                       [self sequenceForForegroundColorWithRed:.51 green:.59 blue:.85],
                       [self sequenceForBackgroundColorWithRed:.45 green:.64 blue:.39]];

    [self doGoldenTestForInput:input
                          name:NSStringFromSelector(_cmd)
                          hook:^(PTYTextView *textView) {
                              textView.colorMap.dimmingAmount = 0.8;
                              textView.colorMap.dimOnlyText = NO;
                          }
              profileOverrides:@{ KEY_MINIMUM_CONTRAST: @0.5 }
                  createGolden:gCreateGoldens
                          size:VT100GridSizeMake(2, 2)];
}

// Dimming text + min contrast.
- (void)testDimmingTextAndMinimumContrast {
    NSString *input = [NSString stringWithFormat:@"%@%@x",
                       [self sequenceForForegroundColorWithRed:.51 green:.59 blue:.85],
                       [self sequenceForBackgroundColorWithRed:.45 green:.64 blue:.39]];

    [self doGoldenTestForInput:input
                          name:NSStringFromSelector(_cmd)
                          hook:^(PTYTextView *textView) {
                              textView.colorMap.dimmingAmount = 0.8;
                              textView.colorMap.dimOnlyText = YES;
                          }
              profileOverrides:@{ KEY_MINIMUM_CONTRAST: @0.5 }
                  createGolden:gCreateGoldens
                          size:VT100GridSizeMake(2, 2)];
}

// Cursor boost
- (void)testCursorBoost {
    NSString *input = [NSString stringWithFormat:@"a%@b%@c\e[m ",
                       [self sequenceForForegroundColorWithRed:.51 green:.59 blue:.85],
                       [self sequenceForBackgroundColorWithRed:.45 green:.64 blue:.39]];

    [self doGoldenTestForInput:input
                          name:NSStringFromSelector(_cmd)
                          hook:^(PTYTextView *textView) {
                              textView.drawingHook = ^(iTermTextDrawingHelper *helper) {
                                  helper.shouldDrawFilledInCursor = YES;
                              };
                          }
              profileOverrides:@{ KEY_CURSOR_BOOST: @0.5,
                                  KEY_CURSOR_COLOR: [[NSColor colorWithCalibratedRed:.45
                                                                               green:.64
                                                                                blue:.39
                                                                               alpha:1] dictionaryValue] }
                  createGolden:gCreateGoldens
                          size:VT100GridSizeMake(6, 2)];
}

// Dimming text&bg + cursor boost
- (void)testDimmingTextAndBgAndCursorBoost {
    NSString *input = [NSString stringWithFormat:@"a%@b%@c\e[m ",
                       [self sequenceForForegroundColorWithRed:.51 green:.59 blue:.85],
                       [self sequenceForBackgroundColorWithRed:.45 green:.64 blue:.39]];

    [self doGoldenTestForInput:input
                          name:NSStringFromSelector(_cmd)
                          hook:^(PTYTextView *textView) {
                              textView.colorMap.dimmingAmount = 0.8;
                              textView.colorMap.dimOnlyText = NO;
                              textView.drawingHook = ^(iTermTextDrawingHelper *helper) {
                                  helper.shouldDrawFilledInCursor = YES;
                              };
                          }
              profileOverrides:@{  KEY_CURSOR_BOOST: @0.5,
                                   KEY_CURSOR_COLOR: [[NSColor colorWithCalibratedRed:.45
                                                                                green:.64
                                                                                 blue:.39
                                                                                alpha:1] dictionaryValue],
                                   KEY_MINIMUM_CONTRAST: @0.5 }
                  createGolden:gCreateGoldens
                          size:VT100GridSizeMake(6, 2)];
}

// Dimming text + cursor boost
- (void)testDimmingTextAndCursorBoost {
    NSString *input = [NSString stringWithFormat:@"a%@b%@c\e[m ",
                       [self sequenceForForegroundColorWithRed:.51 green:.59 blue:.85],
                       [self sequenceForBackgroundColorWithRed:.45 green:.64 blue:.39]];

    [self doGoldenTestForInput:input
                          name:NSStringFromSelector(_cmd)
                          hook:^(PTYTextView *textView) {
                              textView.colorMap.dimmingAmount = 0.8;
                              textView.colorMap.dimOnlyText = YES;
                              textView.drawingHook = ^(iTermTextDrawingHelper *helper) {
                                  helper.shouldDrawFilledInCursor = YES;
                              };
                          }
              profileOverrides:@{  KEY_CURSOR_BOOST: @0.5,
                                   KEY_CURSOR_COLOR: [[NSColor colorWithCalibratedRed:.45
                                                                                green:.64
                                                                                 blue:.39
                                                                                alpha:1] dictionaryValue],
                                   KEY_MINIMUM_CONTRAST: @0.5 }
                  createGolden:gCreateGoldens
                          size:VT100GridSizeMake(6, 2)];
}

// Min contrast + cursor boost
- (void)testMinimumContrastAndCursorBoost {
    NSString *input = [NSString stringWithFormat:@"a%@b%@c\e[m ",
                       [self sequenceForForegroundColorWithRed:.51 green:.59 blue:.85],
                       [self sequenceForBackgroundColorWithRed:.45 green:.64 blue:.39]];

    [self doGoldenTestForInput:input
                          name:NSStringFromSelector(_cmd)
                          hook:^(PTYTextView *textView) {
                              textView.drawingHook = ^(iTermTextDrawingHelper *helper) {
                                  helper.shouldDrawFilledInCursor = YES;
                              };
                          }
              profileOverrides:@{  KEY_CURSOR_BOOST: @0.5,
                                   KEY_CURSOR_COLOR: [[NSColor colorWithCalibratedRed:.45
                                                                                green:.64
                                                                                 blue:.39
                                                                                alpha:1] dictionaryValue],
                                   KEY_MINIMUM_CONTRAST: @0.5 }
                  createGolden:gCreateGoldens
                          size:VT100GridSizeMake(6, 2)];
}

// Dimming text&bg + cursor boost + min contrast
// There is an issue where where the passed-in color can be in a different color space than the
// default background color. It doesn't make sense to combine RGB values from different color
// spaces. The effects are generally subtle. The affects the "b", which seems to become invisble.
- (void)testDimmingTextAndBgAndCursorBoostAndMinimumContrast {
    NSString *input = [NSString stringWithFormat:@"a%@b%@c\e[m ",
                       [self sequenceForForegroundColorWithRed:.51 green:.59 blue:.85],
                       [self sequenceForBackgroundColorWithRed:.45 green:.64 blue:.39]];

    [self doGoldenTestForInput:input
                          name:NSStringFromSelector(_cmd)
                          hook:^(PTYTextView *textView) {
                              textView.colorMap.dimmingAmount = 0.8;
                              textView.colorMap.dimOnlyText = NO;
                              textView.drawingHook = ^(iTermTextDrawingHelper *helper) {
                                  helper.shouldDrawFilledInCursor = YES;
                              };
                          }
              profileOverrides:@{  KEY_CURSOR_BOOST: @0.5,
                                   KEY_CURSOR_COLOR: [[NSColor colorWithCalibratedRed:.45
                                                                                green:.64
                                                                                 blue:.39
                                                                                alpha:1] dictionaryValue],
                                   KEY_MINIMUM_CONTRAST: @1 }
                  createGolden:gCreateGoldens
                          size:VT100GridSizeMake(6, 2)];
}

// Dimming text + cursor boost + min contrast
- (void)testDimmingTextAndCursorBoostAndMinimumContrast {
    NSString *input = [NSString stringWithFormat:@"a%@b%@c\e[m ",
                       [self sequenceForForegroundColorWithRed:.51 green:.59 blue:.85],
                       [self sequenceForBackgroundColorWithRed:.45 green:.64 blue:.39]];

    [self doGoldenTestForInput:input
                          name:NSStringFromSelector(_cmd)
                          hook:^(PTYTextView *textView) {
                              textView.colorMap.dimmingAmount = 0.8;
                              textView.colorMap.dimOnlyText = YES;
                              textView.drawingHook = ^(iTermTextDrawingHelper *helper) {
                                  helper.shouldDrawFilledInCursor = YES;
                              };
                          }
              profileOverrides:@{  KEY_CURSOR_BOOST: @0.5,
                                   KEY_CURSOR_COLOR: [[NSColor colorWithCalibratedRed:.45
                                                                                green:.64
                                                                                 blue:.39
                                                                                alpha:1] dictionaryValue],
                                   KEY_MINIMUM_CONTRAST: @1 }
                  createGolden:gCreateGoldens
                          size:VT100GridSizeMake(6, 2)];
}

// For whatever reason, shadows don't render properly into a bitmap context.
- (void)testTimestamps {
    [self doGoldenTestForInput:@"\e[41mabcdefghijklmn"
                          name:NSStringFromSelector(_cmd)
                          hook:^(PTYTextView *textView) {
                              VT100Screen *screen = (VT100Screen *)textView.dataSource;
                              NSTimeInterval now = 449711536;
                              const NSTimeInterval day = 86400;
                              int line = 0;
                              [[screen.currentGrid lineInfoAtLineNumber:line++] setTimestamp:now - 1];  // HH:MM:SS
                              [[screen.currentGrid lineInfoAtLineNumber:line++] setTimestamp:now - day - 1];  // DOW HH:MM:SS
                              [[screen.currentGrid lineInfoAtLineNumber:line++] setTimestamp:now - 6 * day];  // DOW HH:MM:SS
                              [[screen.currentGrid lineInfoAtLineNumber:line++] setTimestamp:now - 6 * day - 1];  // MM/DD HH:MM:SS
                              [[screen.currentGrid lineInfoAtLineNumber:line++] setTimestamp:now - 180 * day];  // MM/DD HH:MM:SS
                              [[screen.currentGrid lineInfoAtLineNumber:line++] setTimestamp:now - 180 * day - 1];  // MM/DD/YYYY HH:MM:SS
                              textView.drawingHook = ^(iTermTextDrawingHelper *helper) {
                                  helper.showTimestamps = YES;
                                  helper.now = now;
                                  helper.useTestingTimezone = YES;  // Use GMT so test can pass anywhere.
                              };
                          }
              profileOverrides:nil
                  createGolden:YES
                          size:VT100GridSizeMake(20, 6)];
}

<<<<<<< HEAD
// Retina uses a shift because double-striking is imperceptible.
- (void)testRetinaFakeBold {
    [self doGoldenTestForInput:@"i\e[1mi"
                          name:NSStringFromSelector(_cmd)
                          hook:^(PTYTextView *textView) {
                              textView.drawingHook = ^(iTermTextDrawingHelper *helper) {
                                  helper.antiAliasedShift = 0.5;
                              };
                          }
              profileOverrides:@{ KEY_USE_BRIGHT_BOLD: @NO }
                  createGolden:YES
                          size:VT100GridSizeMake(4, 2)];
}

- (void)testNonretinaFakeBold {
    [self doGoldenTestForInput:@"i\e[1mi"
                          name:NSStringFromSelector(_cmd)
                          hook:^(PTYTextView *textView) {
                              textView.drawingHook = ^(iTermTextDrawingHelper *helper) {
                                  helper.antiAliasedShift = 0;
                              };
                          }
              profileOverrides:@{ KEY_USE_BRIGHT_BOLD: @NO }
                  createGolden:YES
                          size:VT100GridSizeMake(4, 2)];
}

// IME
// Multi line IME
=======
// Timestamps
// Retina vs nonretina fake bold

>>>>>>> b257ccbb
// Mark
- (void)testMark {
    [self doGoldenTestForInput:@"abc\r\ndef\r\nghi"
                          name:NSStringFromSelector(_cmd)
                          hook:^(PTYTextView *textView) {
                              PTYSession *session = (PTYSession *)textView.delegate;
                              [session screenAddMarkOnLine:1];
                              VT100ScreenMark *mark = [session markAddedAtCursorOfClass:[VT100ScreenMark class]];
                              mark.code = 1;
                          }
              profileOverrides:nil
                  createGolden:gCreateGoldens
                          size:VT100GridSizeMake(4, 4)];
}

- (void)testNote {
    [self doGoldenTestForInput:@"abc\r\nd\e]1337;AddAnnotation=5|This is a note\x07 ef\r\nghi"
                          name:NSStringFromSelector(_cmd)
                          hook:^(PTYTextView *textView) {
                              for (NSView *view in textView.subviews) {
                                  view.hidden = YES;
                              }
                          }
              profileOverrides:nil
                  createGolden:gCreateGoldens
                          size:VT100GridSizeMake(5, 5)];
}

// Find matches
- (void)testFindMatches {
    [self doGoldenTestForInput:@"abxxfghxxxxl"
                          name:NSStringFromSelector(_cmd)
                          hook:^(PTYTextView *textView) {
                              // Need to call refresh to clear dirty flags, otherwise find matches
                              // get reset when refresh gets called.
                              [textView refresh];
                              [textView findString:@"xx"
                                  forwardDirection:NO
                                      ignoringCase:NO
                                             regex:NO
                                        withOffset:0];
                              double progress;
                              while ([textView findInProgress]) {
                                  [textView continueFind:&progress];
                              }
                          }
              profileOverrides:nil
                  createGolden:gCreateGoldens
                          size:VT100GridSizeMake(5, 5)];
}

// Oversize glyphs
// Emoji
// Emoji exclamation point
// Combining mark
// Surrogate pair
// DWC
// Line drawing
// Faint text
// faint text + transparency

- (void)testBasicDraw {
    [self doGoldenTestForInput:@"abc"
                          name:NSStringFromSelector(_cmd)
                          hook:nil
              profileOverrides:nil
                  createGolden:gCreateGoldens
                          size:VT100GridSizeMake(4, 2)];
}

- (void)testAnsiColors {
    // Test every combination of foreground and background.
    NSMutableString *input = [NSMutableString string];

    for (NSNumber *fgNumber in @[ @30, @31, @32, @33, @34, @35, @36, @37, @90, @91, @92, @93, @94,
                                  @95, @96, @97 ]) {
        for (NSNumber *bgNumber in @[ @40, @41, @42, @43, @44, @45, @46, @47, @100, @101, @102,
                                      @103, @104, @105, @106, @107 ]) {
            int fg = [fgNumber intValue];
            int bg = [bgNumber intValue];

            [input appendFormat:@"%@%@x", [self sgrSequence:fg], [self sgrSequence:bg]];
        }
        [input appendFormat:@"\r\n"];
    }

    [self doGoldenTestForInput:input
                          name:@"ansiColors"
                          hook:nil
              profileOverrides:nil
                  createGolden:gCreateGoldens
                          size:VT100GridSizeMake(17, 17)];
}

- (int)width {
    return 4;
}

- (int)height {
    return 4;
}

- (int)numberOfLines {
    return 4;
}

- (screen_char_t *)getLineAtIndex:(int)theIndex {
    for (int i = 0; i < [self width]; i++) {
        memset(&_buffer[i], 0, sizeof(screen_char_t));
        _buffer[i].code = theIndex + '0';
    }
    return _buffer;
}

#pragma mark - PTYTextViewDelegate

- (void)paste:(id)sender {
    [self registerCall:_cmd];
}

- (void)pasteOptions:(id)sender {
    [self registerCall:_cmd];
}

- (void)textViewPasteFromSessionWithMostRecentSelection:(PTYSessionPasteFlags)flags {
    [self registerCall:_cmd argument:@(flags)];
}

- (void)textViewPasteFileWithBase64Encoding {
    [self registerCall:_cmd];
}

- (BOOL)textViewCanPasteFile {
    return _canPasteFile;
}

- (void)refreshAndStartTimerIfNeeded {
    [self registerCall:_cmd];
}

@end<|MERGE_RESOLUTION|>--- conflicted
+++ resolved
@@ -1834,7 +1834,6 @@
                           size:VT100GridSizeMake(20, 6)];
 }
 
-<<<<<<< HEAD
 // Retina uses a shift because double-striking is imperceptible.
 - (void)testRetinaFakeBold {
     [self doGoldenTestForInput:@"i\e[1mi"
@@ -1862,13 +1861,6 @@
                           size:VT100GridSizeMake(4, 2)];
 }
 
-// IME
-// Multi line IME
-=======
-// Timestamps
-// Retina vs nonretina fake bold
-
->>>>>>> b257ccbb
 // Mark
 - (void)testMark {
     [self doGoldenTestForInput:@"abc\r\ndef\r\nghi"
