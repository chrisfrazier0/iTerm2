--- conflicted
+++ resolved
@@ -88,20 +88,8 @@
     }
 
     printf("buf=%.*s, fd=%d\n", n, buf, fd);
-<<<<<<< HEAD
-    if (buf[0] == 'm' && fileDescriptors[0] == -1) {
-        fileDescriptors[0] = fd;
-        return 0;
-    } else if (buf[0] == 'p' && fileDescriptors[2] == -1) {
-        fileDescriptors[1] = fd;
-        return 0;
-    }
-
-    return -1;
-=======
     *fileDescriptor = fd;
     return 0;
->>>>>>> 3f2282b7
 }
 
 static int FileDescriptorClientConnect(char *path) {
@@ -130,28 +118,6 @@
         return result;
     }
 
-<<<<<<< HEAD
-    fileDescriptors[0] = -1;
-    fileDescriptors[1] = -1;
-    int n = 0;
-    if (ReadOneFileDescriptor(socketFd, fileDescriptors)) {
-        close(socketFd);
-        return 0;
-    }
-    n++;
-    if (ReadOneFileDescriptor(socketFd, fileDescriptors)) {
-        close(socketFd);
-        return 1;
-    }
-    n++;
-    if (ReadMessage(socketFd, pidPtr, sizeof(int)) < sizeof(int)) {
-        close(socketFd);
-        return 1;
-    }
-
-    close(socketFd);
-    return n;
-=======
     if (ReadOneFileDescriptor(socketFd, &result.ptyMasterFd)) {
         result.error = "Failed to read file descriptor";
         close(socketFd);
@@ -165,5 +131,4 @@
     close(socketFd);
     result.ok = 1;
     return result;
->>>>>>> 3f2282b7
 }
