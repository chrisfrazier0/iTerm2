#import "PTYSession.h"

#import "Coprocess.h"
#import "CVector.h"
#import "FakeWindow.h"
#import "FileTransferManager.h"
#import "ITAddressBookMgr.h"
#import "iTerm.h"
#import "iTermAdvancedSettingsModel.h"
#import "iTermAnnouncementViewController.h"
#import "iTermApplication.h"
#import "iTermApplicationDelegate.h"
#import "iTermAutomaticProfileSwitcher.h"
#import "iTermBuriedSessions.h"
#import "iTermCarbonHotKeyController.h"
#import "iTermColorMap.h"
#import "iTermColorPresets.h"
#import "iTermCommandHistoryCommandUseMO+Addtions.h"
#import "iTermController.h"
#import "iTermGrowlDelegate.h"
#import "iTermHotKeyController.h"
#import "iTermInitialDirectory.h"
#import "iTermKeyBindingMgr.h"
#import "iTermKeyLabels.h"
#import "iTermMouseCursor.h"
#import "iTermPasteHelper.h"
#import "iTermPreferences.h"
#import "iTermProfilePreferences.h"
#import "iTermPromptOnCloseReason.h"
#import "iTermRecentDirectoryMO.h"
#import "iTermRestorableSession.h"
#import "iTermRule.h"
#import "iTermSavePanel.h"
#import "iTermSelection.h"
#import "iTermSemanticHistoryController.h"
#import "iTermSessionHotkeyController.h"
#import "iTermShellHistoryController.h"
#import "iTermShortcut.h"
#import "iTermShortcutInputView.h"
#import "iTermTextExtractor.h"
#import "iTermThroughputEstimator.h"
#import "iTermWarning.h"
#import "MovePaneController.h"
#import "MovingAverage.h"
#import "NSArray+iTerm.h"
#import "NSColor+iTerm.h"
#import "NSData+iTerm.h"
#import "NSDictionary+iTerm.h"
#import "NSFont+iTerm.h"
#import "NSImage+iTerm.h"
#import "NSPasteboard+iTerm.h"
#import "NSStringITerm.h"
#import "NSURL+iTerm.h"
#import "NSView+iTerm.h"
#import "NSView+RecursiveDescription.h"
#import "NSWindow+PSM.h"
#import "NSWorkspace+iTerm.h"
#import "PasteContext.h"
#import "PasteEvent.h"
#import "PreferencePanel.h"
#import "ProcessCache.h"
#import "ProfilePreferencesViewController.h"
#import "ProfilesColorsPreferencesViewController.h"
#import "ProfilesGeneralPreferencesViewController.h"
#import "PTYTask.h"
#import "PTYTextView.h"
#import "SCPFile.h"
#import "SCPPath.h"
#import "SearchResult.h"
#import "SessionView.h"
#import "TerminalFile.h"
#import "TmuxController.h"
#import "TmuxControllerRegistry.h"
#import "TmuxGateway.h"
#import "TmuxLayoutParser.h"
#import "TmuxStateParser.h"
#import "TmuxWindowOpener.h"
#import "Trigger.h"
#import "VT100RemoteHost.h"
#import "VT100Screen.h"
#import "VT100ScreenMark.h"
#import "VT100Terminal.h"
#import "VT100Token.h"
#import "WindowControllerInterface.h"
#import <apr-1/apr_base64.h>
#include <stdlib.h>
#include <sys/time.h>
#include <sys/wait.h>
#include <unistd.h>
#import <CoreFoundation/CoreFoundation.h>

static const NSInteger kMinimumUnicodeVersion = 8;
static const NSInteger kMaximumUnicodeVersion = 9;

static NSString *const PTYSessionDidRepairSavedArrangement = @"PTYSessionDidRepairSavedArrangement";

// The format for a user defaults key that recalls if the user has already been pestered about
// outdated key mappings for a give profile. The %@ is replaced with the profile's GUID.
static NSString *const kAskAboutOutdatedKeyMappingKeyFormat = @"AskAboutOutdatedKeyMappingForGuid%@";

NSString *const kPTYSessionTmuxFontDidChange = @"kPTYSessionTmuxFontDidChange";
NSString *const kPTYSessionCapturedOutputDidChange = @"kPTYSessionCapturedOutputDidChange";
static NSString *const kSuppressAnnoyingBellOffer = @"NoSyncSuppressAnnyoingBellOffer";
static NSString *const kSilenceAnnoyingBellAutomatically = @"NoSyncSilenceAnnoyingBellAutomatically";
static NSString *const kReopenSessionWarningIdentifier = @"ReopenSessionAfterBrokenPipe";

static NSString *const kTurnOffMouseReportingOnHostChangeUserDefaultsKey = @"NoSyncTurnOffMouseReportingOnHostChange";
static NSString *const kTurnOffFocusReportingOnHostChangeUserDefaultsKey = @"NoSyncTurnOffFocusReportingOnHostChange";
static NSString *const kTurnOffBracketedPasteOnHostChangeUserDefaultsKey = @"NoSyncTurnOffBracketedPasteOnHostChange";

static NSString *const kTurnOffMouseReportingOnHostChangeAnnouncementIdentifier = @"TurnOffMouseReportingOnHostChange";
static NSString *const kTurnOffFocusReportingOnHostChangeAnnouncementIdentifier = @"TurnOffFocusReportingOnHostChange";
static NSString *const kTurnOffBracketedPasteOnHostChangeAnnouncementIdentifier = @"TurnOffBracketedPasteOnHostChange";

static NSString *const kShellIntegrationOutOfDateAnnouncementIdentifier =
    @"kShellIntegrationOutOfDateAnnouncementIdentifier";

static NSString *TERM_ENVNAME = @"TERM";
static NSString *COLORFGBG_ENVNAME = @"COLORFGBG";
static NSString *PWD_ENVNAME = @"PWD";
static NSString *PWD_ENVVALUE = @"~";

// Constants for saved window arrangement keys.
static NSString *const SESSION_ARRANGEMENT_COLUMNS = @"Columns";
static NSString *const SESSION_ARRANGEMENT_ROWS = @"Rows";
static NSString *const SESSION_ARRANGEMENT_BOOKMARK = @"Bookmark";
static NSString *const SESSION_ARRANGEMENT_BOOKMARK_NAME = @"Bookmark Name";
static NSString *const SESSION_ARRANGEMENT_WORKING_DIRECTORY = @"Working Directory";
static NSString *const SESSION_ARRANGEMENT_CONTENTS = @"Contents";
static NSString *const SESSION_ARRANGEMENT_TMUX_PANE = @"Tmux Pane";
static NSString *const SESSION_ARRANGEMENT_TMUX_HISTORY = @"Tmux History";
static NSString *const SESSION_ARRANGEMENT_TMUX_ALT_HISTORY = @"Tmux AltHistory";
static NSString *const SESSION_ARRANGEMENT_TMUX_STATE = @"Tmux State";
static NSString *const SESSION_ARRANGEMENT_TMUX_TAB_COLOR = @"Tmux Tab Color";
static NSString *const SESSION_ARRANGEMENT_IS_TMUX_GATEWAY = @"Is Tmux Gateway";
static NSString *const SESSION_ARRANGEMENT_TMUX_GATEWAY_SESSION_NAME = @"Tmux Gateway Session Name";
static NSString *const SESSION_ARRANGEMENT_TMUX_GATEWAY_SESSION_ID = @"Tmux Gateway Session ID";
static NSString *const SESSION_ARRANGEMENT_DEFAULT_NAME = @"Session Default Name";  // manually set name
static NSString *const SESSION_ARRANGEMENT_WINDOW_TITLE = @"Session Window Title";  // server-set window name
static NSString *const SESSION_ARRANGEMENT_NAME = @"Session Name";  // server-set "icon" (tab) name
static NSString *const SESSION_ARRANGEMENT_GUID = @"Session GUID";  // A truly unique ID.
static NSString *const SESSION_ARRANGEMENT_LIVE_SESSION = @"Live Session";  // If zoomed, this gives the "live" session's arrangement.
static NSString *const SESSION_ARRANGEMENT_SUBSTITUTIONS = @"Substitutions";  // Dictionary for $$VAR$$ substitutions
static NSString *const SESSION_UNIQUE_ID = @"Session Unique ID";  // DEPRECATED. A string used for restoring soft-terminated sessions for arrangements that predate the introduction of the GUID.
static NSString *const SESSION_ARRANGEMENT_SERVER_PID = @"Server PID";  // PID for server process for restoration
// TODO: Make server report the TTY to us since orphans will end up with a nil tty.
static NSString *const SESSION_ARRANGEMENT_TTY = @"TTY";  // TTY name. Used when using restoration to connect to a restored server.
static NSString *const SESSION_ARRANGEMENT_VARIABLES = @"Variables";  // _variables
static NSString *const SESSION_ARRANGEMENT_COMMAND_RANGE = @"Command Range";  // VT100GridCoordRange
static NSString *const SESSION_ARRANGEMENT_SHELL_INTEGRATION_EVER_USED = @"Shell Integration Ever Used";  // BOOL
static NSString *const SESSION_ARRANGEMENT_ALERT_ON_NEXT_MARK = @"Alert on Next Mark";  // BOOL
static NSString *const SESSION_ARRANGEMENT_COMMANDS = @"Commands";  // Array of strings
static NSString *const SESSION_ARRANGEMENT_DIRECTORIES = @"Directories";  // Array of strings
static NSString *const SESSION_ARRANGEMENT_HOSTS = @"Hosts";  // Array of VT100RemoteHost
static NSString *const SESSION_ARRANGEMENT_CURSOR_GUIDE = @"Cursor Guide";  // BOOL
static NSString *const SESSION_ARRANGEMENT_LAST_DIRECTORY = @"Last Directory";  // NSString
static NSString *const SESSION_ARRANGEMENT_LAST_DIRECTORY_IS_REMOTE = @"Last Directory Is Remote";  // BOOL
static NSString *const SESSION_ARRANGEMENT_SELECTION = @"Selection";  // Dictionary for iTermSelection.
static NSString *const SESSION_ARRANGEMENT_APS = @"Automatic Profile Switching";  // Dictionary of APS state.

static NSString *const SESSION_ARRANGEMENT_PROGRAM = @"Program";  // Dictionary. See kProgram constants below.
static NSString *const SESSION_ARRANGEMENT_ENVIRONMENT = @"Environment";  // Dictionary of environment vars program was run in
static NSString *const SESSION_ARRANGEMENT_IS_UTF_8 = @"Is UTF-8";  // TTY is in utf-8 mode
static NSString *const SESSION_ARRANGEMENT_HOTKEY = @"Session Hotkey";  // NSDictionary iTermShortcut dictionaryValue

// Keys for dictionary in SESSION_ARRANGEMENT_PROGRAM
static NSString *const kProgramType = @"Type";  // Value will be one of the kProgramTypeXxx constants.
static NSString *const kProgramCommand = @"Command";  // For kProgramTypeCommand: value is command to run.

// Values for kProgramType
static NSString *const kProgramTypeShellLauncher = @"Shell Launcher";  // Use iTerm2 --launch_shell
static NSString *const kProgramTypeCommand = @"Command";  // Use command in kProgramCommand

static NSString *kTmuxFontChanged = @"kTmuxFontChanged";

// Keys into _variables.
static NSString *const kVariableKeySessionName = @"session.name";
static NSString *const kVariableKeySessionColumns = @"session.columns";
static NSString *const kVariableKeySessionRows = @"session.rows";
static NSString *const kVariableKeySessionHostname = @"session.hostname";
static NSString *const kVariableKeySessionUsername = @"session.username";
static NSString *const kVariableKeySessionPath = @"session.path";
static NSString *const kVariableKeySessionLastCommand = @"session.lastCommand";
static NSString *const kVariableKeySessionTTY = @"session.tty";

// Maps Session GUID to saved contents. Only live between window restoration
// and the end of startup activities.
static NSMutableDictionary *gRegisteredSessionContents;

// Rate limit for checking instant (partial-line) triggers, in seconds.
static NSTimeInterval kMinimumPartialLineTriggerCheckInterval = 0.5;

// Grace period to avoid failing to write anti-idle code when timer runs just before when the code
// shuold be sent.
static const NSTimeInterval kAntiIdleGracePeriod = 0.1;

// Timer period between updates when active (not idle, tab is visible or title bar is changing,
// etc.)
static const NSTimeInterval kActiveUpdateCadence = 1 / 20.0;

// Timer period between updates when adaptive frame rate is enabled and throughput is low but not 0.
static const NSTimeInterval kFastUpdateCadence = 1.0 / 60.0;

// Timer period for background sessions. This changes the tab item's color
// so it must run often enough for that to be useful.
// TODO(georgen): There's room for improvement here.
static const NSTimeInterval kBackgroundUpdateCadence = 1;

// Limit for number of entries in self.directories, self.commands, self.hosts.
// Keeps saved state from exploding like in issue 5029.
static const NSUInteger kMaxDirectories = 100;
static const NSUInteger kMaxCommands = 100;
static const NSUInteger kMaxHosts = 100;

@interface PTYSession () <
    iTermAutomaticProfileSwitcherDelegate,
    iTermCoprocessDelegate,
    iTermHotKeyNavigableSession,
    iTermPasteHelperDelegate,
    iTermSessionViewDelegate>
@property(nonatomic, retain) Interval *currentMarkOrNotePosition;
@property(nonatomic, retain) TerminalFile *download;
@property(nonatomic, retain) TerminalFileUpload *upload;

// Time since reference date when last output was received. New output in a brief period after the
// session is resized is ignored to avoid making the spinner spin due to resizing.
@property(nonatomic) NSTimeInterval lastOutputIgnoringOutputAfterResizing;

// Time the window was last resized at.
@property(nonatomic) NSTimeInterval lastResize;
@property(atomic, assign) PTYSessionTmuxMode tmuxMode;
@property(nonatomic, copy) NSString *lastDirectory;
@property(nonatomic) BOOL lastDirectoryIsRemote;
@property(nonatomic, retain) VT100RemoteHost *lastRemoteHost;  // last remote host at time of setting current directory
@property(nonatomic, retain) NSColor *cursorGuideColor;
@property(nonatomic, copy) NSString *badgeFormat;
@property(nonatomic, retain) NSMutableDictionary *variables;
// The name of the foreground job at the moment as best we can tell.
@property(nonatomic, copy) NSString *jobName;

// Info about what happens when the program is run so it can be restarted after
// a broken pipe if the user so chooses.
@property(nonatomic, copy) NSString *program;
@property(nonatomic, copy) NSDictionary *environment;
@property(nonatomic, assign) BOOL isUTF8;
@property(nonatomic, copy) NSDictionary *substitutions;
@property(nonatomic, copy) NSString *guid;
@property(nonatomic, retain) iTermPasteHelper *pasteHelper;
@property(nonatomic, copy) NSString *lastCommand;
@property(nonatomic, retain) iTermAutomaticProfileSwitcher *automaticProfileSwitcher;
@property(nonatomic, retain) VT100RemoteHost *currentHost;
@end

@implementation PTYSession {
    // PTYTask has started a job, and a call to -taskWasDeregistered will be
    // made when it dies. All access should be synchronized.
    BOOL _registered;

    // name can be changed by the host.
    NSString *_name;

    // defaultName cannot be changed by the host.
    NSString *_defaultName;

    NSString *_windowTitle;

    // The window title stack
    NSMutableArray *_windowTitleStack;

    // The icon title stack
    NSMutableArray *_iconTitleStack;

    // Terminal processes vt100 codes.
    VT100Terminal *_terminal;

    NSString *_termVariable;

    // Has the underlying connection been closed?
    BOOL _exited;

    // A view that wraps the textview. It is the scrollview's document. This exists to provide a
    // top margin above the textview.
    TextViewWrapper *_wrapper;

    // This timer fires periodically to redraw textview, update the scroll position, tab appearance,
    // etc.
    NSTimer *_updateTimer;

    // Anti-idle timer that sends a character every so often to the host.
    NSTimer *_antiIdleTimer;

    // The bookmark the session was originally created with so those settings can be restored if
    // needed.
    Profile *_originalProfile;

    // Time since reference date when last keypress was received.
    NSTimeInterval _lastInput;

    // Time since reference date when the tab label was last updated.
    NSTimeInterval _lastUpdate;

    // This is used for divorced sessions. It contains the keys in profile
    // that have been customized. Changes in the original profile will be copied over
    // to profile except for these keys.
    NSMutableSet *_overriddenFields;

    // A digital video recorder for this session that implements the instant replay feature. These
    // are non-null while showing instant replay.
    DVR *_dvr;
    DVRDecoder *_dvrDecoder;

    // Set only if this is not a live session (we are showing instant replay). Is a pointer to the
    // hidden live session while looking at the past.
    PTYSession *_liveSession;

    // Is the update timer's callback currently running?
    BOOL _timerRunning;

    // Time session was created
    NSDate *_creationDate;

    // If not nil, we're aggregating text to append to a pasteboard. The pasteboard will be
    // updated when this is set to nil.
    NSString *_pasteboard;
    NSMutableData *_pbtext;

    // The absolute line number of the next line to apply triggers to.
    long long _triggerLineNumber;

    // The current triggers.
    NSMutableArray *_triggers;

    // Does the terminal think this session is focused?
    BOOL _focused;

    FindContext *_tailFindContext;
    NSTimer *_tailFindTimer;

    TmuxGateway *_tmuxGateway;
    int _tmuxPane;
    BOOL _tmuxSecureLogging;
    // The tmux rename-window command is only sent when the name field resigns first responder.
    // This tracks if a tmux client's name has changed but the tmux server has not been informed yet.
    BOOL _tmuxTitleOutOfSync;

    NSInteger _requestAttentionId;  // Last request-attention identifier
    iTermMark *_lastMark;

    VT100GridCoordRange _commandRange;
    long long _lastPromptLine;  // Line where last prompt began

    // -2: Within command output (inferred)
    // -1: Uninitialized
    // >= 0: The line the prompt is at
    long long _fakePromptDetectedAbsLine;

    NSTimeInterval _timeOfLastScheduling;

    dispatch_semaphore_t _executionSemaphore;

    // Previous updateDisplay timer's timeout period (not the actual duration,
    // but the kXXXTimerIntervalSec value).
    NSTimeInterval _lastTimeout;

    // In order to correctly draw a tiled background image, we must first draw
    // it into an image the size of the session view, and then blit from it
    // onto the background of whichever view needs a background. This ensures
    // the tesselation is consistent.
    NSImage *_patternedImage;

    // Mouse reporting state
    VT100GridCoord _lastReportedCoord;
    BOOL _reportingMouseDown;

    // Has a shell integration code ever been seen? A rough guess as to whether we can assume
    // shell integration is currently being used.
    BOOL _shellIntegrationEverUsed;

    // Has the user or an escape code change the cursor guide setting?
    // If so, then the profile setting will be disregarded.
    BOOL _cursorGuideSettingHasChanged;

    // Number of bytes received since an echo probe was sent.
    enum {
        iTermEchoProbeOff = 0,
        iTermEchoProbeWaiting = 1,
        iTermEchoProbeOneAsterisk = 2,
        iTermEchoProbeBackspaceOverAsterisk = 3,
        iTermEchoProbeSpaceOverAsterisk = 4,
        iTermEchoProbeBackspaceOverSpace = 5,
        iTermEchoProbeFailed = 6,
    } _echoProbeState;

    // The last time at which a partial-line trigger check occurred. This keeps us from wasting CPU
    // checking long lines over and over.
    NSTimeInterval _lastPartialLineTriggerCheck;

    // Maps announcement identifiers to view controllers.
    NSMutableDictionary *_announcements;

    // Tokens get queued when a shell enters the paused state. If it gets unpaused, then these are
    // executed before any others.
    NSMutableArray *_queuedTokens;

    // Moving average of time between bell rings
    MovingAverage *_bellRate;
    NSTimeInterval _lastBell;
    NSTimeInterval _ignoreBellUntil;
    NSTimeInterval _annoyingBellOfferDeclinedAt;
    BOOL _suppressAllOutput;

    // Session should auto-restart after the pipe breaks.
    BOOL _shouldRestart;

    // Synthetic sessions are used for "zoom in" and DVR, and their closing cannot be undone.
    BOOL _synthetic;

    // Cached advanced setting
    NSTimeInterval _idleTime;
    
    // Estimates throughput for adaptive framerate.
    iTermThroughputEstimator *_throughputEstimator;
<<<<<<< HEAD
    
    // Current unicode version.
    NSInteger _unicodeVersion;

    // Touch bar labels for function keys.
    NSMutableDictionary<NSString *, NSString *> *_keyLabels;
    NSMutableArray<iTermKeyLabels *> *_keyLabelsStack;

    // If the session was created from a saved arrangement with a missing profile then this records
    // the GUID of the missing profile. If the saved arrangement gets repaired then a notification
    // is posted and all sessions with that bogus GUID can hide their profile and reload their
    // profile.
    NSString *_missingSavedArrangementProfileGUID;

    // The containing window is in the midst of a live resize. The update timer
    // runs in the common modes runlooup in this case. That's not acceptable
    // for normal use for reasons that Apple leaves up to your imagination (it
    // doesn't fire while you hold down a key, for example), but it does fire
    // during live resize (unlike the default runloops).
    BOOL _inLiveResize;

    VT100RemoteHost *_currentHost;

    NSMutableDictionary<id, ITMNotificationRequest *> *_keystrokeSubscriptions;
    NSMutableDictionary<id, ITMNotificationRequest *> *_updateSubscriptions;
    NSMutableDictionary<id, ITMNotificationRequest *> *_promptSubscriptions;
    NSMutableDictionary<id, ITMNotificationRequest *> *_locationChangeSubscriptions;
=======

    // Used by auto-hide. We can't auto hide the tmux gateway session until at least one window has been opened.
    BOOL _hideAfterTmuxWindowOpens;
>>>>>>> 8a513abb
}

+ (void)registerSessionInArrangement:(NSDictionary *)arrangement {
    static dispatch_once_t onceToken;
    dispatch_once(&onceToken, ^{
        gRegisteredSessionContents = [[NSMutableDictionary alloc] init];
    });
    NSString *guid = arrangement[SESSION_ARRANGEMENT_GUID];
    NSDictionary *contents = arrangement[SESSION_ARRANGEMENT_CONTENTS];
    if (guid && contents) {
        DLog(@"Register arrangement for %@", arrangement[SESSION_ARRANGEMENT_GUID]);
        gRegisteredSessionContents[guid] = contents;
    }
}

+ (void)removeAllRegisteredSessions {
    DLog(@"Remove all registered sessions");
    [gRegisteredSessionContents removeAllObjects];
}

- (instancetype)init {
    self = [super init];
    if (self) {
        _idleTime = [iTermAdvancedSettingsModel idleTimeSeconds];
        _triggerLineNumber = -1;
        _fakePromptDetectedAbsLine = -1;
        // The new session won't have the move-pane overlay, so just exit move pane
        // mode.
        [[MovePaneController sharedInstance] exitMovePaneMode];
        _lastInput = [NSDate timeIntervalSinceReferenceDate];

        // Experimentally, this is enough to keep the queue primed but not overwhelmed.
        // TODO: How do slower machines fare?
        static const int kMaxOutstandingExecuteCalls = 4;
        _executionSemaphore = dispatch_semaphore_create(kMaxOutstandingExecuteCalls);

        _lastOutputIgnoringOutputAfterResizing = _lastInput;
        _lastUpdate = _lastInput;
        _pasteHelper = [[iTermPasteHelper alloc] init];
        _pasteHelper.delegate = self;
        _colorMap = [[iTermColorMap alloc] init];
        // Allocate screen, shell, and terminal objects
        _shell = [[PTYTask alloc] init];
        _terminal = [[VT100Terminal alloc] init];
        _terminal.output.optionIsMetaForSpecialKeys =
            [iTermAdvancedSettingsModel optionIsMetaForSpecialChars];
        _screen = [[VT100Screen alloc] initWithTerminal:_terminal];
        NSParameterAssert(_shell != nil && _terminal != nil && _screen != nil);

        _overriddenFields = [[NSMutableSet alloc] init];
        _creationDate = [[NSDate date] retain];
        _tmuxSecureLogging = NO;
        _tailFindContext = [[FindContext alloc] init];
        _commandRange = VT100GridCoordRangeMake(-1, -1, -1, -1);
        _activityCounter = [@0 retain];
        _announcements = [[NSMutableDictionary alloc] init];
        _queuedTokens = [[NSMutableArray alloc] init];
        _variables = [[NSMutableDictionary alloc] init];
        _commands = [[NSMutableArray alloc] init];
        _directories = [[NSMutableArray alloc] init];
        _hosts = [[NSMutableArray alloc] init];
        _automaticProfileSwitcher = [[iTermAutomaticProfileSwitcher alloc] initWithDelegate:self];
        // Allocate a guid. If we end up restoring from a session during startup this will be replaced.
        _guid = [[NSString uuid] retain];
        _throughputEstimator = [[iTermThroughputEstimator alloc] initWithHistoryOfDuration:5.0 / 30.0 secondsPerBucket:1 / 30.0];

        _keystrokeSubscriptions = [[NSMutableDictionary alloc] init];
        _updateSubscriptions = [[NSMutableDictionary alloc] init];
        _promptSubscriptions = [[NSMutableDictionary alloc] init];
        _locationChangeSubscriptions = [[NSMutableDictionary alloc] init];

        [[NSNotificationCenter defaultCenter] addObserver:self
                                                 selector:@selector(coprocessChanged)
                                                     name:@"kCoprocessStatusChangeNotification"
                                                   object:nil];
        [[NSNotificationCenter defaultCenter] addObserver:self
                                                 selector:@selector(sessionContentsChanged:)
                                                     name:@"iTermTabContentsChanged"
                                                   object:nil];
        [[NSNotificationCenter defaultCenter] addObserver:self
                                                 selector:@selector(synchronizeTmuxFonts:)
                                                     name:kTmuxFontChanged
                                                   object:nil];
        [[NSNotificationCenter defaultCenter] addObserver:self
                                                 selector:@selector(terminalFileShouldStop:)
                                                     name:kTerminalFileShouldStopNotification
                                                   object:nil];
        [[NSNotificationCenter defaultCenter] addObserver:self
                                                 selector:@selector(profileSessionNameDidEndEditing:)
                                                     name:kProfileSessionNameDidEndEditing
                                                   object:nil];
        [[NSNotificationCenter defaultCenter] addObserver:self
                                                 selector:@selector(sessionHotkeyDidChange:)
                                                     name:kProfileSessionHotkeyDidChange
                                                   object:nil];
        [[NSNotificationCenter defaultCenter] addObserver:self
                                                 selector:@selector(apiServerUnsubscribe:)
                                                     name:iTermRemoveAPIServerSubscriptionsNotification
                                                   object:nil];
        // Detach before windows get closed. That's why we have to use the
        // iTermApplicationWillTerminate notification instead of
        // NSApplicationWillTerminate, since this gets run before the windows
        // are released.
        [[NSNotificationCenter defaultCenter] addObserver:self
                                                 selector:@selector(applicationWillTerminate:)
                                                     name:iTermApplicationWillTerminate
                                                   object:nil];
        [[NSNotificationCenter defaultCenter] addObserver:self
                                                 selector:@selector(savedArrangementWasRepaired:)
                                                     name:PTYSessionDidRepairSavedArrangement
                                                   object:nil];
        [[NSNotificationCenter defaultCenter] addObserver:self
                                                 selector:@selector(windowWillStartLiveResize:)
                                                     name:NSWindowWillStartLiveResizeNotification
                                                   object:nil];
        [[NSNotificationCenter defaultCenter] addObserver:self
                                                 selector:@selector(windowDidEndLiveResize:)
                                                     name:NSWindowDidEndLiveResizeNotification
                                                   object:nil];
        [self updateVariables];
    }
    return self;
}

ITERM_WEAKLY_REFERENCEABLE

- (void)iterm_dealloc {
    [_view release];
    [self stopTailFind];  // This frees the substring in the tail find context, if needed.
    _shell.delegate = nil;
    dispatch_release(_executionSemaphore);
    [_colorMap release];
    [_triggers release];
    [_pasteboard release];
    [_pbtext release];
    [_creationDate release];
    [_activityCounter release];
    [_bookmarkName release];
    [_termVariable release];
    [_colorFgBgVariable release];
    [_name release];
    [_windowTitle release];
    [_windowTitleStack release];
    [_iconTitleStack release];
    [_profile release];
    [_overriddenFields release];
    _pasteHelper.delegate = nil;
    [_pasteHelper release];
    [_backgroundImagePath release];
    [_backgroundImage release];
    [_antiIdleTimer invalidate];
    [_updateTimer invalidate];
    [_originalProfile release];
    [_liveSession release];
    [_tmuxGateway release];
    [_tmuxController release];
    [_download stop];
    [_download endOfData];
    [_download release];
    [_upload stop];
    [_upload endOfData];
    [_upload release];
    [_shell release];
    [_screen release];
    [_terminal release];
    [_tailFindContext release];
    _currentMarkOrNotePosition = nil;
    [_lastMark release];
    [_patternedImage release];
    [_announcements release];
    [_queuedTokens release];
    [_badgeFormat release];
    [_variables release];
    [_program release];
    [_environment release];
    [_commands release];
    [_directories release];
    [_hosts release];
    [_bellRate release];
    [_guid release];
    [_lastCommand release];
    [_substitutions release];
    [_jobName release];
    [_automaticProfileSwitcher release];
    [_throughputEstimator release];

    [_keyLabels release];
    [_keyLabelsStack release];
    [_missingSavedArrangementProfileGUID release];
    [_currentHost release];

    [_keystrokeSubscriptions release];
    [_updateSubscriptions release];
    [_promptSubscriptions release];
    [_locationChangeSubscriptions release];

    [[NSNotificationCenter defaultCenter] removeObserver:self];

    if (_dvrDecoder) {
        [_dvr releaseDecoder:_dvrDecoder];
        [_dvr release];
    }

    [super dealloc];
}

- (NSString *)description
{
    return [NSString stringWithFormat:@"<%@: %p %dx%d>",
               [self class], self, [_screen width], [_screen height]];
}

- (void)setLiveSession:(PTYSession *)liveSession {
    assert(liveSession != self);
    if (liveSession) {
        assert(!_liveSession);
        _synthetic = YES;
    }
    _liveSession = liveSession;
    [_liveSession retain];
}

- (void)setDvr:(DVR*)dvr liveSession:(PTYSession*)liveSession {
    _screen.dvr = nil;
    _dvr = dvr;
    [_dvr retain];
    _dvrDecoder = [dvr getDecoder];
    long long t = [_dvr lastTimeStamp];
    if (t) {
        [_dvrDecoder seek:t];
        [self setDvrFrame];
    }
}

- (void)irAdvance:(int)dir
{
    if (!_dvr) {
        if (dir < 0) {
            [[_delegate realParentWindow] replaySession:self];
            PTYSession* irSession = [[_delegate realParentWindow] currentSession];
             if (irSession != self) {
                 // Failed to enter replay mode (perhaps nothing to replay?)
                [irSession irAdvance:dir];
             }
            return;
        } else {
            NSBeep();
            return;
        }

    }
    if (dir > 0) {
        if (![_dvrDecoder next]) {
            NSBeep();
        }
    } else {
        if (![_dvrDecoder prev]) {
            NSBeep();
        }
    }
    [self setDvrFrame];
}

- (long long)irSeekToAtLeast:(long long)timestamp
{
    assert(_dvr);
    if (![_dvrDecoder seek:timestamp]) {
        return [_dvrDecoder timestamp];
    }
    [self setDvrFrame];
    return [_dvrDecoder timestamp];
}

- (void)appendLinesInRange:(NSRange)rangeOfLines fromSession:(PTYSession *)source {
    int width = source.screen.width;
    for (NSUInteger i = 0; i < rangeOfLines.length; i++) {
        int row = rangeOfLines.location + i;
        screen_char_t *theLine = [source.screen getLineAtIndex:row];
        [_screen appendScreenChars:theLine length:width continuation:theLine[width]];
    }
}

- (void)updateVariables {
    if (_name) {
        _variables[kVariableKeySessionName] = [[_name copy] autorelease];
    } else {
        [_variables removeObjectForKey:kVariableKeySessionName];
    }

    _variables[kVariableKeySessionColumns] = [NSString stringWithFormat:@"%d", _screen.width];
    _variables[kVariableKeySessionRows] = [NSString stringWithFormat:@"%d", _screen.height];
    VT100RemoteHost *remoteHost = [self currentHost];
    if (remoteHost.hostname) {
        _variables[kVariableKeySessionHostname] = remoteHost.hostname;
    } else {
        [_variables removeObjectForKey:kVariableKeySessionHostname];
    }
    if (remoteHost.username) {
        _variables[kVariableKeySessionUsername] = remoteHost.username;
    } else {
        [_variables removeObjectForKey:kVariableKeySessionUsername];
    }
    NSString *path = [_screen workingDirectoryOnLine:_screen.numberOfScrollbackLines + _screen.cursorY - 1];
    if (path) {
        _variables[kVariableKeySessionPath] = path;
    } else {
        [_variables removeObjectForKey:kVariableKeySessionPath];
    }
    if (_lastCommand) {
        _variables[kVariableKeySessionLastCommand] = _lastCommand;
    } else {
        [_variables removeObjectForKey:kVariableKeySessionLastCommand];
    }
    NSString *tty = [self tty];
    if (tty) {
        _variables[kVariableKeySessionTTY] = tty;
    } else {
        [_variables removeObjectForKey:kVariableKeySessionTTY];
    }
    [_textview setBadgeLabel:[self badgeLabel]];
}

- (void)coprocessChanged
{
    [_textview setNeedsDisplay:YES];
}

+ (void)drawArrangementPreview:(NSDictionary *)arrangement frame:(NSRect)frame
{
    Profile* theBookmark =
        [[ProfileModel sharedInstance] bookmarkWithGuid:arrangement[SESSION_ARRANGEMENT_BOOKMARK][KEY_GUID]];
    if (!theBookmark) {
        theBookmark = [arrangement objectForKey:SESSION_ARRANGEMENT_BOOKMARK];
    }
    //    [self setForegroundColor:[ITAddressBookMgr decodeColor:[aDict objectForKey:KEY_FOREGROUND_COLOR]]];
    [[ITAddressBookMgr decodeColor:[theBookmark objectForKey:KEY_BACKGROUND_COLOR]] set];
    NSRectFill(frame);
}

- (void)setSizeFromArrangement:(NSDictionary*)arrangement {
    [self setSize:VT100GridSizeMake([[arrangement objectForKey:SESSION_ARRANGEMENT_COLUMNS] intValue],
                                    [[arrangement objectForKey:SESSION_ARRANGEMENT_ROWS] intValue])];
}

+ (NSDictionary *)repairedArrangement:(NSDictionary *)arrangement
             replacingProfileWithGUID:(NSString *)badGuid
                          withProfile:(Profile *)goodProfile {
    if ([arrangement[SESSION_ARRANGEMENT_BOOKMARK][KEY_GUID] isEqualToString:badGuid]) {
        NSMutableDictionary *result = [[arrangement mutableCopy] autorelease];
        result[SESSION_ARRANGEMENT_BOOKMARK_NAME] = goodProfile[KEY_NAME];
        result[SESSION_ARRANGEMENT_BOOKMARK] = goodProfile;
        return result;
    } else {
        return arrangement;
    }
}

- (iTermAnnouncementViewController *)announcementForMissingProfileInArrangement:(NSDictionary *)arrangement {
    iTermAnnouncementViewController *announcement = nil;
    NSString *missingProfileName = [[arrangement[SESSION_ARRANGEMENT_BOOKMARK][KEY_NAME] copy] autorelease];
    DLog(@"Can't find profile %@ guid %@", missingProfileName, arrangement[SESSION_ARRANGEMENT_BOOKMARK][KEY_GUID]);
    if (![iTermAdvancedSettingsModel noSyncSuppressMissingProfileInArrangementWarning]) {
        NSString *notice;
        NSArray<NSString *> *actions = @[ @"Don't Warn Again" ];
        NSString *savedArranagementName = [[iTermController sharedInstance] savedArrangementNameBeingRestored];
        if ([[ProfileModel sharedInstance] bookmarkWithName:missingProfileName]) {
            notice = [NSString stringWithFormat:@"This session's profile, “%@”, no longer exists. A profile with that name happens to exist.", missingProfileName];
            if (savedArranagementName) {
                actions = [actions arrayByAddingObject:@"Repair Saved Arrangement"];
            }
        } else {
            notice = [NSString stringWithFormat:@"This session's profile, “%@”, no longer exists.", missingProfileName];
        }
        Profile *thisProfile = arrangement[SESSION_ARRANGEMENT_BOOKMARK];
        [_missingSavedArrangementProfileGUID autorelease];
        _missingSavedArrangementProfileGUID = [thisProfile[KEY_GUID] copy];
        announcement =
            [iTermAnnouncementViewController announcementWithTitle:notice
                                                             style:kiTermAnnouncementViewStyleWarning
                                                       withActions:actions
                                                        completion:^(int selection) {
                                                            if (selection == 0) {
                                                                [iTermAdvancedSettingsModel setNoSyncSuppressMissingProfileInArrangementWarning:YES];
                                                            } else if (selection == 1) {
                                                                // Repair
                                                                Profile *similarlyNamedProfile = [[ProfileModel sharedInstance] bookmarkWithName:missingProfileName];
                                                                [[iTermController sharedInstance] repairSavedArrangementNamed:savedArranagementName
                                                                                                         replacingMissingGUID:thisProfile[KEY_GUID]
                                                                                                                     withGUID:similarlyNamedProfile[KEY_GUID]];
                                                                [[NSNotificationCenter defaultCenter] postNotificationName:PTYSessionDidRepairSavedArrangement
                                                                                                                    object:thisProfile[KEY_GUID]
                                                                                                                  userInfo:@{ @"new profile": similarlyNamedProfile }];
                                                            }
                                                        }];
        announcement.dismissOnKeyDown = YES;
    }
    return announcement;
}

+ (PTYSession *)sessionFromArrangement:(NSDictionary *)arrangement
                                inView:(SessionView *)sessionView
                          withDelegate:(id<PTYSessionDelegate>)delegate
                         forObjectType:(iTermObjectType)objectType {
    DLog(@"Restoring session from arrangement");
    PTYSession* aSession = [[[PTYSession alloc] init] autorelease];
    aSession.view = sessionView;

    [[sessionView findViewController] setDelegate:aSession];
    Profile* theBookmark =
        [[ProfileModel sharedInstance] bookmarkWithGuid:arrangement[SESSION_ARRANGEMENT_BOOKMARK][KEY_GUID]];
    BOOL needDivorce = NO;
    iTermAnnouncementViewController *announcement = nil;
    if (!theBookmark) {
        NSString *originalGuid = arrangement[SESSION_ARRANGEMENT_BOOKMARK][KEY_ORIGINAL_GUID];
        if (![[ProfileModel sharedInstance] bookmarkWithGuid:originalGuid]) {
            announcement = [aSession announcementForMissingProfileInArrangement:arrangement];
        }

        theBookmark = [arrangement objectForKey:SESSION_ARRANGEMENT_BOOKMARK];
        needDivorce = YES;
    }
    NSDictionary *tabColorDict = [ITAddressBookMgr encodeColor:[NSColor colorFromHexString:arrangement[SESSION_ARRANGEMENT_TMUX_TAB_COLOR]]];
    if (tabColorDict) {
        if (![iTermProfilePreferences boolForKey:KEY_USE_TAB_COLOR inProfile:theBookmark] ||
            ![[ITAddressBookMgr decodeColor:[iTermProfilePreferences objectForKey:KEY_TAB_COLOR inProfile:theBookmark]] isEqual:tabColorDict]) {
            theBookmark = [theBookmark dictionaryBySettingObject:tabColorDict forKey:KEY_TAB_COLOR];
            theBookmark = [theBookmark dictionaryBySettingObject:@YES forKey:KEY_USE_TAB_COLOR];
            needDivorce = YES;
        }
    } else if ([iTermProfilePreferences boolForKey:KEY_USE_TAB_COLOR inProfile:theBookmark]) {
        theBookmark = [theBookmark dictionaryBySettingObject:@NO forKey:KEY_USE_TAB_COLOR];
        needDivorce = YES;
    }
    if (needDivorce) {
        // Keep it from stepping on an existing sesion with the same guid. Assign a fresh GUID.
        // Set the ORIGINAL_GUID to an existing guid from which this profile originated if possible.
        NSString *originalGuid = nil;
        NSString *recordedGuid = arrangement[SESSION_ARRANGEMENT_BOOKMARK][KEY_GUID];
        NSString *recordedOriginalGuid = arrangement[SESSION_ARRANGEMENT_BOOKMARK][KEY_ORIGINAL_GUID];
        if ([[ProfileModel sharedInstance] bookmarkWithGuid:recordedGuid]) {
            originalGuid = recordedGuid;
        } else if ([[ProfileModel sharedInstance] bookmarkWithGuid:recordedOriginalGuid]) {
            originalGuid = recordedOriginalGuid;
        }
        if (originalGuid) {
            theBookmark = [theBookmark dictionaryBySettingObject:originalGuid forKey:KEY_ORIGINAL_GUID];
        }
        theBookmark = [theBookmark dictionaryBySettingObject:[ProfileModel freshGuid] forKey:KEY_GUID];
    }

    [[aSession screen] setUnlimitedScrollback:[[theBookmark objectForKey:KEY_UNLIMITED_SCROLLBACK] boolValue]];
    [[aSession screen] setMaxScrollbackLines:[[theBookmark objectForKey:KEY_SCROLLBACK_LINES] intValue]];

     // set our preferences
    [aSession setProfile:theBookmark];

    [aSession setScreenSize:[sessionView frame] parent:[delegate realParentWindow]];
    NSDictionary *state = [arrangement objectForKey:SESSION_ARRANGEMENT_TMUX_STATE];
    if (state) {
        // For tmux tabs, get the size from the arrangement instead of the containing view because
        // it helps things to line up correctly.
        [aSession setSizeFromArrangement:arrangement];
    }
    [aSession setPreferencesFromAddressBookEntry:theBookmark];
    [aSession loadInitialColorTable];
    [aSession setName:[theBookmark objectForKey:KEY_NAME]];
    NSString *arrangementBookmarkName = arrangement[SESSION_ARRANGEMENT_BOOKMARK_NAME];
    if (arrangementBookmarkName) {
        [aSession setBookmarkName:arrangementBookmarkName];
    } else {
        [aSession setBookmarkName:[theBookmark objectForKey:KEY_NAME]];
    }
    if ([[[[delegate realParentWindow] window] title] compare:@"Window"] == NSOrderedSame) {
        [[delegate realParentWindow] setWindowTitle];
    }
    aSession.delegate = delegate;

    BOOL haveSavedProgramData = YES;
    if ([arrangement[SESSION_ARRANGEMENT_PROGRAM] isKindOfClass:[NSDictionary class]]) {
        NSDictionary *dict = arrangement[SESSION_ARRANGEMENT_PROGRAM];
        if ([dict[kProgramType] isEqualToString:kProgramTypeShellLauncher]) {
            aSession.program = [ITAddressBookMgr shellLauncherCommand];
        } else if ([dict[kProgramType] isEqualToString:kProgramTypeCommand]) {
            aSession.program = dict[kProgramCommand];
        } else {
            haveSavedProgramData = NO;
        }
    } else {
        haveSavedProgramData = NO;
    }
    if (arrangement[SESSION_ARRANGEMENT_ENVIRONMENT]) {
        aSession.environment = arrangement[SESSION_ARRANGEMENT_ENVIRONMENT];
    } else {
        haveSavedProgramData = NO;
    }

    if (arrangement[SESSION_ARRANGEMENT_IS_UTF_8]) {
        aSession.isUTF8 = [arrangement[SESSION_ARRANGEMENT_IS_UTF_8] boolValue];
    } else {
        haveSavedProgramData = NO;
    }


    if (arrangement[SESSION_ARRANGEMENT_SUBSTITUTIONS]) {
        aSession.substitutions = arrangement[SESSION_ARRANGEMENT_SUBSTITUTIONS];
    } else {
        haveSavedProgramData = NO;
    }

    // This must be done before setContentsFromLineBufferDictionary:includeRestorationBanner:reattached:
    // because it will show an announcement if mouse reporting is on.
    VT100RemoteHost *lastRemoteHost = aSession.screen.lastRemoteHost;
    if (lastRemoteHost) {
        [aSession screenCurrentHostDidChange:lastRemoteHost];
    }

    NSNumber *tmuxPaneNumber = [arrangement objectForKey:SESSION_ARRANGEMENT_TMUX_PANE];
    BOOL shouldEnterTmuxMode = NO;
    BOOL didRestoreContents = NO;
    BOOL attachedToServer = NO;
    if (!tmuxPaneNumber) {
        DLog(@"No tmux pane ID during session restoration");
        // |contents| will be non-nil when using system window restoration.
        NSDictionary *contents = arrangement[SESSION_ARRANGEMENT_CONTENTS];
        BOOL runCommand = YES;
        if ([iTermAdvancedSettingsModel runJobsInServers]) {
            DLog(@"Configured to run jobs in servers");
            // iTerm2 is currently configured to run jobs in servers, but we
            // have to check if the arrangement was saved with that setting on.
            if (arrangement[SESSION_ARRANGEMENT_SERVER_PID]) {
                DLog(@"Have a server PID in the arrangement");
                pid_t serverPid = [arrangement[SESSION_ARRANGEMENT_SERVER_PID] intValue];
                DLog(@"Try to attach to pid %d", (int)serverPid);
                // serverPid might be -1 if the user turned on session restoration and then quit.
                if (serverPid != -1 && [aSession tryToAttachToServerWithProcessId:serverPid]) {
                    DLog(@"Success!");

                    if ([arrangement[SESSION_ARRANGEMENT_IS_TMUX_GATEWAY] boolValue]) {
                        DLog(@"Was a tmux gateway. Start recovery mode in parser.");
                        // Before attaching to the server we can put the parser into "tmux recovery mode".
                        [aSession.terminal.parser startTmuxRecoveryMode];
                    }

                    runCommand = NO;
                    attachedToServer = YES;
                    aSession.shell.tty = arrangement[SESSION_ARRANGEMENT_TTY];
                    shouldEnterTmuxMode = ([arrangement[SESSION_ARRANGEMENT_IS_TMUX_GATEWAY] boolValue] &&
                                           arrangement[SESSION_ARRANGEMENT_TMUX_GATEWAY_SESSION_NAME] != nil &&
                                           arrangement[SESSION_ARRANGEMENT_TMUX_GATEWAY_SESSION_ID] != nil);
                }
            }
        }

        // GUID will be set for new saved arrangements since late 2014.
        // Older versions won't be able to associate saved state with windows from a saved arrangement.
        if (arrangement[SESSION_ARRANGEMENT_GUID]) {
            DLog(@"The session arrangement has a GUID");
            NSString *guid = arrangement[SESSION_ARRANGEMENT_GUID];
            if (guid && gRegisteredSessionContents[guid]) {
                DLog(@"The GUID is registered");
                // There was a registered session with this guid. This session was created by
                // restoring a saved arrangement and there is saved content registered.
                contents = gRegisteredSessionContents[guid];
                aSession.guid = guid;
                DLog(@"Assign guid %@ to session %@ which will have its contents restored from registered contents",
                     guid, aSession);
            } else if ([[iTermController sharedInstance] startingUp] ||
                       arrangement[SESSION_ARRANGEMENT_CONTENTS]) {
                // If startingUp is set, then the session is being restored from the default
                // arrangement, per user preference.
                // If contents are present, then system window restoration is bringing back a
                // session.
                aSession.guid = guid;
                DLog(@"iTerm2 is starting up or has contents. Assign guid %@ to session %@ (session is loaded from saved arrangement. No content registered.)", guid, aSession);
            }
        }

        if (runCommand) {
            // This path is NOT taken when attaching to a running server.
            //
            // When restoring a window arrangement with contents and a nonempty saved directory, always
            // use the saved working directory, even if that contravenes the default setting for the
            // profile.
            NSString *oldCWD = arrangement[SESSION_ARRANGEMENT_WORKING_DIRECTORY];
            DLog(@"Running command...");
            if (haveSavedProgramData) {
                if (oldCWD) {
                    // Replace PWD with the working directory at the time the arrangement was saved
                    // so it will be properly restored.
                    NSMutableDictionary *temp = [[aSession.environment mutableCopy] autorelease];
                    temp[PWD_ENVNAME] = oldCWD;
                    aSession.environment = temp;

                    if ([aSession.program isEqualToString:[ITAddressBookMgr standardLoginCommand]]) {
                        // Create a login session that drops you in the old directory instead of
                        // using login -fp "$USER". This lets saved arrangements properly restore
                        // the working directory when the profile specifies the home directory.
                        aSession.program = [ITAddressBookMgr shellLauncherCommand];
                    }
                }
                [aSession startProgram:aSession.program
                           environment:aSession.environment
                                isUTF8:aSession.isUTF8
                         substitutions:aSession.substitutions];
            } else {
                [aSession runCommandWithOldCwd:oldCWD
                                 forObjectType:objectType
                                forceUseOldCWD:contents != nil && oldCWD.length
                                 substitutions:arrangement[SESSION_ARRANGEMENT_SUBSTITUTIONS]];
            }
        }

        DLog(@"Have contents=%@", @(contents != nil));
        DLog(@"Restore window contents=%@", @([iTermAdvancedSettingsModel restoreWindowContents]));
        if (contents && [iTermAdvancedSettingsModel restoreWindowContents]) {
            DLog(@"Loading content from line buffer dictionary");
            [aSession setContentsFromLineBufferDictionary:contents
                                 includeRestorationBanner:runCommand
                                               reattached:attachedToServer];
            didRestoreContents = YES;
        }
    } else {
        // Is a tmux pane
        NSString *title = [state objectForKey:@"title"];
        if (title) {
            [aSession setName:title];
            [aSession setWindowTitle:title];
        }
        if ([aSession.profile[KEY_AUTOLOG] boolValue]) {
            [aSession.shell startLoggingToFileWithPath:[aSession _autoLogFilenameForTermId:[aSession.sessionId stringByReplacingOccurrencesOfString:@":" withString:@"."]]
                                          shouldAppend:NO];
        }
    }
    if (needDivorce) {
        [aSession divorceAddressBookEntryFromPreferences];
        [aSession sessionProfileDidChange];
    }

    // This is done after divorce out of paranoia, since it will modify the profile.
    NSDictionary *shortcutDictionary = arrangement[SESSION_ARRANGEMENT_HOTKEY];
    if (shortcutDictionary) {
        [[iTermSessionHotkeyController sharedInstance] setShortcut:[iTermShortcut shortcutWithDictionary:shortcutDictionary]
                                                        forSession:aSession];
        [aSession setSessionSpecificProfileValues:@{ KEY_SESSION_HOTKEY: shortcutDictionary }];
    }


    if (tmuxPaneNumber) {
        [aSession setTmuxPane:[tmuxPaneNumber intValue]];
    }
    NSArray *history = [arrangement objectForKey:SESSION_ARRANGEMENT_TMUX_HISTORY];
    if (history) {
        [[aSession screen] setHistory:history];
    }
    history = [arrangement objectForKey:SESSION_ARRANGEMENT_TMUX_ALT_HISTORY];
    if (history) {
        [[aSession screen] setAltScreen:history];
    }
    if (arrangement[SESSION_ARRANGEMENT_NAME]) {
        [aSession setName:arrangement[SESSION_ARRANGEMENT_NAME]];
    }
    if (arrangement[SESSION_ARRANGEMENT_DEFAULT_NAME]) {
        [aSession setDefaultName:arrangement[SESSION_ARRANGEMENT_DEFAULT_NAME]];
    }
    if (arrangement[SESSION_ARRANGEMENT_WINDOW_TITLE]) {
        [aSession setWindowTitle:arrangement[SESSION_ARRANGEMENT_WINDOW_TITLE]];
    }
    if (arrangement[SESSION_ARRANGEMENT_VARIABLES]) {
        NSDictionary *variables = arrangement[SESSION_ARRANGEMENT_VARIABLES];
        for (id key in variables) {
            aSession.variables[key] = variables[key];
        }
        aSession.textview.badgeLabel = aSession.badgeLabel;
    }
    if (arrangement[SESSION_ARRANGEMENT_SHELL_INTEGRATION_EVER_USED]) {
        aSession->_shellIntegrationEverUsed = [arrangement[SESSION_ARRANGEMENT_SHELL_INTEGRATION_EVER_USED] boolValue];
    }
    if (arrangement[SESSION_ARRANGEMENT_COMMANDS]) {
        [aSession.commands addObjectsFromArray:arrangement[SESSION_ARRANGEMENT_COMMANDS]];
        [aSession trimCommandsIfNeeded];
    }
    if (arrangement[SESSION_ARRANGEMENT_DIRECTORIES]) {
        [aSession.directories addObjectsFromArray:arrangement[SESSION_ARRANGEMENT_DIRECTORIES]];
        [aSession trimDirectoriesIfNeeded];
    }
    if (arrangement[SESSION_ARRANGEMENT_HOSTS]) {
        for (NSDictionary *host in arrangement[SESSION_ARRANGEMENT_HOSTS]) {
            VT100RemoteHost *remoteHost = [[[VT100RemoteHost alloc] initWithDictionary:host] autorelease];
            if (remoteHost) {
                [aSession.hosts addObject:remoteHost];
                [aSession trimHostsIfNeeded];
            }
        }
    }

    if (arrangement[SESSION_ARRANGEMENT_SELECTION]) {
        [aSession.textview.selection setFromDictionaryValue:arrangement[SESSION_ARRANGEMENT_SELECTION]];
    }
    if (arrangement[SESSION_ARRANGEMENT_APS]) {
        aSession.automaticProfileSwitcher =
            [[iTermAutomaticProfileSwitcher alloc] initWithDelegate:aSession
                                                         savedState:arrangement[SESSION_ARRANGEMENT_APS]];
    }
    if (didRestoreContents && attachedToServer) {
        Interval *interval = aSession.screen.lastPromptMark.entry.interval;
        if (interval) {
            VT100GridRange gridRange = [aSession.screen lineNumberRangeOfInterval:interval];
            aSession->_lastPromptLine = gridRange.location + aSession.screen.totalScrollbackOverflow;
        }

        if (arrangement[SESSION_ARRANGEMENT_COMMAND_RANGE]) {
            aSession->_commandRange = [arrangement[SESSION_ARRANGEMENT_COMMAND_RANGE] gridCoordRange];
        }
        if (arrangement[SESSION_ARRANGEMENT_ALERT_ON_NEXT_MARK]) {
            aSession->_alertOnNextMark = [arrangement[SESSION_ARRANGEMENT_ALERT_ON_NEXT_MARK] boolValue];
        }
        if (arrangement[SESSION_ARRANGEMENT_CURSOR_GUIDE]) {
            aSession.textview.highlightCursorLine = [arrangement[SESSION_ARRANGEMENT_CURSOR_GUIDE] boolValue];
        }
        aSession->_lastMark = [aSession.screen.lastMark retain];
        aSession.lastRemoteHost = [aSession.screen.lastRemoteHost retain];
        if (arrangement[SESSION_ARRANGEMENT_LAST_DIRECTORY]) {
            [aSession->_lastDirectory autorelease];
            aSession->_lastDirectory = [arrangement[SESSION_ARRANGEMENT_LAST_DIRECTORY] copy];
            aSession->_lastDirectoryIsRemote = [arrangement[SESSION_ARRANGEMENT_LAST_DIRECTORY_IS_REMOTE] boolValue];
        }
    }

    if (state) {
        [[aSession screen] setTmuxState:state];
        NSData *pendingOutput = [state objectForKey:kTmuxWindowOpenerStatePendingOutput];
        if (pendingOutput && [pendingOutput length]) {
            [aSession.terminal.parser putStreamData:pendingOutput.bytes
                                             length:pendingOutput.length];
        }
        [[aSession terminal] setInsertMode:[[state objectForKey:kStateDictInsertMode] boolValue]];
        [[aSession terminal] setCursorMode:[[state objectForKey:kStateDictKCursorMode] boolValue]];
        [[aSession terminal] setKeypadMode:[[state objectForKey:kStateDictKKeypadMode] boolValue]];
        if ([[state objectForKey:kStateDictMouseStandardMode] boolValue]) {
            [[aSession terminal] setMouseMode:MOUSE_REPORTING_NORMAL];
        } else if ([[state objectForKey:kStateDictMouseButtonMode] boolValue]) {
            [[aSession terminal] setMouseMode:MOUSE_REPORTING_BUTTON_MOTION];
        } else if ([[state objectForKey:kStateDictMouseAnyMode] boolValue]) {
            [[aSession terminal] setMouseMode:MOUSE_REPORTING_ALL_MOTION];
        } else {
            [[aSession terminal] setMouseMode:MOUSE_REPORTING_NONE];
        }
        [[aSession terminal] setMouseFormat:[[state objectForKey:kStateDictMouseUTF8Mode] boolValue] ? MOUSE_FORMAT_XTERM_EXT : MOUSE_FORMAT_XTERM];
    }
    NSDictionary *liveArrangement = arrangement[SESSION_ARRANGEMENT_LIVE_SESSION];
    if (liveArrangement) {
        SessionView *liveView = [[[SessionView alloc] initWithFrame:sessionView.frame] autorelease];
        [delegate addHiddenLiveView:liveView];
        aSession.liveSession = [self sessionFromArrangement:liveArrangement
                                                     inView:liveView
                                               withDelegate:delegate
                                              forObjectType:objectType];
    }
    if (shouldEnterTmuxMode) {
        // Restored a tmux gateway session.
        [aSession startTmuxMode];
        [aSession.tmuxController sessionChangedTo:arrangement[SESSION_ARRANGEMENT_TMUX_GATEWAY_SESSION_NAME]
                                        sessionId:[arrangement[SESSION_ARRANGEMENT_TMUX_GATEWAY_SESSION_ID] intValue]];
    }
    if (announcement) {
        [aSession queueAnnouncement:announcement identifier:@"ThisProfileNoLongerExists"];
    }
    return aSession;
}

- (void)setContentsFromLineBufferDictionary:(NSDictionary *)dict
                   includeRestorationBanner:(BOOL)includeRestorationBanner
                                 reattached:(BOOL)reattached {
    [_screen restoreFromDictionary:dict
          includeRestorationBanner:includeRestorationBanner
                     knownTriggers:_triggers
                        reattached:reattached];
}

- (void)showOrphanAnnouncement {
    NSString *notice = @"This already-running session was restored but its contents were not saved.";
    iTermAnnouncementViewController *announcement =
        [iTermAnnouncementViewController announcementWithTitle:notice
                                                         style:kiTermAnnouncementViewStyleQuestion
                                                   withActions:@[ @"Why?" ]
                                                    completion:^(int selection) {
                                                        if (selection == 0) {
                                                            // Why?
                                                            NSURL *whyUrl = [NSURL URLWithString:@"https://iterm2.com/why_no_content.html"];
                                                            [[NSWorkspace sharedWorkspace] openURL:whyUrl];
                                                        }
                                                    }];
    announcement.dismissOnKeyDown = YES;
    [self queueAnnouncement:announcement identifier:kReopenSessionWarningIdentifier];
}

// Session specific methods
- (BOOL)setScreenSize:(NSRect)aRect parent:(id<WindowControllerInterface>)parent {
    _screen.delegate = self;

    // Allocate the root per-session view.
    if (!_view) {
        self.view = [[[SessionView alloc] initWithFrame:NSMakeRect(0, 0, aRect.size.width, aRect.size.height)] autorelease];
        [[_view findViewController] setDelegate:self];
    }

    _view.scrollview.hasVerticalRuler = [parent scrollbarShouldBeVisible];

    // Allocate a text view
    NSSize aSize = [_view.scrollview contentSize];
    _wrapper = [[TextViewWrapper alloc] initWithFrame:NSMakeRect(0, 0, aSize.width, aSize.height)];

    _textview = [[PTYTextView alloc] initWithFrame: NSMakeRect(0, [iTermAdvancedSettingsModel terminalVMargin], aSize.width, aSize.height)
                                          colorMap:_colorMap];
    _colorMap.dimOnlyText = [iTermPreferences boolForKey:kPreferenceKeyDimOnlyText];
    [_textview setAutoresizingMask: NSViewWidthSizable | NSViewHeightSizable];
    [_textview setFont:[ITAddressBookMgr fontWithDesc:[_profile objectForKey:KEY_NORMAL_FONT]]
          nonAsciiFont:[ITAddressBookMgr fontWithDesc:[_profile objectForKey:KEY_NON_ASCII_FONT]]
     horizontalSpacing:[[_profile objectForKey:KEY_HORIZONTAL_SPACING] floatValue]
       verticalSpacing:[[_profile objectForKey:KEY_VERTICAL_SPACING] floatValue]];
    [self setTransparency:[[_profile objectForKey:KEY_TRANSPARENCY] floatValue]];
    const float theBlend =
        [_profile objectForKey:KEY_BLEND] ? [[_profile objectForKey:KEY_BLEND] floatValue] : 0.5;
    [self setBlend:theBlend];
    [self setTransparencyAffectsOnlyDefaultBackgroundColor:[[_profile objectForKey:KEY_TRANSPARENCY_AFFECTS_ONLY_DEFAULT_BACKGROUND_COLOR] boolValue]];

    [_wrapper addSubview:_textview];
    [_textview setFrame:NSMakeRect(0, [iTermAdvancedSettingsModel terminalVMargin], aSize.width, aSize.height - [iTermAdvancedSettingsModel terminalVMargin])];
    [_textview release];

    // assign terminal and task objects
    _terminal.delegate = _screen;
    [_shell setDelegate:self];

    // initialize the screen
    // TODO: Shouldn't this take the scrollbar into account?
    NSSize contentSize = [PTYScrollView contentSizeForFrameSize:aSize
                                        horizontalScrollerClass:nil
                                          verticalScrollerClass:parent.scrollbarShouldBeVisible ? [[_view.scrollview verticalScroller] class] : nil
                                                     borderType:_view.scrollview.borderType
                                                    controlSize:NSRegularControlSize
                                                  scrollerStyle:_view.scrollview.scrollerStyle];

    int width = (contentSize.width - [iTermAdvancedSettingsModel terminalMargin]*2) / [_textview charWidth];
    int height = (contentSize.height - [iTermAdvancedSettingsModel terminalVMargin]*2) / [_textview lineHeight];
    [_screen destructivelySetScreenWidth:width height:height];
    [self setName:@"Shell"];
    [self setDefaultName:@"Shell"];

    [_textview setDataSource:_screen];
    [_textview setDelegate:self];
    [_view.scrollview setDocumentView:_wrapper];
    [_wrapper release];
    [_view.scrollview setDocumentCursor:[iTermMouseCursor mouseCursorOfType:iTermMouseCursorTypeIBeam]];
    [_view.scrollview setLineScroll:[_textview lineHeight]];
    [_view.scrollview setPageScroll:2 * [_textview lineHeight]];
    [_view.scrollview setHasVerticalScroller:[parent scrollbarShouldBeVisible]];

    _antiIdleCode = 0;
    [_antiIdleTimer invalidate];
    _antiIdleTimer = nil;
    _newOutput = NO;
    [_view updateScrollViewFrame];
    [self useTransparencyDidChange];
    return YES;
}

- (BOOL)tryToAttachToServerWithProcessId:(pid_t)serverPid {
    if (![iTermAdvancedSettingsModel runJobsInServers]) {
        DLog(@"Failing to attach because run jobs in servers is off");
        return NO;
    }
    DLog(@"Try to attach...");
    if ([_shell tryToAttachToServerWithProcessId:serverPid]) {
        @synchronized(self) {
            _registered = YES;
        }
        DLog(@"Success, attached.");
        return YES;
    } else {
        DLog(@"Failed to attach");
        return NO;
    }
}

- (void)attachToServer:(iTermFileDescriptorServerConnection)serverConnection {
    if ([iTermAdvancedSettingsModel runJobsInServers]) {
        DLog(@"Attaching to a server...");
        [_shell attachToServer:serverConnection];
        [_shell setSize:_screen.size];
        @synchronized(self) {
            _registered = YES;
        }
    } else {
        DLog(@"Can't attach to a server when runJobsInServers is off.");
    }
}

- (void)runCommandWithOldCwd:(NSString*)oldCWD
               forObjectType:(iTermObjectType)objectType
              forceUseOldCWD:(BOOL)forceUseOldCWD
               substitutions:(NSDictionary *)substitutions {
    NSString *pwd;
    BOOL isUTF8;

    // Grab the addressbook command
    Profile* profile = [self profile];
    Profile *profileForComputingCommand = profile;
    if (forceUseOldCWD) {
        NSMutableDictionary *temp = [[profile mutableCopy] autorelease];
        temp[KEY_CUSTOM_DIRECTORY] = kProfilePreferenceInitialDirectoryCustomValue;
        profileForComputingCommand = temp;
    }
    NSString *cmd = [ITAddressBookMgr bookmarkCommand:profileForComputingCommand
                                        forObjectType:objectType];
    NSString *theName = [profile[KEY_NAME] stringByPerformingSubstitutions:substitutions];

    if (forceUseOldCWD) {
        pwd = oldCWD;
    } else {
        pwd = [ITAddressBookMgr bookmarkWorkingDirectory:profile
                                           forObjectType:objectType];
    }
    if ([pwd length] == 0) {
        if (oldCWD) {
            pwd = oldCWD;
        } else {
            pwd = NSHomeDirectory();
        }
    }
    isUTF8 = ([iTermProfilePreferences unsignedIntegerForKey:KEY_CHARACTER_ENCODING inProfile:profile] == NSUTF8StringEncoding);

    [[_delegate realParentWindow] setName:theName forSession:self];

    // Start the command
    [self startProgram:cmd
           environment:@{ @"PWD": pwd }
                isUTF8:isUTF8
         substitutions:substitutions];
}

- (void)setSize:(VT100GridSize)size {
    self.lastResize = [NSDate timeIntervalSinceReferenceDate];
    DLog(@"Set session %@ to %@", self, VT100GridSizeDescription(size));
    [_screen setSize:size];
    [_shell setSize:size];
    [_textview clearHighlights];
    [[_delegate realParentWindow] invalidateRestorableState];
}

- (void)setSplitSelectionMode:(SplitSelectionMode)mode move:(BOOL)move {
    // TODO: It would be nice not to have to pass the session into the view. I
    // can (kind of) live with it because the view just passes it through
    // without knowing anything about it.
    [[self view] setSplitSelectionMode:mode move:move session:self];
}

- (int)overUnder:(int)proposedSize inVerticalDimension:(BOOL)vertically
{
    int x = proposedSize;
    if (vertically) {
        if ([_view showTitle]) {
            x -= [SessionView titleHeight];
        }
        x -= [iTermAdvancedSettingsModel terminalVMargin] * 2;
        int iLineHeight = [_textview lineHeight];
        if (iLineHeight == 0) {
            return 0;
        }
        x %= iLineHeight;
        if (x > iLineHeight / 2) {
            x -= iLineHeight;
        }
        return x;
    } else {
        x -= [iTermAdvancedSettingsModel terminalMargin] * 2;
        int iCharWidth = [_textview charWidth];
        if (iCharWidth == 0) {
            return 0;
        }
        x %= iCharWidth;
        if (x > iCharWidth / 2) {
            x -= iCharWidth;
        }
    }
    return x;
}

- (NSArray *)childJobNames {
    int skip = 0;
    pid_t thePid = [_shell pid];
    if ([[[ProcessCache sharedInstance] getNameOfPid:thePid isForeground:nil] isEqualToString:@"login"]) {
        skip = 1;
    }
    NSMutableArray *names = [NSMutableArray array];
    for (NSNumber *n in [[ProcessCache sharedInstance] childrenOfPid:thePid levelsToSkip:skip]) {
        pid_t pid = [n intValue];
        NSDictionary *info = [[ProcessCache sharedInstance] dictionaryOfTaskInfoForPid:pid];
        NSString *jobName = [info objectForKey:PID_INFO_NAME];
        if (jobName) {
            [names addObject:jobName];
        }
    }
    return names;
}

- (iTermPromptOnCloseReason *)promptOnCloseReason {
    if (_exited) {
        return [iTermPromptOnCloseReason noReason];
    }
    switch ([[_profile objectForKey:KEY_PROMPT_CLOSE] intValue]) {
        case PROMPT_ALWAYS:
            return [iTermPromptOnCloseReason profileAlwaysPrompts:_profile];

        case PROMPT_NEVER:
            return [iTermPromptOnCloseReason noReason];

        case PROMPT_EX_JOBS: {
            NSMutableArray<NSString *> *blockingJobs = [NSMutableArray array];
            NSArray *jobsThatDontRequirePrompting = [_profile objectForKey:KEY_JOBS];
            for (NSString *childName in [self childJobNames]) {
                if ([jobsThatDontRequirePrompting indexOfObject:childName] == NSNotFound) {
                    // This job is not in the ignore list.
                    [blockingJobs addObject:childName];
                }
            }
            if (blockingJobs.count > 0) {
                return [iTermPromptOnCloseReason profile:_profile blockedByJobs:blockingJobs];
            } else {
                // All jobs were in the ignore list.
                return [iTermPromptOnCloseReason noReason];
            }
        }
    }

    // This shouldn't happen
    return [iTermPromptOnCloseReason profileAlwaysPrompts:_profile];
}

- (NSString *)_autoLogFilenameForTermId:(NSString *)termid {
    // $(LOGDIR)/YYYYMMDD_HHMMSS.$(NAME).wNtNpN.$(PID).$(RANDOM).log
    NSDateFormatter *dateFormatter = [[[NSDateFormatter alloc] init] autorelease];
    dateFormatter.dateFormat = @"yyyyMMdd_HHmmss";
    return [NSString stringWithFormat:@"%@/%@.%@.%@.%d.%0x.log",
            [_profile objectForKey:KEY_LOGDIR],
            [dateFormatter stringFromDate:[NSDate date]],
            [_profile objectForKey:KEY_NAME],
            termid,
            (int)getpid(),
            (int)arc4random()];
}

- (BOOL)shouldSetCtype {
    return ![iTermAdvancedSettingsModel doNotSetCtype];
}

- (NSString *)sessionId {
    return [NSString stringWithFormat:@"w%dt%dp%lu:%@",
            [[_delegate realParentWindow] number],
            _delegate.tabNumberForItermSessionId,
            [_delegate sessionPaneNumber:self],
            self.guid];
}

- (void)startProgram:(NSString *)command
         environment:(NSDictionary *)environment
              isUTF8:(BOOL)isUTF8
       substitutions:(NSDictionary *)substitutions {
    self.program = command;
    self.environment = environment ?: @{};
    self.isUTF8 = isUTF8;
    self.substitutions = substitutions ?: @{};

    NSString *program = [command stringByPerformingSubstitutions:substitutions];
    NSArray *components = [program componentsInShellCommand];
    NSArray *arguments;
    if (components.count > 0) {
        program = components[0];
        arguments = [components subarrayWithRange:NSMakeRange(1, components.count - 1)];
    } else {
        arguments = @[];
    }

    NSMutableDictionary *env = [NSMutableDictionary dictionaryWithDictionary:environment];

    if (env[TERM_ENVNAME] == nil) {
        env[TERM_ENVNAME] = _termVariable;
    }
    if (env[COLORFGBG_ENVNAME] == nil && _colorFgBgVariable != nil) {
        env[COLORFGBG_ENVNAME] = _colorFgBgVariable;
    }

    DLog(@"Begin locale logic");
    if (!_profile[KEY_SET_LOCALE_VARS] ||
        [_profile[KEY_SET_LOCALE_VARS] boolValue]) {
        DLog(@"Setting locale vars...");
        NSString *lang = [self _lang];
        if (lang) {
            DLog(@"set LANG=%@", lang);
            env[@"LANG"] = lang;
        } else if ([self shouldSetCtype]){
            DLog(@"should set ctype...");
            // Try just the encoding by itself, which might work.
            NSString *encName = [self encodingName];
            DLog(@"See if encoding %@ is supported...", encName);
            if (encName && [self _localeIsSupported:encName]) {
                DLog(@"Set LC_CTYPE=%@", encName);
                env[@"LC_CTYPE"] = encName;
            }
        }
    }

    if (env[PWD_ENVNAME] == nil) {
        // Set "PWD"
        env[PWD_ENVNAME] = [PWD_ENVVALUE stringByExpandingTildeInPath];
    }

    NSString *itermId = [self sessionId];
    env[@"ITERM_SESSION_ID"] = itermId;
    env[@"TERM_PROGRAM_VERSION"] = [[[NSBundle mainBundle] infoDictionary] objectForKey:@"CFBundleShortVersionString"];
    env[@"TERM_SESSION_ID"] = itermId;
    env[@"TERM_PROGRAM"] = @"iTerm.app";
    env[@"COLORTERM"] = @"truecolor";

    if (_profile[KEY_NAME]) {
        env[@"ITERM_PROFILE"] = [_profile[KEY_NAME] stringByPerformingSubstitutions:substitutions];
    }
    if ([_profile[KEY_AUTOLOG] boolValue]) {
        [_shell startLoggingToFileWithPath:[self _autoLogFilenameForTermId:[itermId stringByReplacingOccurrencesOfString:@":" withString:@"."]]
                              shouldAppend:NO];
    }
    @synchronized(self) {
      _registered = YES;
    }
    [_shell launchWithPath:program
                 arguments:arguments
               environment:env
                     width:[_screen width]
                    height:[_screen height]
                    isUTF8:isUTF8];
    NSString *initialText = _profile[KEY_INITIAL_TEXT];
    if ([initialText length]) {
        [self writeTaskNoBroadcast:initialText];
        [self writeTaskNoBroadcast:@"\n"];
    }
}

- (void)launchProfileInCurrentTerminal:(Profile *)profile
                               withURL:(NSString *)url
{
    PseudoTerminal *term = [[iTermController sharedInstance] currentTerminal];
    [[iTermController sharedInstance] launchBookmark:profile
                                          inTerminal:term
                                             withURL:url
                                    hotkeyWindowType:iTermHotkeyWindowTypeNone
                                             makeKey:NO
                                         canActivate:NO
                                             command:nil
                                               block:nil];
}

- (void)selectPaneLeftInCurrentTerminal
{
    [[[iTermController sharedInstance] currentTerminal] selectPaneLeft:nil];
}

- (void)selectPaneRightInCurrentTerminal
{
    [[[iTermController sharedInstance] currentTerminal] selectPaneRight:nil];
}

- (void)selectPaneAboveInCurrentTerminal
{
    [[[iTermController sharedInstance] currentTerminal] selectPaneUp:nil];
}

- (void)selectPaneBelowInCurrentTerminal
{
    [[[iTermController sharedInstance] currentTerminal] selectPaneDown:nil];
}

- (void)_maybeWarnAboutShortLivedSessions
{
    if ([iTermApplication.sharedApplication delegate].isApplescriptTestApp) {
        // The applescript test driver doesn't care about short-lived sessions.
        return;
    }
    if ([[NSDate date] timeIntervalSinceDate:_creationDate] < [iTermAdvancedSettingsModel shortLivedSessionDuration]) {
        NSString* theName = [_profile objectForKey:KEY_NAME];
        NSString *guid = _profile[KEY_GUID];
        if (_originalProfile && [_originalProfile[KEY_GUID] length]) {
            // Divorced sessions should use the original session's GUID to determine
            // if a warning is appropriate.
            guid = _originalProfile[KEY_GUID];
        }
        NSString* theKey = [NSString stringWithFormat:@"NeverWarnAboutShortLivedSessions_%@", guid];
        NSString *theTitle = [NSString stringWithFormat:
                              @"A session ended very soon after starting. Check that the command "
                              @"in profile \"%@\" is correct.",
                              theName];
        [iTermWarning showWarningWithTitle:theTitle
                                   actions:@[ @"OK" ]
                                identifier:theKey
                               silenceable:kiTermWarningTypePermanentlySilenceable];
    }
}

- (iTermRestorableSession *)restorableSession {
    iTermRestorableSession *restorableSession = [[[iTermRestorableSession alloc] init] autorelease];
    [_delegate addSession:self toRestorableSession:restorableSession];
    return restorableSession;
}

- (void)restartSession {
    assert(self.isRestartable);
    [self dismissAnnouncementWithIdentifier:kReopenSessionWarningIdentifier];
    if (_exited) {
        [self replaceTerminatedShellWithNewInstance];
    } else {
        _shouldRestart = YES;
        [_shell sendSignal:SIGKILL];
    }
}

// Terminate a replay session but not the live session
- (void)softTerminate {
    _liveSession = nil;
    [self terminate];
}

- (void)terminate {
    DLog(@"terminate called from %@", [NSThread callStackSymbols]);

    if ([[self textview] isFindingCursor]) {
        [[self textview] endFindCursor];
    }
    if (_exited) {
        [self _maybeWarnAboutShortLivedSessions];
    }
    if (self.tmuxMode == TMUX_CLIENT) {
        assert([_delegate tmuxWindow] >= 0);
        [_tmuxController deregisterWindow:[_delegate tmuxWindow]
                               windowPane:_tmuxPane
                                  session:self];
        // This call to fitLayoutToWindows is necessary to handle the case where
        // a small window closes and leaves behind a larger (e.g., fullscreen)
        // window. We want to set the client size to that of the smallest
        // remaining window.
        int n = [[_delegate sessions] count];
        if ([[_delegate sessions] indexOfObjectIdenticalTo:self] != NSNotFound) {
            n--;
        }
        if (n == 0) {
            // The last session in this tab closed so check if the client has
            // changed size
            DLog(@"Last session in tab closed. Check if the client has changed size");
            [_tmuxController fitLayoutToWindows];
        }
    } else if (self.tmuxMode == TMUX_GATEWAY) {
        [_tmuxController detach];
        [_tmuxGateway release];
        _tmuxGateway = nil;
    }
    BOOL undoable = (![self isTmuxClient] &&
                     !_shouldRestart &&
                     !_synthetic &&
                     ![[iTermController sharedInstance] applicationIsQuitting]);
    [_terminal.parser forceUnhookDCS];
    self.tmuxMode = TMUX_NONE;
    [_tmuxController release];
    _hideAfterTmuxWindowOpens = NO;
    _tmuxController = nil;

    // The source pane may have just exited. Dogs and cats living together!
    // Mass hysteria!
    [[MovePaneController sharedInstance] exitMovePaneMode];

    // deregister from the notification center
    [[NSNotificationCenter defaultCenter] removeObserver:self];

    if (_liveSession) {
        [_liveSession terminate];
    }

    _exited = YES;
    [_view retain];  // hardstop and revive will release this.
    if (undoable) {
        // TODO: executeTokens:bytesHandled: should queue up tokens to avoid a race condition.
        [self makeTerminationUndoable];
    } else {
        [self hardStop];
    }
    [[iTermSessionHotkeyController sharedInstance] removeSession:self];

    // final update of display
    [self updateDisplay];

    [_delegate removeSession:self];

    _colorMap.delegate = nil;

    _screen.delegate = nil;
    [_screen setTerminal:nil];
    _terminal.delegate = nil;
    if ([[_view findViewController] delegate] == self) {
        [[_view findViewController] setDelegate:nil];
    }

    [_pasteHelper abort];

    [[_delegate realParentWindow] sessionDidTerminate:self];

    _delegate = nil;
}

- (void)makeTerminationUndoable {
    _shell.paused = YES;
    [_textview setDataSource:nil];
    [_textview setDelegate:nil];
    [self performSelector:@selector(hardStop)
               withObject:nil
               afterDelay:[iTermProfilePreferences intForKey:KEY_UNDO_TIMEOUT
                                                   inProfile:_profile]];
    // The analyzer complains that _view is leaked here, but the delayed perform to -hardStop above
    // releases it. If it is canceled by -revive, then -revive autoreleases the view.
    [[iTermController sharedInstance] addRestorableSession:[self restorableSession]];
}

- (void)hardStop {
    [[iTermController sharedInstance] removeSessionFromRestorableSessions:self];
    [_view release];  // This balances a retain in -terminate.
    // -taskWasDeregistered or the autorelease below will balance this retain.
    [self retain];
    // If _registered, -stop will cause -taskWasDeregistered to be called on a background thread,
    // which will release this object. Otherwise we autorelease now.
    @synchronized(self) {
      if (!_registered) {
          [self autorelease];
      }
    }
    [_shell stop];
    [_textview setDataSource:nil];
    [_textview setDelegate:nil];
    [_textview removeFromSuperview];
    _textview = nil;
}

- (void)disinter {
    _textview.dataSource = _screen;
    _textview.delegate = self;
}

- (BOOL)revive {
    if (_shell.paused) {
        [NSObject cancelPreviousPerformRequestsWithTarget:self
                                                 selector:@selector(hardStop)
                                                   object:nil];
        if (_shell.hasBrokenPipe) {
            if (self.isRestartable) {
                [self queueRestartSessionAnnouncement];
            }
        } else {
            _exited = NO;
        }
        _textview.dataSource = _screen;
        _textview.delegate = self;
        _colorMap.delegate = _textview;
        _screen.delegate = self;
        _screen.terminal = _terminal;
        _terminal.delegate = _screen;
        _shell.paused = NO;
        _view.findViewController.delegate = self;

        NSDictionary *shortcutDictionary = [iTermProfilePreferences objectForKey:KEY_SESSION_HOTKEY inProfile:self.profile];
        iTermShortcut *shortcut = [iTermShortcut shortcutWithDictionary:shortcutDictionary];
        [[iTermSessionHotkeyController sharedInstance] setShortcut:shortcut forSession:self];

        [_view autorelease];  // This balances a retain in -terminate prior to calling -makeTerminationUndoable
        return YES;
    } else {
        return NO;
    }
}

// This does not handle tmux properly. Any writing to tmux should happen in a
// caller. It does handle braodcasting to other sessions.
- (void)writeTaskImpl:(NSString *)string
             encoding:(NSStringEncoding)optionalEncoding
        forceEncoding:(BOOL)forceEncoding
         canBroadcast:(BOOL)canBroadcast {
    const NSStringEncoding encoding = forceEncoding ? optionalEncoding : _terminal.encoding;
    if (gDebugLogging) {
        NSArray *stack = [NSThread callStackSymbols];
        DLog(@"writeTaskImpl session=%@ encoding=%@ forceEncoding=%@ canBroadcast=%@: called from %@",
             self, @(encoding), @(forceEncoding), @(canBroadcast), stack);
        DLog(@"writeTaskImpl string=%@", string);
    }
    if (canBroadcast && _terminal.sendReceiveMode && !self.isTmuxClient && !self.isTmuxGateway) {
        // Local echo. Only for broadcastable text to avoid printing passwords from the password manager.
        [_screen appendStringAtCursor:[string stringByMakingControlCharactersToPrintable]];
    }
    // check if we want to send this input to all the sessions
    if (canBroadcast && [[_delegate realParentWindow] broadcastInputToSession:self]) {
        // Ask the parent window to write to the other tasks.
        [[_delegate realParentWindow] sendInputToAllSessions:string
                                                    encoding:optionalEncoding
                                               forceEncoding:forceEncoding];
    } else if (!_exited) {
        // Send to only this session
        if (canBroadcast) {
            // It happens that canBroadcast coincides with explicit user input. This is less than
            // beautiful here, but in that case we want to turn off the bell and scroll to the
            // bottom.
            [self setBell:NO];
            PTYScroller *verticalScroller = [_view.scrollview verticalScroller];
            [verticalScroller setUserScroll:NO];
        }
        NSData *data = [string dataUsingEncoding:encoding allowLossyConversion:YES];
        const char *bytes = data.bytes;
        for (NSUInteger i = 0; i < data.length; i++) {
            DLog(@"Write byte 0x%02x (%c)", (((int)bytes[i]) & 0xff), bytes[i]);
        }
        [_shell writeTask:data];
    }
}


- (void)writeTaskNoBroadcast:(NSString *)string {
    [self writeTaskNoBroadcast:string encoding:_terminal.encoding forceEncoding:NO];
}

- (void)writeTaskNoBroadcast:(NSString *)string
                    encoding:(NSStringEncoding)encoding
               forceEncoding:(BOOL)forceEncoding {
    if (self.tmuxMode == TMUX_CLIENT) {
        // tmux doesn't allow us to abuse the encoding, so this can cause the wrong thing to be
        // sent (e.g., in mouse reporting).
        [[_tmuxController gateway] sendKeys:string
                               toWindowPane:_tmuxPane];
        return;
    }
    [self writeTaskImpl:string encoding:encoding forceEncoding:forceEncoding canBroadcast:NO];
}

- (void)handleKeypressInTmuxGateway:(unichar)unicode
{
    if (unicode == 27) {
        [self tmuxDetach];
    } else if (unicode == 'L') {
        _tmuxGateway.tmuxLogging = !_tmuxGateway.tmuxLogging;
        [self printTmuxMessage:[NSString stringWithFormat:@"tmux logging %@", (_tmuxGateway.tmuxLogging ? @"on" : @"off")]];
    } else if (unicode == 'C') {
        NSAlert *alert = [[[NSAlert alloc] init] autorelease];
        alert.messageText = @"Enter command to send tmux:";
        [alert addButtonWithTitle:@"OK"];
        [alert addButtonWithTitle:@"Cancel"];
        NSTextField *tmuxCommand = [[[NSTextField alloc] initWithFrame:NSMakeRect(0, 0, 200, 24)] autorelease];
        [tmuxCommand setEditable:YES];
        [tmuxCommand setSelectable:YES];
        [alert setAccessoryView:tmuxCommand];
        if ([alert runModal] == NSAlertFirstButtonReturn && [[tmuxCommand stringValue] length]) {
            [self printTmuxMessage:[NSString stringWithFormat:@"Run command \"%@\"", [tmuxCommand stringValue]]];
            [_tmuxGateway sendCommand:[tmuxCommand stringValue]
                       responseTarget:self
                     responseSelector:@selector(printTmuxCommandOutputToScreen:)];
        }
    } else if (unicode == 'X') {
        [self printTmuxMessage:@"Exiting tmux mode, but tmux client may still be running."];
        [self tmuxHostDisconnected];
    }
}

- (void)writeLatin1EncodedData:(NSData *)data broadcastAllowed:(BOOL)broadcast {
    // `data` contains raw bytes we want to pass through. I believe Latin-1 is the only encoding that
    // won't perform any transformation when converting from data to string. This is needed because
    // sometimes the user wants to send particular bytes regardless of the encoding (e.g., the
    // "send hex codes" keybinding action, or certain mouse reporting modes that abuse encodings).
    // This won't work for non-UTF-8 data with tmux.
    NSString *string = [[[NSString alloc] initWithData:data encoding:NSISOLatin1StringEncoding] autorelease];
    if (broadcast) {
        [self writeTask:string encoding:NSISOLatin1StringEncoding forceEncoding:YES];
    } else {
        [self writeTaskNoBroadcast:string encoding:NSISOLatin1StringEncoding forceEncoding:YES];
    }
}

- (void)writeStringWithLatin1Encoding:(NSString *)string {
    [self writeTask:string encoding:NSISOLatin1StringEncoding forceEncoding:YES];
}

- (void)writeTask:(NSString *)string {
    [self writeTask:string encoding:_terminal.encoding forceEncoding:NO];
}

// If forceEncoding is YES then optionalEncoding will be used regardless of the session's preferred
// encoding. If it is NO then the preferred encoding is used. This is necessary because this method
// might send the string off to the window to get broadcast to other sessions which might have
// different encodings.
- (void)writeTask:(NSString *)string
         encoding:(NSStringEncoding)optionalEncoding
    forceEncoding:(BOOL)forceEncoding {
    NSStringEncoding encoding = forceEncoding ? optionalEncoding : _terminal.encoding;
    if (self.tmuxMode == TMUX_CLIENT) {
        [self setBell:NO];
        if ([[_delegate realParentWindow] broadcastInputToSession:self]) {
            [[_delegate realParentWindow] sendInputToAllSessions:string
                                                        encoding:optionalEncoding
                                                   forceEncoding:forceEncoding];
        } else {
            [[_tmuxController gateway] sendKeys:string
                                   toWindowPane:_tmuxPane];
        }
        PTYScroller* ptys = (PTYScroller*)[_view.scrollview verticalScroller];
        [ptys setUserScroll:NO];
        return;
    } else if (self.tmuxMode == TMUX_GATEWAY) {
        // Use keypresses for tmux gateway commands for development and debugging.
        for (int i = 0; i < string.length; i++) {
            unichar unicode = [string characterAtIndex:i];
            [self handleKeypressInTmuxGateway:unicode];
        }
        return;
    }
    self.currentMarkOrNotePosition = nil;
    [self writeTaskImpl:string encoding:encoding forceEncoding:forceEncoding canBroadcast:YES];
}

- (void)taskWasDeregistered {
    DLog(@"taskWasDeregistered");
    @synchronized(self) {
      _registered = NO;
    }
    // This is called on the background thread. After this is called, we won't get any more calls
    // on the background thread and it is safe for us to be dealloc'ed. This pairs with the retain
    // in -hardStop. For sanity's sake, ensure dealloc gets called on the main thread.
    [self performSelectorOnMainThread:@selector(release) withObject:nil waitUntilDone:NO];
}

- (void)updateEchoProbeStateWithBuffer:(char *)buffer length:(int)length {
    for (int i = 0; i < length; i++) {
        switch (_echoProbeState) {
            case iTermEchoProbeOff:
            case iTermEchoProbeFailed:
                return;

            case iTermEchoProbeWaiting:
                if (buffer[i] == '*') {
                    _echoProbeState = iTermEchoProbeOneAsterisk;
                } else {
                    _echoProbeState = iTermEchoProbeFailed;
                    return;
                }
                break;

            case iTermEchoProbeOneAsterisk:
                if (buffer[i] == '\b') {
                    _echoProbeState = iTermEchoProbeBackspaceOverAsterisk;
                } else {
                    _echoProbeState = iTermEchoProbeFailed;
                    return;
                }
                break;

            case iTermEchoProbeBackspaceOverAsterisk:
                if (buffer[i] == ' ') {
                    _echoProbeState = iTermEchoProbeSpaceOverAsterisk;
                } else {
                    _echoProbeState = iTermEchoProbeFailed;
                    return;
                }
                break;

            case iTermEchoProbeSpaceOverAsterisk:
                if (buffer[i] == '\b') {
                    _echoProbeState = iTermEchoProbeBackspaceOverSpace;
                } else {
                    _echoProbeState = iTermEchoProbeFailed;
                    return;
                }
                break;

            case iTermEchoProbeBackspaceOverSpace:
                _echoProbeState = iTermEchoProbeFailed;
                return;
        }
    }
}

// This is run in PTYTask's thread. It parses the input here and then queues an async task to run
// in the main thread to execute the parsed tokens.
- (void)threadedReadTask:(char *)buffer length:(int)length {
    @synchronized (self) {
        if (_echoProbeState != iTermEchoProbeOff) {
            [self updateEchoProbeStateWithBuffer:buffer length:length];
        }
    }

    // Pass the input stream to the parser.
    [_terminal.parser putStreamData:buffer length:length];

    // Parse the input stream into an array of tokens.
    CVector vector;
    CVectorCreate(&vector, 100);
    [_terminal.parser addParsedTokensToVector:&vector];

    if (CVectorCount(&vector) == 0) {
        CVectorDestroy(&vector);
        return;
    }

    // This limits the number of outstanding execution blocks to prevent the main thread from
    // getting bogged down.
    dispatch_semaphore_wait(_executionSemaphore, DISPATCH_TIME_FOREVER);

    [self retain];
    dispatch_retain(_executionSemaphore);
    dispatch_async(dispatch_get_main_queue(), ^{
        if ([iTermAdvancedSettingsModel useAdaptiveFrameRate]) {
            [_throughputEstimator addByteCount:length];
        }
        [self executeTokens:&vector bytesHandled:length];

        // Unblock the background thread; if it's ready, it can send the main thread more tokens
        // now.
        dispatch_semaphore_signal(_executionSemaphore);
        dispatch_release(_executionSemaphore);
        [self release];
    });
}

- (void)synchronousReadTask:(NSString *)string {
    NSData *data = [string dataUsingEncoding:self.encoding];
    [_terminal.parser putStreamData:data.bytes length:data.length];
    CVector vector;
    CVectorCreate(&vector, 100);
    [_terminal.parser addParsedTokensToVector:&vector];
    if (CVectorCount(&vector) == 0) {
        CVectorDestroy(&vector);
        return;
    }
    [self executeTokens:&vector bytesHandled:data.length];
}

- (BOOL)shouldExecuteToken {
    return (!_exited &&
            _terminal &&
            (self.tmuxMode == TMUX_GATEWAY || ![_shell hasMuteCoprocess]) &&
            !_suppressAllOutput);
}

- (void)executeTokens:(const CVector *)vector bytesHandled:(int)length {
    STOPWATCH_START(executing);
    DLog(@"Session %@ begins executing tokens", self);
    int n = CVectorCount(vector);

    if (_shell.paused) {
        // Session was closed. The close may be undone, so queue up tokens.
        for (int i = 0; i < n; i++) {
            [_queuedTokens addObject:CVectorGetObject(vector, i)];
        }
        CVectorDestroy(vector);
        return;
    } else if (_queuedTokens.count) {
        // A closed session was just un-closed. Execute queued up tokens.
        for (VT100Token *token in _queuedTokens) {
            if (![self shouldExecuteToken]) {
                break;
            }
            [_terminal executeToken:token];
        }
        [_queuedTokens removeAllObjects];
    }

    for (int i = 0; i < n; i++) {
        if (![self shouldExecuteToken]) {
            break;
        }

        VT100Token *token = CVectorGetObject(vector, i);
        DLog(@"Execute token %@ cursor=(%d, %d)", token, _screen.cursorX - 1, _screen.cursorY - 1);
        [_terminal executeToken:token];
    }

    [self finishedHandlingNewOutputOfLength:length];

    // When busy, we spend a lot of time performing recycleObject, so farm it
    // off to a background thread.
    CVector temp = *vector;
    dispatch_async(dispatch_get_global_queue(DISPATCH_QUEUE_PRIORITY_BACKGROUND, 0), ^{
        for (int i = 0; i < n; i++) {
            VT100Token *token = CVectorGetObject(&temp, i);
            [token recycleObject];
        }
        CVectorDestroy(&temp);
    })
    STOPWATCH_LAP(executing);
}

- (BOOL)haveResizedRecently {
    const NSTimeInterval kGracePeriodAfterResize = 0.25;
    return [NSDate timeIntervalSinceReferenceDate] < _lastResize + kGracePeriodAfterResize;
}

- (void)finishedHandlingNewOutputOfLength:(int)length {
    DLog(@"Session %@ is processing", self.name);
    if (![self haveResizedRecently]) {
        _lastOutputIgnoringOutputAfterResizing = [NSDate timeIntervalSinceReferenceDate];
    }
    _newOutput = YES;

    // Make sure the screen gets redrawn soonish
    self.active = YES;
    [[ProcessCache sharedInstance] notifyNewOutput];
}

- (void)checkTriggers {
    if (_triggerLineNumber == -1) {
        return;
    }
    long long startAbsLineNumber;
    iTermStringLine *stringLine = [_screen stringLineAsStringAtAbsoluteLineNumber:_triggerLineNumber
                                                                         startPtr:&startAbsLineNumber];
    [self checkTriggersOnPartialLine:NO
                          stringLine:stringLine
                          lineNumber:startAbsLineNumber];
}

- (void)checkPartialLineTriggers {
    if (_triggerLineNumber == -1) {
        return;
    }
    NSTimeInterval now = [NSDate timeIntervalSinceReferenceDate];
    if (now - _lastPartialLineTriggerCheck < kMinimumPartialLineTriggerCheckInterval) {
        return;
    }
    _lastPartialLineTriggerCheck = now;
    long long startAbsLineNumber;
    iTermStringLine *stringLine = [_screen stringLineAsStringAtAbsoluteLineNumber:_triggerLineNumber
                                                                         startPtr:&startAbsLineNumber];
    [self checkTriggersOnPartialLine:YES
                          stringLine:stringLine
                          lineNumber:startAbsLineNumber];
}

- (void)checkTriggersOnPartialLine:(BOOL)partial
                        stringLine:(iTermStringLine *)stringLine
                                  lineNumber:(long long)startAbsLineNumber {
    // If the trigger causes the session to get released, don't crash.
    [[self retain] autorelease];

    // If a trigger changes the current profile then _triggers gets released and we should stop
    // processing triggers. This can happen with automatic profile switching.
    NSArray<Trigger *> *triggers = [[_triggers retain] autorelease];

    for (Trigger *trigger in triggers) {
        BOOL stop = [trigger tryString:stringLine
                             inSession:self
                           partialLine:partial
                            lineNumber:startAbsLineNumber];
        if (stop || _exited || (_triggers != triggers)) {
            break;
        }
    }
}

- (void)appendStringToTriggerLine:(NSString *)s {
    if (_triggerLineNumber == -1) {
        _triggerLineNumber = _screen.numberOfScrollbackLines + _screen.cursorY - 1 + _screen.totalScrollbackOverflow;
    }

    // We used to build up the string so you could write triggers that included bells. That doesn't
    // really make sense, especially in the new model, but it's so useful to be able to customize
    // the bell that I'll add this special case.
    if ([s isEqualToString:@"\a"]) {
        iTermStringLine *stringLine = [iTermStringLine stringLineWithString:s];
        [self checkTriggersOnPartialLine:YES stringLine:stringLine lineNumber:_triggerLineNumber];
    }
}

- (void)clearTriggerLine {
    if ([_triggers count]) {
        [self checkTriggers];
        _triggerLineNumber = -1;
    }
}

- (void)appendBrokenPipeMessage:(NSString *)message {
    if (_screen.cursorX != 1) {
        [_screen crlf];
    }
    screen_char_t savedFgColor = [_terminal foregroundColorCode];
    screen_char_t savedBgColor = [_terminal backgroundColorCode];
    // This color matches the color used in BrokenPipeDivider.png.
    [_terminal setForeground24BitColor:[NSColor colorWithCalibratedRed:248.0/255.0
                                                                 green:79.0/255.0
                                                                  blue:27.0/255.0
                                                                 alpha:1]];
    [_terminal setBackgroundColor:ALTSEM_DEFAULT
               alternateSemantics:YES];
    int width = (_screen.width - message.length) / 2;
    const NSEdgeInsets zeroInset = { 0 };
    if (width > 0) {
        [_screen appendImageAtCursorWithName:@"BrokenPipeDivider"
                                       width:width
                                       units:kVT100TerminalUnitsCells
                                      height:1
                                       units:kVT100TerminalUnitsCells
                         preserveAspectRatio:NO
                                       inset:zeroInset
                                       image:[NSImage imageNamed:@"BrokenPipeDivider"]
                                        data:nil];
    }
    [_screen appendStringAtCursor:message];
    [_screen appendStringAtCursor:@" "];
    if (width > 0) {
        [_screen appendImageAtCursorWithName:@"BrokenPipeDivider"
                                       width:(_screen.width - _screen.cursorX + 1)
                                       units:kVT100TerminalUnitsCells
                                      height:1
                                       units:kVT100TerminalUnitsCells
                         preserveAspectRatio:NO
                                       inset:zeroInset
                                       image:[NSImage imageNamed:@"BrokenPipeDivider"]
                                        data:nil];
    }
    [_screen crlf];
    [_terminal setForegroundColor:savedFgColor.foregroundColor
               alternateSemantics:savedFgColor.foregroundColorMode == ColorModeAlternate];
    [_terminal setBackgroundColor:savedBgColor.backgroundColor
               alternateSemantics:savedBgColor.backgroundColorMode == ColorModeAlternate];
}

// This is called in the main thread when coprocesses write to a tmux client.
- (void)writeForCoprocessOnlyTask:(NSData *)data {
    // The if statement is just a sanity check.
    if (self.tmuxMode == TMUX_CLIENT) {
        NSString *string = [[[NSString alloc] initWithData:data encoding:self.encoding] autorelease];
        [self writeTask:string];
    }
}

- (void)threadedTaskBrokenPipe
{
    // Put the call to brokenPipe in the same queue as executeTokens:bytesHandled: to avoid a race.
    dispatch_async(dispatch_get_main_queue(), ^{
        [self brokenPipe];
    });
}

- (void)taskDiedImmediately {
    // Let initial creation finish, then report the broken pipe. This happens if the file descriptor
    // server dies immediately.
    [self performSelector:@selector(brokenPipe) withObject:nil afterDelay:0];
}

- (void)brokenPipe {
    if (_exited) {
        return;
    }
    [_shell killServerIfRunning];
    if ([self shouldPostGrowlNotification] &&
        [iTermProfilePreferences boolForKey:KEY_SEND_SESSION_ENDED_ALERT inProfile:self.profile]) {
        [[iTermGrowlDelegate sharedInstance] growlNotify:@"Session Ended"
                                         withDescription:[NSString stringWithFormat:@"Session \"%@\" in tab #%d just terminated.",
                                                          [self name],
                                                          [_delegate tabNumber]]
                                         andNotification:@"Broken Pipes"];
    }

    _exited = YES;
    [[NSNotificationCenter defaultCenter] postNotificationName:kCurrentSessionDidChange object:nil];
    [_delegate updateLabelAttributes];

    if (_shouldRestart) {
        [_terminal resetByUserRequest:NO];
        [self appendBrokenPipeMessage:@"Session Restarted"];
        [self replaceTerminatedShellWithNewInstance];
    } else if ([self autoClose]) {
        [self appendBrokenPipeMessage:@"Broken Pipe"];
        [_delegate closeSession:self];
    } else {
        // Offer to restart the session by rerunning its program.
        [self appendBrokenPipeMessage:@"Broken Pipe"];
        if ([self isRestartable]) {
            [self queueRestartSessionAnnouncement];
        }
        [self updateDisplay];
    }
}

- (void)queueRestartSessionAnnouncement {
    if ([iTermAdvancedSettingsModel suppressRestartAnnouncement]) {
        return;
    }
    iTermAnnouncementViewController *announcement =
        [iTermAnnouncementViewController announcementWithTitle:@"Session ended (broken pipe). Restart it?"
                                                         style:kiTermAnnouncementViewStyleQuestion
                                                   withActions:@[ @"Restart", @"Don’t Ask Again" ]
                                                    completion:^(int selection) {
                                                        switch (selection) {
                                                            case -2:  // Dismiss programmatically
                                                                break;

                                                            case -1: // No
                                                                break;

                                                            case 0: // Yes
                                                                [self replaceTerminatedShellWithNewInstance];
                                                                break;

                                                            case 1: // Don't ask again
                                                                [iTermAdvancedSettingsModel setSuppressRestartAnnouncement:YES];
                                                        }
                                                    }];
    [self queueAnnouncement:announcement identifier:kReopenSessionWarningIdentifier];
}

- (BOOL)isRestartable {
    return _program != nil;
}

- (void)replaceTerminatedShellWithNewInstance {
    assert(self.isRestartable);
    assert(_exited);
    _shouldRestart = NO;
    _exited = NO;
    [_shell release];
    _shell = [[PTYTask alloc] init];
    [_shell setDelegate:self];
    [_shell setSize:_screen.size];
    [self startProgram:_program
           environment:_environment
                isUTF8:_isUTF8
         substitutions:_substitutions];
}

- (NSSize)idealScrollViewSizeWithStyle:(NSScrollerStyle)scrollerStyle {
    NSSize innerSize = NSMakeSize([_screen width] * [_textview charWidth] + [iTermAdvancedSettingsModel terminalMargin] * 2,
                                  [_screen height] * [_textview lineHeight] + [iTermAdvancedSettingsModel terminalVMargin] * 2);
    BOOL hasScrollbar = [[_delegate realParentWindow] scrollbarShouldBeVisible];
    NSSize outerSize =
        [PTYScrollView frameSizeForContentSize:innerSize
                       horizontalScrollerClass:nil
                         verticalScrollerClass:hasScrollbar ? [PTYScroller class] : nil
                                    borderType:NSNoBorder
                                   controlSize:NSRegularControlSize
                                 scrollerStyle:scrollerStyle];
    return outerSize;
}

- (BOOL)setScrollBarVisible:(BOOL)visible style:(NSScrollerStyle)style {
    BOOL changed = NO;
    if (self.view.scrollview.hasVerticalScroller != visible) {
        changed = YES;
    }
    [[self.view scrollview] setHasVerticalScroller:visible];

    if (self.view.scrollview.scrollerStyle != style) {
        changed = YES;
    }
    [[self.view scrollview] setScrollerStyle:style];
    [[self textview] updateScrollerForBackgroundColor];

    if (changed) {
        [self.view updateLayout];
    }

    return changed;
}

- (int)_keyBindingActionForEvent:(NSEvent*)event
{
    unsigned int modflag;
    NSString *unmodkeystr;
    unichar unmodunicode;
    int keyBindingAction;
    NSString *keyBindingText;

    modflag = [event modifierFlags];
    unmodkeystr = [event charactersIgnoringModifiers];
    unmodunicode = [unmodkeystr length]>0?[unmodkeystr characterAtIndex:0]:0;

    // Check if we have a custom key mapping for this event
    keyBindingAction = [iTermKeyBindingMgr actionForKeyCode:unmodunicode
                                                  modifiers:modflag
                                                       text:&keyBindingText
                                                keyMappings:[[self profile] objectForKey:KEY_KEYBOARD_MAP]];
    return keyBindingAction;
}

- (BOOL)hasTextSendingKeyMappingForEvent:(NSEvent*)event
{
    int keyBindingAction = [self _keyBindingActionForEvent:event];
    switch (keyBindingAction) {
        case KEY_ACTION_ESCAPE_SEQUENCE:
        case KEY_ACTION_HEX_CODE:
        case KEY_ACTION_TEXT:
        case KEY_ACTION_VIM_TEXT:
        case KEY_ACTION_RUN_COPROCESS:
        case KEY_ACTION_IGNORE:
        case KEY_ACTION_SEND_C_H_BACKSPACE:
        case KEY_ACTION_SEND_C_QM_BACKSPACE:
            return YES;
    }
    return NO;
}

- (BOOL)_askAboutOutdatedKeyMappings
{
    NSNumber* n = [_profile objectForKey:KEY_ASK_ABOUT_OUTDATED_KEYMAPS];
    if (!n) {
        n = [[NSUserDefaults standardUserDefaults] objectForKey:[NSString stringWithFormat:kAskAboutOutdatedKeyMappingKeyFormat,
                                                                 [_profile objectForKey:KEY_GUID]]];
        if (!n && [_profile objectForKey:KEY_ORIGINAL_GUID]) {
            n = [[NSUserDefaults standardUserDefaults] objectForKey:[NSString stringWithFormat:kAskAboutOutdatedKeyMappingKeyFormat,
                                                                     [_profile objectForKey:KEY_ORIGINAL_GUID]]];
        }
    }
    return n ? [n boolValue] : YES;
}

- (void)_removeOutdatedKeyMapping
{
    NSMutableDictionary* temp = [NSMutableDictionary dictionaryWithDictionary:_profile];
    [iTermKeyBindingMgr removeMappingWithCode:NSLeftArrowFunctionKey
                                    modifiers:NSCommandKeyMask | NSAlternateKeyMask | NSNumericPadKeyMask
                                   inBookmark:temp];
    [iTermKeyBindingMgr removeMappingWithCode:NSRightArrowFunctionKey
                                    modifiers:NSCommandKeyMask | NSAlternateKeyMask | NSNumericPadKeyMask
                                   inBookmark:temp];

    ProfileModel* model;
    if (_isDivorced) {
        model = [ProfileModel sessionsInstance];
    } else {
        model = [ProfileModel sharedInstance];
    }
    [model setBookmark:temp withGuid:[temp objectForKey:KEY_GUID]];
    [[NSNotificationCenter defaultCenter] postNotificationName:kKeyBindingsChangedNotification
                                                        object:nil
                                                      userInfo:nil];
    [[iTermController sharedInstance] reloadAllBookmarks];
}

- (void)_setKeepOutdatedKeyMapping
{
    ProfileModel* model;
    if (_isDivorced) {
        model = [ProfileModel sessionsInstance];
    } else {
        model = [ProfileModel sharedInstance];
    }
    [model setObject:[NSNumber numberWithBool:NO]
                                       forKey:KEY_ASK_ABOUT_OUTDATED_KEYMAPS
                                   inBookmark:_profile];
    [[NSUserDefaults standardUserDefaults] setObject:[NSNumber numberWithBool:NO]
                                              forKey:[NSString stringWithFormat:kAskAboutOutdatedKeyMappingKeyFormat,
                                                      [_profile objectForKey:KEY_GUID]]];
    if ([_profile objectForKey:KEY_ORIGINAL_GUID]) {
        [[NSUserDefaults standardUserDefaults] setObject:[NSNumber numberWithBool:NO]
                                                  forKey:[NSString stringWithFormat:kAskAboutOutdatedKeyMappingKeyFormat,
                                                          [_profile objectForKey:KEY_ORIGINAL_GUID]]];
    }
    [[iTermController sharedInstance] reloadAllBookmarks];
}

+ (BOOL)_recursiveSelectMenuWithSelector:(SEL)selector inMenu:(NSMenu *)menu {
    for (NSMenuItem* item in [menu itemArray]) {
        if (![item isEnabled] || [item isHidden]) {
            continue;
        }
        if ([item hasSubmenu]) {
            if ([PTYSession _recursiveSelectMenuWithSelector:selector inMenu:[item submenu]]) {
                return YES;
            }
        } else if ([item action] == selector) {
            [NSApp sendAction:[item action]
                           to:[item target]
                         from:item];
            return YES;
        }
    }
    return NO;
}

+ (BOOL)_recursiveSelectMenuItem:(NSString*)theName inMenu:(NSMenu*)menu {
    for (NSMenuItem* item in [menu itemArray]) {
        if (![item isEnabled] || [item isHidden]) {
            continue;
        }
        if ([item hasSubmenu]) {
            if ([PTYSession _recursiveSelectMenuItem:theName inMenu:[item submenu]]) {
                return YES;
            }
        } else if ([theName isEqualToString:[item title]]) {
            [NSApp sendAction:[item action]
                           to:[item target]
                         from:item];
            return YES;
        }
    }
    return NO;
}

+ (BOOL)handleShortcutWithoutTerminal:(NSEvent*)event
{
    unsigned int modflag;
    NSString *unmodkeystr;
    unichar unmodunicode;
    int keyBindingAction;
    NSString *keyBindingText;

    modflag = [event modifierFlags];
    unmodkeystr = [event charactersIgnoringModifiers];
    unmodunicode = [unmodkeystr length]>0?[unmodkeystr characterAtIndex:0]:0;

    // Check if we have a custom key mapping for this event
    keyBindingAction = [iTermKeyBindingMgr actionForKeyCode:unmodunicode
                                                  modifiers:modflag
                                                       text:&keyBindingText
                                                keyMappings:[iTermKeyBindingMgr globalKeyMap]];


    if (keyBindingAction == KEY_ACTION_SELECT_MENU_ITEM) {
        DLog(@"Invoking keybinding action to select menu item %@", keyBindingText);
        [PTYSession selectMenuItem:keyBindingText];
        return YES;
    } else {
        return NO;
    }
}

+ (void)selectMenuItemWithSelector:(SEL)theSelector {
    if (![self _recursiveSelectMenuWithSelector:theSelector inMenu:[NSApp mainMenu]]) {
        NSBeep();
    }
}

+ (void)selectMenuItem:(NSString*)theName
{
    if (![self _recursiveSelectMenuItem:theName inMenu:[NSApp mainMenu]]) {
        NSBeep();
    }
}

- (BOOL)willHandleEvent:(NSEvent *) theEvent
{
    return NO;
}

- (void)handleEvent:(NSEvent *)theEvent
{
}

- (void)insertNewline:(id)sender {
    [self insertText:@"\n"];
}

- (void)insertTab:(id)sender {
    [self insertText:@"\t"];
}

- (void)moveUp:(id)sender {
    [self writeLatin1EncodedData:[_terminal.output keyArrowUp:0] broadcastAllowed:YES];
}

- (void)moveDown:(id)sender {
    [self writeLatin1EncodedData:[_terminal.output keyArrowDown:0] broadcastAllowed:YES];
}

- (void)moveLeft:(id)sender {
    [self writeLatin1EncodedData:[_terminal.output keyArrowLeft:0] broadcastAllowed:YES];
}

- (void)moveRight:(id)sender {
    [self writeLatin1EncodedData:[_terminal.output keyArrowRight:0] broadcastAllowed:YES];
}

- (void)pageUp:(id)sender {
    [self writeLatin1EncodedData:[_terminal.output keyPageUp:0] broadcastAllowed:YES];
}

- (void)pageDown:(id)sender {
    [self writeLatin1EncodedData:[_terminal.output keyPageDown:0] broadcastAllowed:YES];
}

+ (NSString*)pasteboardString {
    return [NSString stringFromPasteboard];
}

- (void)insertText:(NSString *)string {
    if (_exited) {
        return;
    }

    // Note: there used to be a weird special case where 0xa5 got converted to
    // backslash. I think it was based on a misunderstanding of how encodings
    // work and it should've been removed like 10 years ago.
    if (string != nil) {
        if (gDebugLogging) {
            DebugLog([NSString stringWithFormat:@"writeTask:%@", string]);
        }
        [self writeTask:string];
    }
}

- (NSData *)dataByRemovingControlCodes:(NSData *)data {
    NSMutableData *output = [NSMutableData dataWithCapacity:[data length]];
    const unsigned char *p = data.bytes;
    int start = 0;
    int i = 0;
    for (i = 0; i < data.length; i++) {
        if (p[i] < ' ' && p[i] != '\n' && p[i] != '\r' && p[i] != '\t' && p[i] != 12) {
            if (i > start) {
                [output appendBytes:p + start length:i - start];
            }
            start = i + 1;
        }
    }
    if (i > start) {
        [output appendBytes:p + start length:i - start];
    }
    return output;
}

- (void)pasteString:(NSString *)aString
{
    [self pasteString:aString flags:0];
}

- (void)deleteBackward:(id)sender {
    unsigned char p = 0x08; // Ctrl+H

    [self writeLatin1EncodedData:[NSData dataWithBytes:&p length:1] broadcastAllowed:YES];
}

- (void)deleteForward:(id)sender {
    unsigned char p = 0x7F; // DEL

    [self writeLatin1EncodedData:[NSData dataWithBytes:&p length:1] broadcastAllowed:YES];
}

- (PTYScroller *)textViewVerticalScroller {
    return (PTYScroller *)[_view.scrollview verticalScroller];
}

- (BOOL)textViewHasCoprocess {
    return [_shell hasCoprocess];
}

- (BOOL)shouldPostGrowlNotification {
    if (!_screen.postGrowlNotifications) {
        return NO;
    }
    if (![_delegate sessionBelongsToVisibleTab]) {
        return YES;
    }
    BOOL windowIsObscured =
        ([[iTermController sharedInstance] terminalIsObscured:_delegate.realParentWindow]);
    return (windowIsObscured);
}

- (BOOL)hasSelection {
    return [_textview.selection hasSelection];
}

- (void)openSelection {
    iTermSemanticHistoryController *semanticHistoryController = _textview.semanticHistoryController;
    int lineNumber;
    NSArray *subSelections = _textview.selection.allSubSelections;
    if ([subSelections count]) {
        iTermSubSelection *firstSub = subSelections[0];
        lineNumber = firstSub.range.coordRange.start.y;
    } else {
        lineNumber = _textview.selection.liveRange.coordRange.start.y;
    }

    // TODO: Figure out if this is a remote host and download/open if that's the case.
    NSString *workingDirectory = [_screen workingDirectoryOnLine:lineNumber];
    NSString *selection = [_textview selectedText];
    if (!selection.length) {
        NSBeep();
        return;
    }

    NSString *filename =
        [semanticHistoryController pathOfExistingFileFoundWithPrefix:selection
                                                              suffix:@""
                                                    workingDirectory:workingDirectory
                                                charsTakenFromPrefix:nil
                                                charsTakenFromSuffix:nil
                                                      trimWhitespace:YES];
    if (filename &&
        ![[filename stringByReplacingOccurrencesOfString:@"//" withString:@"/"] isEqualToString:@"/"]) {
        if ([_textview openSemanticHistoryPath:filename
                              workingDirectory:workingDirectory
                                        prefix:selection
                                        suffix:@""]) {
            return;
        }
    }

    // Try to open it as a URL.
    NSURL *url =
          [NSURL URLWithUserSuppliedString:[selection stringByTrimmingCharactersInSet:[NSCharacterSet whitespaceAndNewlineCharacterSet]]];
    if (url) {
        [[NSWorkspace sharedWorkspace] openURL:url];
        return;
    }

    NSBeep();
}

- (void)setBell:(BOOL)flag {
    if (flag != _bell) {
        _bell = flag;
        [_delegate setBell:flag];
        if (_bell) {
            if ([_textview keyIsARepeat] == NO &&
                [self shouldPostGrowlNotification] &&
                [iTermProfilePreferences boolForKey:KEY_SEND_BELL_ALERT inProfile:self.profile]) {
                [[iTermGrowlDelegate sharedInstance] growlNotify:@"Bell"
                                                 withDescription:[NSString stringWithFormat:@"Session %@ #%d just rang a bell!",
                                                                  [self name],
                                                                  [_delegate tabNumber]]
                                                 andNotification:@"Bells"
                                                     windowIndex:[self screenWindowIndex]
                                                        tabIndex:[self screenTabIndex]
                                                       viewIndex:[self screenViewIndex]];
            }
        }
    }
}

- (NSString *)ansiColorsMatchingForeground:(NSDictionary *)fg
                             andBackground:(NSDictionary *)bg
                                inBookmark:(Profile *)aDict
{
    NSColor *fgColor;
    NSColor *bgColor;
    fgColor = [ITAddressBookMgr decodeColor:fg];
    bgColor = [ITAddressBookMgr decodeColor:bg];

    int bgNum = -1;
    int fgNum = -1;
    for(int i = 0; i < 16; ++i) {
        NSString* key = [NSString stringWithFormat:KEYTEMPLATE_ANSI_X_COLOR, i];
        if ([fgColor isEqual:[ITAddressBookMgr decodeColor:[aDict objectForKey:key]]]) {
            fgNum = i;
        }
        if ([bgColor isEqual:[ITAddressBookMgr decodeColor:[aDict objectForKey:key]]]) {
            bgNum = i;
        }
    }

    if (bgNum < 0 || fgNum < 0) {
        if ([iTermAdvancedSettingsModel useColorfgbgFallback]) {
            if ([fgColor brightnessComponent] > [bgColor brightnessComponent]) {
                return @"15;0";
            } else {
                return @"0;15";
            }
        }
        return nil;
    }

    return ([[NSString alloc] initWithFormat:@"%d;%d", fgNum, bgNum]);
}

- (void)loadInitialColorTable
{
    int i;
    for (i = 16; i < 256; i++) {
        NSColor *theColor = [NSColor colorForAnsi256ColorIndex:i];
        [_colorMap setColor:theColor forKey:kColorMap8bitBase + i];
    }
    _textview.highlightCursorLine = [iTermProfilePreferences boolForKey:KEY_USE_CURSOR_GUIDE
                                                              inProfile:_profile];
}

- (NSColor *)tabColorInProfile:(NSDictionary *)profile
{
    NSColor *tabColor = nil;
    if ([profile[KEY_USE_TAB_COLOR] boolValue]) {
        tabColor = [ITAddressBookMgr decodeColor:profile[KEY_TAB_COLOR]];
    }
    return tabColor;
}

- (void)setColorsFromPresetNamed:(NSString *)presetName {
    iTermColorPreset *settings = [iTermColorPresets presetWithName:presetName];
    if (!settings) {
        return;
    }
    for (NSString *colorName in [ProfileModel colorKeys]) {
        iTermColorDictionary *colorDict = [settings iterm_presetColorWithName:colorName];
        if (colorDict) {
            [self setSessionSpecificProfileValues:@{ colorName: colorDict }];
        }
    }
}

- (void)sharedProfileDidChange
{
    NSDictionary *updatedProfile = [[ProfileModel sharedInstance] bookmarkWithGuid:_originalProfile[KEY_GUID]];
    if (!updatedProfile) {
        return;
    }
    if (!_isDivorced) {
        [self setPreferencesFromAddressBookEntry:updatedProfile];
        [self setProfile:updatedProfile];
        return;
    }
    [self sanityCheck];

    // Copy non-overridden fields over.
    NSMutableDictionary *temp = [NSMutableDictionary dictionaryWithDictionary:_profile];
    NSMutableArray *noLongerOverriddenFields = [NSMutableArray array];
    NSMutableSet *keys = [NSMutableSet setWithArray:[updatedProfile allKeys]];
    [keys addObjectsFromArray:[_profile allKeys]];
    for (NSString *key in keys) {
        NSObject *originalValue = updatedProfile[key];
        NSObject *currentValue = _profile[key];
        if ([_overriddenFields containsObject:key]) {
            if ([originalValue isEqual:currentValue]) {
                [noLongerOverriddenFields addObject:key];
            }
        } else {
            if (!originalValue) {
                DLog(@"Unset %@ in session because it was removed from shared profile", key);
                [temp removeObjectForKey:key];
            } else {
                if (![originalValue isEqual:temp[key]]) {
                    DLog(@"Update session for key %@ from %@ -> %@", key, temp[key], originalValue);
                }
                temp[key] = originalValue;
            }
        }
    }

    // For fields that are no longer overridden because the shared profile took on the same value
    // as the sessions profile, remove those keys from overriddenFields.
    for (NSString *key in noLongerOverriddenFields) {
        DLog(@"%@ is no longer overridden because shared profile now matches session profile value of %@", key, temp[key]);
        [_overriddenFields removeObject:key];
    }
    DLog(@"After shared profile change overridden keys are: %@", _overriddenFields);

    // Update saved state.
    [[ProfileModel sessionsInstance] setBookmark:temp withGuid:temp[KEY_GUID]];
    [self setPreferencesFromAddressBookEntry:temp];
    [self setProfile:temp];
    [self sanityCheck];
}

- (void)sanityCheck {
    // TODO(georgen): This is a workaround to a bug that causes frequent crashes but I haven't figured
    // out how to reproduce it yet. Sometimes a divorced session's profile's GUID is not in sessionsInstance.
    // The real fix to this is to get rid of sessionsInstance altogether and make PTYSession hold the
    // only reference to the divorced profile, but that is too big a project to take on right now.
    if (_isDivorced) {
        NSDictionary *sessionsProfile =
                [[ProfileModel sessionsInstance] bookmarkWithGuid:_profile[KEY_GUID]];
        if (!sessionsProfile && _profile) {
            [[ProfileModel sessionsInstance] addBookmark:_profile];
        }
    }
}

- (void)sessionProfileDidChange
{
    if (!_isDivorced) {
        return;
    }
    NSDictionary *updatedProfile =
        [[ProfileModel sessionsInstance] bookmarkWithGuid:_profile[KEY_GUID]];
    [self sanityCheck];

    NSMutableSet *keys = [NSMutableSet setWithArray:[updatedProfile allKeys]];
    [keys addObjectsFromArray:[_profile allKeys]];
    for (NSString *aKey in keys) {
        NSObject *sharedValue = _originalProfile[aKey];
        NSObject *newSessionValue = updatedProfile[aKey];
        BOOL isEqual = [newSessionValue isEqual:sharedValue];
        BOOL isOverridden = [_overriddenFields containsObject:aKey];
        if (!isEqual && !isOverridden) {
            DLog(@"%@ is now overridden because %@ != %@", aKey, newSessionValue, sharedValue);
            [_overriddenFields addObject:aKey];
        } else if (isEqual && isOverridden) {
            DLog(@"%@ is no longer overridden because %@ == %@", aKey, newSessionValue, sharedValue);
            [_overriddenFields removeObject:aKey];
        }
    }
    DLog(@"After session profile change overridden keys are: %@", _overriddenFields);
    [self setPreferencesFromAddressBookEntry:updatedProfile];
    [self setProfile:updatedProfile];
    [[NSNotificationCenter defaultCenter] postNotificationName:kSessionProfileDidChange
                                                        object:_profile[KEY_GUID]];
    [self sanityCheck];
}

- (BOOL)reloadProfile {
    [self sanityCheck];
    DLog(@"Reload profile for %@", self);
    BOOL didChange = NO;
    NSDictionary *sharedProfile = [[ProfileModel sharedInstance] bookmarkWithGuid:_originalProfile[KEY_GUID]];
    if (sharedProfile && ![sharedProfile isEqual:_originalProfile]) {
        DLog(@"Shared profile changed");
        [self sharedProfileDidChange];
        didChange = YES;
        [_originalProfile autorelease];
        _originalProfile = [sharedProfile copy];
    }

    if (_isDivorced) {
        NSDictionary *sessionProfile = [[ProfileModel sessionsInstance] bookmarkWithGuid:_profile[KEY_GUID]];
        if (![sessionProfile isEqual:_profile]) {
            DLog(@"Session profile changed");
            [self sessionProfileDidChange];
            didChange = YES;
        }
    }

    _textview.badgeLabel = [self badgeLabel];
    [self sanityCheck];
    return didChange;
}

- (void)setPreferencesFromAddressBookEntry:(NSDictionary *)aePrefs {
    int i;
    NSDictionary *aDict = aePrefs;

    if (aDict == nil) {
        aDict = [[ProfileModel sharedInstance] defaultBookmark];
    }
    if (aDict == nil) {
        return;
    }

    if ([self isTmuxClient] && ![_profile[KEY_NAME] isEqualToString:aePrefs[KEY_NAME]]) {
        _tmuxTitleOutOfSync = YES;
    }

    BOOL useUnderline = [iTermProfilePreferences boolForKey:KEY_USE_UNDERLINE_COLOR inProfile:aDict];

    NSDictionary *keyMap = @{ @(kColorMapForeground): KEY_FOREGROUND_COLOR,
                              @(kColorMapBackground): KEY_BACKGROUND_COLOR,
                              @(kColorMapSelection): KEY_SELECTION_COLOR,
                              @(kColorMapSelectedText): KEY_SELECTED_TEXT_COLOR,
                              @(kColorMapBold): KEY_BOLD_COLOR,
                              @(kColorMapLink): KEY_LINK_COLOR,
                              @(kColorMapCursor): KEY_CURSOR_COLOR,
                              @(kColorMapCursorText): KEY_CURSOR_TEXT_COLOR,
                              @(kColorMapUnderline): (useUnderline ? KEY_UNDERLINE_COLOR : [NSNull null])
                              };

    for (NSNumber *colorKey in keyMap) {
        NSString *profileKey = keyMap[colorKey];

        NSColor *theColor = nil;
        if ([profileKey isKindOfClass:[NSString class]]) {
            theColor = [[iTermProfilePreferences objectForKey:profileKey
                                                    inProfile:aDict] colorValue];
            }

        [_colorMap setColor:theColor forKey:[colorKey intValue]];
    }

    self.cursorGuideColor = [[iTermProfilePreferences objectForKey:KEY_CURSOR_GUIDE_COLOR
                                                         inProfile:aDict] colorValueWithDefaultAlpha:0.25];
    if (!_cursorGuideSettingHasChanged) {
        _textview.highlightCursorLine = [iTermProfilePreferences boolForKey:KEY_USE_CURSOR_GUIDE
                                                                  inProfile:aDict];
    }

    for (i = 0; i < 16; i++) {
        NSString *profileKey = [NSString stringWithFormat:KEYTEMPLATE_ANSI_X_COLOR, i];
        NSColor *theColor = [ITAddressBookMgr decodeColor:aDict[profileKey]];
        [_colorMap setColor:theColor forKey:kColorMap8bitBase + i];
    }

    [self setSmartCursorColor:[iTermProfilePreferences boolForKey:KEY_SMART_CURSOR_COLOR
                                                        inProfile:aDict]];

    [self setMinimumContrast:[iTermProfilePreferences floatForKey:KEY_MINIMUM_CONTRAST
                                                        inProfile:aDict]];

    _colorMap.mutingAmount = [iTermProfilePreferences floatForKey:KEY_CURSOR_BOOST
                                                        inProfile:aDict];

    // background image
    [self setBackgroundImagePath:aDict[KEY_BACKGROUND_IMAGE_LOCATION]];
    [self setBackgroundImageTiled:[iTermProfilePreferences boolForKey:KEY_BACKGROUND_IMAGE_TILED
                                                            inProfile:aDict]];

    // Color scheme
    // ansiColosMatchingForeground:andBackground:inBookmark does an equality comparison, so
    // iTermProfilePreferences is not used here.
    [self setColorFgBgVariable:[self ansiColorsMatchingForeground:aDict[KEY_FOREGROUND_COLOR]
                                                    andBackground:aDict[KEY_BACKGROUND_COLOR]
                                                       inBookmark:aDict]];

    // transparency
    [self setTransparency:[iTermProfilePreferences floatForKey:KEY_TRANSPARENCY inProfile:aDict]];
    [self setBlend:[iTermProfilePreferences floatForKey:KEY_BLEND inProfile:aDict]];
    [self setTransparencyAffectsOnlyDefaultBackgroundColor:[iTermProfilePreferences floatForKey:KEY_TRANSPARENCY_AFFECTS_ONLY_DEFAULT_BACKGROUND_COLOR inProfile:aDict]];

    // bold 
    [self setUseBoldFont:[iTermProfilePreferences boolForKey:KEY_USE_BOLD_FONT
                                                   inProfile:aDict]];
    self.thinStrokes = [iTermProfilePreferences intForKey:KEY_THIN_STROKES inProfile:aDict];

    self.asciiLigatures = [iTermProfilePreferences boolForKey:KEY_ASCII_LIGATURES inProfile:aDict];
    self.nonAsciiLigatures = [iTermProfilePreferences boolForKey:KEY_NON_ASCII_LIGATURES inProfile:aDict];

    [_textview setUseBrightBold:[iTermProfilePreferences boolForKey:KEY_USE_BRIGHT_BOLD
                                                          inProfile:aDict]];

    // Italic - this default has changed from NO to YES as of 1/30/15
    [self setUseItalicFont:[iTermProfilePreferences boolForKey:KEY_USE_ITALIC_FONT inProfile:aDict]];

    // Set up the rest of the preferences
    [_screen setAudibleBell:![iTermProfilePreferences boolForKey:KEY_SILENCE_BELL inProfile:aDict]];
    [_screen setShowBellIndicator:[iTermProfilePreferences boolForKey:KEY_VISUAL_BELL inProfile:aDict]];
    [_screen setFlashBell:[iTermProfilePreferences boolForKey:KEY_FLASHING_BELL inProfile:aDict]];
    [_screen setPostGrowlNotifications:[iTermProfilePreferences boolForKey:KEY_BOOKMARK_GROWL_NOTIFICATIONS inProfile:aDict]];
    [_textview setBlinkAllowed:[iTermProfilePreferences boolForKey:KEY_BLINK_ALLOWED inProfile:aDict]];
    [_screen setCursorBlinks:[iTermProfilePreferences boolForKey:KEY_BLINKING_CURSOR inProfile:aDict]];
    [_textview setBlinkingCursor:[iTermProfilePreferences boolForKey:KEY_BLINKING_CURSOR inProfile:aDict]];
    [_textview setCursorType:[iTermProfilePreferences intForKey:KEY_CURSOR_TYPE inProfile:aDict]];

    PTYTab* currentTab = [[_delegate parentWindow] currentTab];
    if (currentTab == nil || [_delegate sessionBelongsToVisibleTab]) {
        [_delegate recheckBlur];
    }
    [_triggers release];
    _triggers = [[NSMutableArray alloc] init];
    for (NSDictionary *triggerDict in aDict[KEY_TRIGGERS]) {
        Trigger *trigger = [Trigger triggerFromDict:triggerDict];
        if (trigger) {
            [_triggers addObject:trigger];
        }
    }
    [_textview setSmartSelectionRules:aDict[KEY_SMART_SELECTION_RULES]];
    [_textview setSemanticHistoryPrefs:aDict[KEY_SEMANTIC_HISTORY]];
    [_textview setUseNonAsciiFont:[iTermProfilePreferences boolForKey:KEY_USE_NONASCII_FONT
                                                            inProfile:aDict]];
    [_textview setAntiAlias:[iTermProfilePreferences boolForKey:KEY_ASCII_ANTI_ALIASED
                                                      inProfile:aDict]
                   nonAscii:[iTermProfilePreferences boolForKey:KEY_NONASCII_ANTI_ALIASED
                                                      inProfile:aDict]];
    
    [self setEncoding:[iTermProfilePreferences unsignedIntegerForKey:KEY_CHARACTER_ENCODING inProfile:aDict]];
    [self setTermVariable:[iTermProfilePreferences stringForKey:KEY_TERMINAL_TYPE inProfile:aDict]];
    [_terminal setAnswerBackString:[iTermProfilePreferences stringForKey:KEY_ANSWERBACK_STRING inProfile:aDict]];
    [self setAntiIdleCode:[iTermProfilePreferences intForKey:KEY_IDLE_CODE inProfile:aDict]];
    [self setAntiIdlePeriod:[iTermProfilePreferences doubleForKey:KEY_IDLE_PERIOD inProfile:aDict]];
    [self setAntiIdle:[iTermProfilePreferences boolForKey:KEY_SEND_CODE_WHEN_IDLE inProfile:aDict]];
    [self setAutoClose:[iTermProfilePreferences boolForKey:KEY_CLOSE_SESSIONS_ON_END inProfile:aDict]];
    _screen.normalization = [iTermProfilePreferences integerForKey:KEY_UNICODE_NORMALIZATION
                                                         inProfile:aDict];
    [self setTreatAmbiguousWidthAsDoubleWidth:[iTermProfilePreferences boolForKey:KEY_AMBIGUOUS_DOUBLE_WIDTH
                                                                        inProfile:aDict]];
    [self setXtermMouseReporting:[iTermProfilePreferences boolForKey:KEY_XTERM_MOUSE_REPORTING
                                                           inProfile:aDict]];
    [self setXtermMouseReportingAllowMouseWheel:[iTermProfilePreferences boolForKey:KEY_XTERM_MOUSE_REPORTING_ALLOW_MOUSE_WHEEL
                                                           inProfile:aDict]];
    [self setUnicodeVersion:[iTermProfilePreferences integerForKey:KEY_UNICODE_VERSION
                                                         inProfile:aDict]];
    [_terminal setDisableSmcupRmcup:[iTermProfilePreferences boolForKey:KEY_DISABLE_SMCUP_RMCUP
                                                              inProfile:aDict]];
    [_screen setAllowTitleReporting:[iTermProfilePreferences boolForKey:KEY_ALLOW_TITLE_REPORTING
                                                              inProfile:aDict]];
    [_terminal setAllowKeypadMode:[iTermProfilePreferences boolForKey:KEY_APPLICATION_KEYPAD_ALLOWED
                                                            inProfile:aDict]];
    [_screen setUnlimitedScrollback:[iTermProfilePreferences boolForKey:KEY_UNLIMITED_SCROLLBACK
                                                              inProfile:aDict]];
    [_screen setMaxScrollbackLines:[iTermProfilePreferences intForKey:KEY_SCROLLBACK_LINES
                                                            inProfile:aDict]];

    _screen.appendToScrollbackWithStatusBar = [iTermProfilePreferences boolForKey:KEY_SCROLLBACK_WITH_STATUS_BAR
                                                                        inProfile:aDict];
    self.badgeFormat = [iTermProfilePreferences stringForKey:KEY_BADGE_FORMAT inProfile:aDict];
    _textview.badgeLabel = [self badgeLabel];
    [self setFont:[ITAddressBookMgr fontWithDesc:aDict[KEY_NORMAL_FONT]]
        nonAsciiFont:[ITAddressBookMgr fontWithDesc:aDict[KEY_NON_ASCII_FONT]]
        horizontalSpacing:[iTermProfilePreferences floatForKey:KEY_HORIZONTAL_SPACING inProfile:aDict]
        verticalSpacing:[iTermProfilePreferences floatForKey:KEY_VERTICAL_SPACING inProfile:aDict]];
    [_screen setSaveToScrollbackInAlternateScreen:[iTermProfilePreferences boolForKey:KEY_SCROLLBACK_IN_ALTERNATE_SCREEN
                                                                            inProfile:aDict]];
    
    NSDictionary *shortcutDictionary = [iTermProfilePreferences objectForKey:KEY_SESSION_HOTKEY inProfile:aDict];
    iTermShortcut *shortcut = [iTermShortcut shortcutWithDictionary:shortcutDictionary];
    [[iTermSessionHotkeyController sharedInstance] setShortcut:shortcut
                                                    forSession:self];
    [[_delegate realParentWindow] invalidateRestorableState];

    if (self.isTmuxClient) {
        NSDictionary *tabColorDict = [iTermProfilePreferences objectForKey:KEY_TAB_COLOR inProfile:aDict];
        if (![iTermProfilePreferences boolForKey:KEY_USE_TAB_COLOR inProfile:aDict]) {
            tabColorDict = nil;
        }
        NSColor *tabColor = [ITAddressBookMgr decodeColor:tabColorDict];
        [self.tmuxController setTabColorString:[tabColor hexString] forWindowPane:_tmuxPane];
    }
}

- (NSString *)badgeLabel {
    DLog(@"Raw badge format is %@", _badgeFormat);
    DLog(@"Variables are:\n%@", _variables);
    NSString *p = [_badgeFormat stringByReplacingVariableReferencesWithVariables:_variables];
    p = [p stringByReplacingEscapedChar:'n' withString:@"\n"];
    p = [p stringByReplacingEscapedHexValuesWithChars];
    DLog(@"Expanded badge label is: %@", p);
    return p;
}

- (BOOL)isAtShellPrompt {
    return _commandRange.start.x >= 0;
}

// You're processing if data was read off the socket in the last "idleTimeSeconds".
- (BOOL)isProcessing {
    NSTimeInterval now = [NSDate timeIntervalSinceReferenceDate];
    return (now - _lastOutputIgnoringOutputAfterResizing) < _idleTime;
}

// You're idle if it's been one second since isProcessing was true.
- (BOOL)isIdle {
    NSTimeInterval now = [NSDate timeIntervalSinceReferenceDate];
    return (now - _lastOutputIgnoringOutputAfterResizing) > (_idleTime + 1);
}

- (NSString *)formattedName:(NSString*)base {
    if ([self isTmuxGateway]) {
        return [NSString stringWithFormat:@"[↣ %@ %@]", base, _tmuxController.clientName];
    }
    if (_tmuxController) {
        // There won't be a valid job name, and the profile name is always tmux, so just show the
        // window name. This is confusing: this refers to the name of a tmux window, which is
        // equivalent to an iTerm2 tab. It is reported to us by tmux. We ignore the base name
        // because the real name comes from the server and that's all we care about.
        return [NSString stringWithFormat:@"↣ %@", [_delegate tmuxWindowName]];
    }
    BOOL baseIsBookmarkName = [base isEqualToString:_bookmarkName];
    if ([iTermPreferences boolForKey:kPreferenceKeyShowJobName] && self.jobName) {
        if (baseIsBookmarkName && ![iTermPreferences boolForKey:kPreferenceKeyShowProfileName]) {
            return [NSString stringWithFormat:@"%@", self.jobName];
        } else {
            return [NSString stringWithFormat:@"%@ (%@)", base, self.jobName];
        }
    } else {
        if (baseIsBookmarkName && ![iTermPreferences boolForKey:kPreferenceKeyShowProfileName]) {
            return @"Shell";
        } else {
            return base;
        }
    }
}

- (NSString*)defaultName
{
    return [self formattedName:_defaultName];
}

- (NSString*)joblessDefaultName
{
    return _defaultName;
}

- (void)setDefaultName:(NSString*)theName
{
    if ([_defaultName isEqualToString:theName]) {
        return;
    }

    if (_defaultName) {
        // clear the window title if it is not different
        if (_windowTitle == nil || [_name isEqualToString:_windowTitle]) {
            _windowTitle = nil;
        }
        [_defaultName release];
        _defaultName = nil;
    }
    if (!theName) {
        theName = NSLocalizedStringFromTableInBundle(@"Untitled",
                                                     @"iTerm",
                                                     [NSBundle bundleForClass:[self class]],
                                                     @"Profiles");
    }

    _defaultName = [theName copy];
}

- (void)setDelegate:(id<PTYSessionDelegate>)delegate {
    if ([self isTmuxClient]) {
        [_tmuxController deregisterWindow:[_delegate tmuxWindow]
                               windowPane:_tmuxPane
                                  session:self];
    }
    _delegate = delegate;
    if ([self isTmuxClient]) {
        [_tmuxController registerSession:self
                                withPane:_tmuxPane
                                inWindow:[_delegate tmuxWindow]];
    }
    DLog(@"Fit layout to window on session delegate change");
    [_tmuxController fitLayoutToWindows];
    [self useTransparencyDidChange];
}

- (NSString *)name {
    return [self formattedName:_name];
}

- (NSString *)rawName {
    return _name;
}

- (void)setName:(NSString *)theName {
    [_view setTitle:theName];
    if (!_bookmarkName) {
        self.bookmarkName = theName;
    }
    if ([_name isEqualToString:theName]) {
        return;
    }

    if (_name) {
        // clear the window title if it is not different
        if ([_name isEqualToString:_windowTitle]) {
            _windowTitle = nil;
        }
        [_name release];
        _name = nil;
    }
    if (!theName) {
        theName = NSLocalizedStringFromTableInBundle(@"Untitled",
                                                     @"iTerm",
                                                     [NSBundle bundleForClass:[self class]],
                                                     @"Profiles");
    }

    _name = [theName retain];
    // sync the window title if it is not set to something else
    if (_windowTitle == nil) {
        [self setWindowTitle:theName];
    }

    [_delegate nameOfSession:self didChangeTo:[self name]];
    [self setBell:NO];

    // get the session submenu to be rebuilt
    if ([[iTermController sharedInstance] currentTerminal] == [_delegate parentWindow]) {
        [[NSNotificationCenter defaultCenter] postNotificationName:@"iTermNameOfSessionDidChange"
                                                            object:[_delegate parentWindow]
                                                          userInfo:nil];
    }
    _variables[kVariableKeySessionName] = [self name];
    [_textview setBadgeLabel:[self badgeLabel]];
}

- (NSString *)windowTitle {
    if (!_windowTitle) {
        return nil;
    }
    return [self formattedName:_windowTitle];
}

- (void)setWindowTitle:(NSString*)theTitle
{
    if ([theTitle isEqualToString:_windowTitle]) {
        return;
    }

    [_windowTitle autorelease];
    _windowTitle = nil;

    if (theTitle != nil && [theTitle length] > 0) {
        _windowTitle = [theTitle copy];
    }

    if ([_delegate sessionBelongsToVisibleTab]) {
        [[_delegate parentWindow] setWindowTitle];
    }
}

- (void)pushWindowTitle
{
    if (!_windowTitleStack) {
        // initialize lazily
        _windowTitleStack = [[NSMutableArray alloc] init];
    }
    NSString *title = _windowTitle;
    if (!title) {
        // if current title is nil, treat it as an empty string.
        title = @"";
    }
    // push it
    [_windowTitleStack addObject:title];
}

- (void)popWindowTitle
{
    // Ignore if title stack is nil or stack count == 0
    NSUInteger count = [_windowTitleStack count];
    if (count > 0) {
        // pop window title
        [self setWindowTitle:[_windowTitleStack objectAtIndex:count - 1]];
        [_windowTitleStack removeObjectAtIndex:count - 1];
    }
}

- (void)pushIconTitle
{
    if (!_iconTitleStack) {
        // initialize lazily
        _iconTitleStack = [[NSMutableArray alloc] init];
    }
    NSString *title = _name;
    if (!title) {
        // if current icon title is nil, treat it as an empty string.
        title = @"";
    }
    // push it
    [_iconTitleStack addObject:title];
}

- (void)popIconTitle
{
    // Ignore if icon title stack is nil or stack count == 0.
    NSUInteger count = [_iconTitleStack count];
    if (count > 0) {
        // pop icon title
        [self setName:[_iconTitleStack objectAtIndex:count - 1]];
        [_iconTitleStack removeObjectAtIndex:count - 1];
    }
}

- (VT100Terminal *)terminal
{
    return _terminal;
}

- (void)setTermVariable:(NSString *)termVariable
{
    [_termVariable autorelease];
    _termVariable = [termVariable copy];
    [_terminal setTermType:_termVariable];
}

- (void)setView:(SessionView *)newView {
    [_view autorelease];
    _view = [newView retain];
    newView.delegate = self;
    [newView updateTitleFrame];
    [[_view findViewController] setDelegate:self];
}

- (NSStringEncoding)encoding
{
    return [_terminal encoding];
}

- (void)setEncoding:(NSStringEncoding)encoding {
    [_terminal setEncoding:encoding];
}


- (NSString *)tty {
    return [_shell tty];
}

- (void)setBackgroundImageTiled:(BOOL)set
{
    _backgroundImageTiled = set;
    [self setBackgroundImagePath:_backgroundImagePath];
}

- (void)setBackgroundImagePath:(NSString *)imageFilePath
{
    if ([imageFilePath length]) {
        if ([imageFilePath isAbsolutePath] == NO) {
            NSBundle *myBundle = [NSBundle bundleForClass:[self class]];
            imageFilePath = [myBundle pathForResource:imageFilePath ofType:@""];
        }
        [_backgroundImagePath autorelease];
        _backgroundImagePath = [imageFilePath copy];
        self.backgroundImage = [[[NSImage alloc] initWithContentsOfFile:_backgroundImagePath] autorelease];
    } else {
        self.backgroundImage = nil;
        [_backgroundImagePath release];
        _backgroundImagePath = nil;
    }

    [_patternedImage release];
    _patternedImage = nil;

    [_textview setNeedsDisplay:YES];
}

- (void)setSmartCursorColor:(BOOL)value {
    [[self textview] setUseSmartCursorColor:value];
}

- (void)setMinimumContrast:(float)value
{
    [[self textview] setMinimumContrast:value];
}

- (BOOL)viewShouldWantLayer {
    if (![iTermAdvancedSettingsModel useLayers]) {
        return NO;
    }
    if (!_delegate.realParentWindow || !_textview) {
        return YES;
    }
    BOOL isTransparent = ([[_delegate realParentWindow] useTransparency] && [_textview transparency] > 0);
    return !isTransparent;
}

- (void)useTransparencyDidChange {
    // The view does not like getting replaced during the spin of the runloop during which it is created.
    if (_view.window && _delegate.realParentWindow && _textview && self.viewShouldWantLayer != _view.useSubviewWithLayer) {
        dispatch_async(dispatch_get_main_queue(), ^{
            if (_view.window && _delegate.realParentWindow && _textview && self.viewShouldWantLayer != _view.useSubviewWithLayer) {
                _view.useSubviewWithLayer = self.viewShouldWantLayer;
            }
        });
    }
}

- (float)transparency
{
    return [_textview transparency];
}

- (void)setTransparency:(float)transparency
{
    // Limit transparency because fully transparent windows can't be clicked on.
    if (transparency > 0.9) {
        transparency = 0.9;
    }
    [_textview setTransparency:transparency];
    [self useTransparencyDidChange];
}

- (float)blend {
    return [_textview blend];
}

- (void)setBlend:(float)blendVal {
    [_textview setBlend:blendVal];
}

- (void)setTransparencyAffectsOnlyDefaultBackgroundColor:(BOOL)value {
    [_textview setTransparencyAffectsOnlyDefaultBackgroundColor:value];
}

- (BOOL)antiIdle {
    return _antiIdleTimer ? YES : NO;
}

- (void)setAntiIdle:(BOOL)set {
    [_antiIdleTimer invalidate];
    _antiIdleTimer = nil;

    _antiIdlePeriod = MAX(_antiIdlePeriod, kMinimumAntiIdlePeriod);

    if (set) {
        _antiIdleTimer = [NSTimer scheduledTimerWithTimeInterval:_antiIdlePeriod
                                                          target:self.weakSelf
                                                        selector:@selector(doAntiIdle)
                                                        userInfo:nil
                                                         repeats:YES];
    }
}

- (BOOL)useBoldFont {
    return [_textview useBoldFont];
}

- (void)setUseBoldFont:(BOOL)boldFlag
{
    [_textview setUseBoldFont:boldFlag];
}

- (iTermThinStrokesSetting)thinStrokes {
    return _textview.thinStrokes;
}

- (void)setThinStrokes:(iTermThinStrokesSetting)thinStrokes {
    _textview.thinStrokes = thinStrokes;
}

- (void)setAsciiLigatures:(BOOL)asciiLigatures {
    _textview.asciiLigatures = asciiLigatures;
}

- (BOOL)asciiLigatures {
    return _textview.asciiLigatures;
}

- (void)setNonAsciiLigatures:(BOOL)nonAsciiLigatures {
    _textview.nonAsciiLigatures = nonAsciiLigatures;
}

- (BOOL)nonAsciiLigatures {
    return _textview.nonAsciiLigatures;
}

- (BOOL)useItalicFont
{
    return [_textview useItalicFont];
}

- (void)setUseItalicFont:(BOOL)italicFlag
{
    [_textview setUseItalicFont:italicFlag];
}

- (void)setTreatAmbiguousWidthAsDoubleWidth:(BOOL)set {
    _treatAmbiguousWidthAsDoubleWidth = set;
    _tmuxController.ambiguousIsDoubleWidth = set;
}

- (void)setUnicodeVersion:(NSInteger)version {
    _unicodeVersion = version;
    _tmuxController.unicodeVersion = version;
    [[NSNotificationCenter defaultCenter] postNotificationName:iTermUnicodeVersionDidChangeNotification
                                                        object:nil];
}

- (void)setXtermMouseReporting:(BOOL)set
{
    _xtermMouseReporting = set;
    [_textview updateCursor:[NSApp currentEvent]];
}

- (BOOL)logging
{
    return [_shell logging];
}

- (void)logStart {
    iTermSavePanel *savePanel = [iTermSavePanel showWithOptions:kSavePanelOptionAppendOrReplace
                                                     identifier:@"StartSessionLog"
                                               initialDirectory:NSHomeDirectory()
                                                defaultFilename:@""];
    if (savePanel.path) {
        BOOL shouldAppend = (savePanel.replaceOrAppend == kSavePanelReplaceOrAppendSelectionAppend);
        BOOL ok = [_shell startLoggingToFileWithPath:savePanel.path
                                        shouldAppend:shouldAppend];
        if (!ok) {
            NSBeep();
        }
    }
}

- (void)logStop {
    [_shell stopLogging];
}

- (void)clearBuffer {
    [_screen clearBuffer];
    if (self.isTmuxClient) {
        [_tmuxController clearHistoryForWindowPane:self.tmuxPane];
    }
    if ([iTermAdvancedSettingsModel jiggleTTYSizeOnClearBuffer]) {
        VT100GridSize size = _screen.size;
        size.width++;
        _shell.size = size;
        _shell.size = _screen.size;
    }
}

- (void)clearScrollbackBuffer {
    [_screen clearScrollbackBuffer];
    if (self.isTmuxClient) {
        [_tmuxController clearHistoryForWindowPane:self.tmuxPane];
    }
}

- (BOOL)shouldSendEscPrefixForModifier:(unsigned int)modmask
{
    if ([self optionKey] == OPT_ESC) {
        if ((modmask == NSAlternateKeyMask) ||
            (modmask & NSLeftAlternateKeyMask) == NSLeftAlternateKeyMask) {
            return YES;
        }
    }
    if ([self rightOptionKey] == OPT_ESC) {
        if ((modmask & NSRightAlternateKeyMask) == NSRightAlternateKeyMask) {
            return YES;
        }
    }
    return NO;
}

- (void)setScrollViewDocumentView {
    [_view.scrollview setDocumentView:_wrapper];
    NSRect rect = {
        .origin = NSZeroPoint,
        .size = _view.scrollview.contentSize
    };
    _wrapper.frame = rect;
    [_textview refresh];
}

- (void)setProfile:(Profile *)newProfile {
    assert(newProfile);
    DLog(@"Set profile to one with guid %@", newProfile[KEY_GUID]);
    NSMutableDictionary *mutableProfile = [[newProfile mutableCopy] autorelease];
    // This is the most practical way to migrate the bopy of a
    // profile that's stored in a saved window arrangement. It doesn't get
    // saved back into the arrangement, unfortunately.
    [ProfileModel migratePromptOnCloseInMutableBookmark:mutableProfile];

    NSString *originalGuid = newProfile[KEY_ORIGINAL_GUID];
    if (originalGuid) {
        // This code path is taken when changing an existing session's profile.
        // See bug 2632.
        Profile *possibleOriginalProfile = [[ProfileModel sharedInstance] bookmarkWithGuid:originalGuid];
        if (possibleOriginalProfile) {
            [_originalProfile autorelease];
            _originalProfile = [possibleOriginalProfile copy];
        }
    }
    if (!_originalProfile) {
        // This is normally taken when a new session is being created.
        _originalProfile = [NSDictionary dictionaryWithDictionary:mutableProfile];
        [_originalProfile retain];
    }

    [_profile release];
    _profile = [mutableProfile retain];
    [[_delegate realParentWindow] invalidateRestorableState];
    [[_delegate realParentWindow] updateTabColors];
}

- (NSDictionary *)arrangement {
    return [self arrangementWithContents:NO];
}

- (NSDictionary *)arrangementWithContents:(BOOL)includeContents {
    NSMutableDictionary* result = [NSMutableDictionary dictionaryWithCapacity:3];
    result[SESSION_ARRANGEMENT_COLUMNS] = @(_screen.width);
    result[SESSION_ARRANGEMENT_ROWS] = @(_screen.height);
    result[SESSION_ARRANGEMENT_BOOKMARK] = _profile;
    result[SESSION_ARRANGEMENT_BOOKMARK_NAME] = _bookmarkName;

    if (_substitutions) {
        result[SESSION_ARRANGEMENT_SUBSTITUTIONS] = _substitutions;
    }
    if ([self.program isEqualToString:[ITAddressBookMgr shellLauncherCommand]]) {
        // The shell launcher command could change from run to run (e.g., if you move iTerm2).
        // I don't want to use a magic string, so setting program to an empty dic
        result[SESSION_ARRANGEMENT_PROGRAM] = @{ kProgramType: kProgramTypeShellLauncher };
    } else if (self.program) {
        result[SESSION_ARRANGEMENT_PROGRAM] = @{ kProgramType: kProgramTypeCommand,
                                                 kProgramCommand: self.program };
    }
    result[SESSION_ARRANGEMENT_ENVIRONMENT] = self.environment ?: @{};
    result[SESSION_ARRANGEMENT_IS_UTF_8] = @(self.isUTF8);
    
    NSDictionary *shortcutDictionary = [[[iTermSessionHotkeyController sharedInstance] shortcutForSession:self] dictionaryValue];
    if (shortcutDictionary) {
        result[SESSION_ARRANGEMENT_HOTKEY] = shortcutDictionary;
    }

    if (_name) {
        result[SESSION_ARRANGEMENT_NAME] = _name;
    }
    if (_defaultName) {
        result[SESSION_ARRANGEMENT_DEFAULT_NAME] = _defaultName;
    }
    if (_windowTitle) {
        result[SESSION_ARRANGEMENT_WINDOW_TITLE] = _windowTitle;
    }
    if (includeContents) {
        NSDictionary *contentsDictionary = [_screen contentsDictionary];
        result[SESSION_ARRANGEMENT_CONTENTS] = contentsDictionary;
        int numberOfLinesDropped =
            [contentsDictionary[kScreenStateKey][kScreenStateNumberOfLinesDroppedKey] intValue];
        result[SESSION_ARRANGEMENT_VARIABLES] = _variables;
        VT100GridCoordRange range = _commandRange;
        range.start.y -= numberOfLinesDropped;
        range.end.y -= numberOfLinesDropped;
        result[SESSION_ARRANGEMENT_COMMAND_RANGE] =
            [NSDictionary dictionaryWithGridCoordRange:range];
        result[SESSION_ARRANGEMENT_ALERT_ON_NEXT_MARK] = @(_alertOnNextMark);
        result[SESSION_ARRANGEMENT_CURSOR_GUIDE] = @(_textview.highlightCursorLine);
        if (self.lastDirectory) {
            result[SESSION_ARRANGEMENT_LAST_DIRECTORY] = self.lastDirectory;
            result[SESSION_ARRANGEMENT_LAST_DIRECTORY_IS_REMOTE] = @(self.lastDirectoryIsRemote);
        }
        result[SESSION_ARRANGEMENT_SELECTION] =
            [self.textview.selection dictionaryValueWithYOffset:-numberOfLinesDropped];
        result[SESSION_ARRANGEMENT_APS] = [_automaticProfileSwitcher savedState];
    }
    result[SESSION_ARRANGEMENT_GUID] = _guid;
    if (_liveSession && includeContents && !_dvr) {
        result[SESSION_ARRANGEMENT_LIVE_SESSION] =
            [_liveSession arrangementWithContents:includeContents];
    }
    if (includeContents && !self.isTmuxClient) {
        // These values are used for restoring sessions after a crash. It's only saved when contents
        // are included since saved window arrangements have no business knowing the process id.
        if ([iTermAdvancedSettingsModel runJobsInServers] && !_shell.pidIsChild) {
            result[SESSION_ARRANGEMENT_SERVER_PID] = @(_shell.serverPid);
            if (self.tty) {
                result[SESSION_ARRANGEMENT_TTY] = self.tty;
            }
        }
    }
    if (self.tmuxMode == TMUX_GATEWAY && self.tmuxController.sessionName) {
        result[SESSION_ARRANGEMENT_IS_TMUX_GATEWAY] = @YES;
        result[SESSION_ARRANGEMENT_TMUX_GATEWAY_SESSION_ID] = @(self.tmuxController.sessionId);
        result[SESSION_ARRANGEMENT_TMUX_GATEWAY_SESSION_NAME] = self.tmuxController.sessionName;
    }

    result[SESSION_ARRANGEMENT_SHELL_INTEGRATION_EVER_USED] = @(_shellIntegrationEverUsed);
    result[SESSION_ARRANGEMENT_COMMANDS] = _commands;
    result[SESSION_ARRANGEMENT_DIRECTORIES] = _directories;
    result[SESSION_ARRANGEMENT_HOSTS] = [_hosts mapWithBlock:^id(id anObject) {
        return [(VT100RemoteHost *)anObject dictionaryValue];
    }];

    NSString *pwd = [self currentLocalWorkingDirectory];
    result[SESSION_ARRANGEMENT_WORKING_DIRECTORY] = pwd ? pwd : @"";
    return result;
}

+ (NSDictionary *)arrangementFromTmuxParsedLayout:(NSDictionary *)parseNode
                                         bookmark:(Profile *)bookmark
{
    NSMutableDictionary* result = [NSMutableDictionary dictionaryWithCapacity:3];
    [result setObject:[parseNode objectForKey:kLayoutDictWidthKey] forKey:SESSION_ARRANGEMENT_COLUMNS];
    [result setObject:[parseNode objectForKey:kLayoutDictHeightKey] forKey:SESSION_ARRANGEMENT_ROWS];
    [result setObject:bookmark forKey:SESSION_ARRANGEMENT_BOOKMARK];
    result[SESSION_ARRANGEMENT_BOOKMARK_NAME] = [bookmark objectForKey:KEY_NAME];
    [result setObject:@"" forKey:SESSION_ARRANGEMENT_WORKING_DIRECTORY];
    [result setObject:[parseNode objectForKey:kLayoutDictWindowPaneKey] forKey:SESSION_ARRANGEMENT_TMUX_PANE];
    NSDictionary *hotkey = parseNode[kLayoutDictHotkeyKey];
    if (hotkey) {
        [result setObject:hotkey forKey:SESSION_ARRANGEMENT_HOTKEY];
    }
    NSObject *value = [parseNode objectForKey:kLayoutDictHistoryKey];
    if (value) {
        [result setObject:value forKey:SESSION_ARRANGEMENT_TMUX_HISTORY];
    }
    value = [parseNode objectForKey:kLayoutDictAltHistoryKey];
    if (value) {
        [result setObject:value forKey:SESSION_ARRANGEMENT_TMUX_ALT_HISTORY];
    }
    value = [parseNode objectForKey:kLayoutDictStateKey];
    if (value) {
        [result setObject:value forKey:SESSION_ARRANGEMENT_TMUX_STATE];
    }
    value = parseNode[kLayoutDictTabColorKey];
    if (value) {
        result[SESSION_ARRANGEMENT_TMUX_TAB_COLOR] = value;
    }

    return result;
}

+ (NSString *)guidInArrangement:(NSDictionary *)arrangement {
    NSString *guid = arrangement[SESSION_ARRANGEMENT_GUID];
    if (guid) {
        return guid;
    } else {
        return arrangement[SESSION_UNIQUE_ID];
    }
}

- (void)updateScroll {
    if (![(PTYScroller*)([_view.scrollview verticalScroller]) userScroll]) {
        [_textview scrollEnd];
    }
}

- (void)updateDisplay {
    _timerRunning = YES;
    
    // Set attributes of tab to indicate idle, processing, etc.
    if (![self isTmuxGateway]) {
        [_delegate updateLabelAttributes];
    }

    static const NSTimeInterval kUpdateTitlePeriod = 0.7;
    if ([_delegate sessionIsActiveInTab:self]) {
        // Update window info for the active tab.
        NSTimeInterval now = [NSDate timeIntervalSinceReferenceDate];
        if (!self.jobName ||
            now >= (_lastUpdate + kUpdateTitlePeriod)) {
            // It has been more than 700ms since the last time we were here or
            // the job doesn't have a name.
            [self updateTitles];
            _lastUpdate = now;
        }
    } else {
        self.jobName = [_shell currentJob:NO];
        [self.view setTitle:self.name];
    }

    DLog(@"Session %@ calling refresh", self);
    const BOOL somethingIsBlinking = [_textview refresh];
    const BOOL transientTitle = _delegate.realParentWindow.isShowingTransientTitle;
    const BOOL animationPlaying = _textview.getAndResetDrawingAnimatedImageFlag;

    // Even if "active" isn't changing we need the side effect of setActive: that updates the
    // cadence since we might have just become idle.
    self.active = (somethingIsBlinking || transientTitle || animationPlaying);

    if (_tailFindTimer && [[[_view findViewController] view] isHidden]) {
        [self stopTailFind];
    }

    [self checkPartialLineTriggers];
    _timerRunning = NO;
}

// Update the tab, session view, and window title.
- (void)updateTitles {
    NSString *newJobName = [_shell currentJob:NO];
    // Update the job name in the tab title.
    if (!(newJobName == self.jobName || [newJobName isEqualToString:self.jobName])) {
        self.jobName = newJobName;
        [_delegate nameOfSession:self didChangeTo:[self name]];
        [self.view setTitle:self.name];
    }

    if ([_delegate sessionBelongsToVisibleTab]) {
        // Revert to the permanent tab title.
        [[_delegate parentWindow] setWindowTitle];
    }
}

- (void)refresh {
    DLog(@"Session %@ calling refresh", self);
    if ([_textview refresh]) {
        self.active = YES;
    }
}

- (void)setActive:(BOOL)active {
    DLog(@"setActive:%@ timerRunning=%@ updateTimer.isValue=%@ lastTimeout=%f session=%@",
         @(active), @(_timerRunning), @(_updateTimer.isValid), _lastTimeout, self);
    _active = active;
    [self changeCadenceIfNeeded];
}

- (void)changeCadenceIfNeeded {
    BOOL effectivelyActive = (_active || !self.isIdle || [NSApp isActive]);
    if (effectivelyActive && [_delegate sessionBelongsToVisibleTab]) {
        if ([iTermAdvancedSettingsModel useAdaptiveFrameRate]) {
            const NSInteger kThroughputLimit =
                [iTermAdvancedSettingsModel adaptiveFrameRateThroughputThreshold];
            const NSInteger estimatedThroughput = [_throughputEstimator estimatedThroughput];
            if (estimatedThroughput < kThroughputLimit && estimatedThroughput > 0) {
                [self setUpdateCadence:kFastUpdateCadence];
            } else {
                [self setUpdateCadence:1.0 / [iTermAdvancedSettingsModel slowFrameRate]];
            }
        } else {
            [self setUpdateCadence:kActiveUpdateCadence];
        }
    } else {
        [self setUpdateCadence:kBackgroundUpdateCadence];
    }
}

- (void)setUpdateCadence:(NSTimeInterval)cadence {
    if (_updateTimer.timeInterval == cadence) {
        DLog(@"No change to cadence.");
        return;
    }
    DLog(@"Set cadence of %@ to %f", self, cadence);

    [_updateTimer invalidate];
    if (_inLiveResize) {
        // This solves the bug where we don't redraw properly during live resize.
        // I'm worried about the possible side effects it might have since there's no way to
        // know all the tracking event loops.
        _updateTimer = [NSTimer timerWithTimeInterval:kActiveUpdateCadence
                                               target:self.weakSelf
                                             selector:@selector(updateDisplay)
                                             userInfo:nil
                                              repeats:YES];
        [[NSRunLoop currentRunLoop] addTimer:_updateTimer forMode:NSRunLoopCommonModes];
    } else {
        _updateTimer = [NSTimer scheduledTimerWithTimeInterval:cadence
                                                        target:self.weakSelf
                                                      selector:@selector(updateDisplay)
                                                      userInfo:nil
                                                       repeats:YES];
    }
}

- (void)doAntiIdle {
    NSTimeInterval now = [NSDate timeIntervalSinceReferenceDate];

    if (![self isTmuxGateway] && now >= _lastInput + _antiIdlePeriod - kAntiIdleGracePeriod) {
        // This feature is hopeless for tmux gateways. Issue 5231.
        [self writeLatin1EncodedData:[NSData dataWithBytes:&_antiIdleCode length:1]
                    broadcastAllowed:NO];
        _lastInput = now;
    }
}

- (BOOL)canInstantReplayPrev
{
    if (_dvrDecoder) {
        return [_dvrDecoder timestamp] != [_dvr firstTimeStamp];
    } else {
        return YES;
    }
}

- (BOOL)canInstantReplayNext
{
    if (_dvrDecoder) {
        return YES;
    } else {
        return NO;
    }
}

- (int)rows
{
    return [_screen height];
}

- (int)columns
{
    return [_screen width];
}

- (NSFont*)fontWithRelativeSize:(int)dir from:(NSFont*)font
{
    int newSize = [font pointSize] + dir;
    if (newSize < 2) {
        newSize = 2;
    }
    if (newSize > 200) {
        newSize = 200;
    }
    return [NSFont fontWithName:[font fontName] size:newSize];
}

- (void)setFont:(NSFont*)font
     nonAsciiFont:(NSFont*)nonAsciiFont
    horizontalSpacing:(float)horizontalSpacing
    verticalSpacing:(float)verticalSpacing {
    DLog(@"setFont:%@ nonAsciiFont:%@", font, nonAsciiFont);
    NSWindow *window = [[_delegate realParentWindow] window];
    DLog(@"Before:\n%@", [window.contentView iterm_recursiveDescription]);
    DLog(@"Window frame: %@", window);
    if ([_textview.font isEqualTo:font] &&
        [_textview.nonAsciiFontEvenIfNotUsed isEqualTo:nonAsciiFont] &&
        [_textview horizontalSpacing] == horizontalSpacing &&
        [_textview verticalSpacing] == verticalSpacing) {
        // There's an unfortunate problem that this is a band-aid over.
        // If you change some attribute of a profile that causes sessions to reload their profiles
        // with the kReloadAllProfiles notification, then each profile will call this in turn,
        // and it may be a no-op for all of them. If each calls -[PseudoTerminal fitWindowToTab:_delegate]
        // and different tabs come up with slightly different ideal sizes (e.g., because they
        // have different split pane layouts) then the window may shrink by a few pixels for each
        // session.
        return;
    }
    DLog(@"Line height was %f", (float)[_textview lineHeight]);
    [_textview setFont:font
         nonAsciiFont:nonAsciiFont
        horizontalSpacing:horizontalSpacing
        verticalSpacing:verticalSpacing];
    DLog(@"Line height is now %f", (float)[_textview lineHeight]);
    [_delegate sessionDidChangeFontSize:self];
    DLog(@"After:\n%@", [window.contentView iterm_recursiveDescription]);
    DLog(@"Window frame: %@", window);
}

- (void)terminalFileShouldStop:(NSNotification *)notification {
    if ([notification object] == _download) {
        [_screen.terminal stopReceivingFile];
        [_download endOfData];
        self.download = nil;
    } else if ([notification object] == _upload) {
        [_pasteHelper abort];
        [_upload endOfData];
        self.upload = nil;
        char controlC[1] = { VT100CC_ETX };
        NSData *data = [NSData dataWithBytes:controlC length:sizeof(controlC)];
        [self writeLatin1EncodedData:data broadcastAllowed:NO];
    }
}

- (void)profileSessionNameDidEndEditing:(NSNotification *)notification {
    NSString *theGuid = [notification object];
    if (_tmuxTitleOutOfSync &&
        [self isTmuxClient] &&
        [theGuid isEqualToString:_profile[KEY_GUID]]) {
        Profile *profile = [[ProfileModel sessionsInstance] bookmarkWithGuid:theGuid];
        [_tmuxController renameWindowWithId:_delegate.tmuxWindow
                                  inSession:nil
                                     toName:profile[KEY_NAME]];
        _tmuxTitleOutOfSync = NO;
    }
    [self sanityCheck];
}

- (void)sessionHotkeyDidChange:(NSNotification *)notification {
    NSString *theGuid = [notification object];
    if ([self isTmuxClient] &&
        [theGuid isEqualToString:_profile[KEY_GUID]]) {
        Profile *profile = [[ProfileModel sessionsInstance] bookmarkWithGuid:theGuid];
        NSDictionary *dict = [iTermProfilePreferences objectForKey:KEY_SESSION_HOTKEY inProfile:profile];
        [_tmuxController setHotkeyForWindowPane:_tmuxPane to:dict];
    }
    [self sanityCheck];
}

- (void)apiServerUnsubscribe:(NSNotification *)notification {
    [_promptSubscriptions removeObjectForKey:notification.object];
    [_keystrokeSubscriptions removeObjectForKey:notification.object];
    [_updateSubscriptions removeObjectForKey:notification.object];
    [_locationChangeSubscriptions removeObjectForKey:notification.object];
}

- (void)applicationWillTerminate:(NSNotification *)notification {
    // See comment where we observe this notification for why this is done.
    [self tmuxDetach];
}

- (void)savedArrangementWasRepaired:(NSNotification *)notification {
    if ([notification.object isEqual:_missingSavedArrangementProfileGUID]) {
        Profile *newProfile = notification.userInfo[@"new profile"];
        _isDivorced = NO;
        [_overriddenFields removeAllObjects];
        [_originalProfile release];
        _originalProfile = nil;
        self.profile = newProfile;
        [self setPreferencesFromAddressBookEntry:newProfile];
        [self dismissAnnouncementWithIdentifier:@"ThisProfileNoLongerExists"];
    }
}

- (void)windowWillStartLiveResize:(NSNotification *)notification {
    if ([iTermAdvancedSettingsModel trackingRunloopForLiveResize]) {
        if (notification.object == self.textview.window) {
            _inLiveResize = YES;
            if (_updateTimer) {
                [[NSRunLoop currentRunLoop] addTimer:_updateTimer forMode:NSRunLoopCommonModes];
            }
        }
    }
}

- (void)windowDidEndLiveResize:(NSNotification *)notification {
    if ([iTermAdvancedSettingsModel trackingRunloopForLiveResize]) {
        if (notification.object == self.textview.window) {
            _inLiveResize = NO;
            if (_updateTimer) {
                NSTimeInterval cadence = _updateTimer.timeInterval;
                [_updateTimer invalidate];
                _updateTimer = nil;
                [self setUpdateCadence:cadence];
            }
        }
    }
}

- (void)synchronizeTmuxFonts:(NSNotification *)notification
{
    if (!_exited && [self isTmuxClient]) {
        NSArray *fonts = [notification object];
        NSFont *font = [fonts objectAtIndex:0];
        NSFont *nonAsciiFont = [fonts objectAtIndex:1];
        NSNumber *hSpacing = [fonts objectAtIndex:2];
        NSNumber *vSpacing = [fonts objectAtIndex:3];
        [_textview setFont:font
              nonAsciiFont:nonAsciiFont
            horizontalSpacing:[hSpacing doubleValue]
            verticalSpacing:[vSpacing doubleValue]];
    }
}

- (void)notifyTmuxFontChange
{
    static BOOL fontChangeNotificationInProgress;
    if (!fontChangeNotificationInProgress) {
        fontChangeNotificationInProgress = YES;
        [[NSNotificationCenter defaultCenter] postNotificationName:kTmuxFontChanged
                                                            object:@[ _textview.font,
                                                                      _textview.nonAsciiFontEvenIfNotUsed,
                                                                      @(_textview.horizontalSpacing),
                                                                      @(_textview.verticalSpacing) ]];
        fontChangeNotificationInProgress = NO;
        [_delegate setTmuxFont:_textview.font
                  nonAsciiFont:_textview.nonAsciiFontEvenIfNotUsed
                      hSpacing:_textview.horizontalSpacing
                      vSpacing:_textview.verticalSpacing];
        [[NSNotificationCenter defaultCenter] postNotificationName:kPTYSessionTmuxFontDidChange
                                                            object:nil];
    }
}

- (void)changeFontSizeDirection:(int)dir {
    DLog(@"changeFontSizeDirection:%d", dir);
    NSFont* font;
    NSFont* nonAsciiFont;
    float hs, vs;
    if (dir) {
        // Grow or shrink
        DLog(@"grow/shrink");
        font = [self fontWithRelativeSize:dir from:_textview.font];
        nonAsciiFont = [self fontWithRelativeSize:dir from:_textview.nonAsciiFontEvenIfNotUsed];
        hs = [_textview horizontalSpacing];
        vs = [_textview verticalSpacing];
    } else {
        // Restore original font size.
        NSDictionary *abEntry = [self originalProfile];
        NSString* fontDesc = [abEntry objectForKey:KEY_NORMAL_FONT];
        font = [ITAddressBookMgr fontWithDesc:fontDesc];
        nonAsciiFont = [ITAddressBookMgr fontWithDesc:[abEntry objectForKey:KEY_NON_ASCII_FONT]];
        hs = [[abEntry objectForKey:KEY_HORIZONTAL_SPACING] floatValue];
        vs = [[abEntry objectForKey:KEY_VERTICAL_SPACING] floatValue];
    }
    [self setFont:font nonAsciiFont:nonAsciiFont horizontalSpacing:hs verticalSpacing:vs];

    if (dir || _isDivorced) {
        // Move this bookmark into the sessions model.
        NSString* guid = [self divorceAddressBookEntryFromPreferences];

        [self setSessionSpecificProfileValues:@{ KEY_NORMAL_FONT: [font stringValue],
                                                 KEY_NON_ASCII_FONT: [nonAsciiFont stringValue] }];
        // Set the font in the bookmark dictionary

        // Update the model's copy of the bookmark.
        [[ProfileModel sessionsInstance] setBookmark:[self profile] withGuid:guid];

        // Update an existing one-bookmark prefs dialog, if open.
        if ([[[PreferencePanel sessionsInstance] windowIfLoaded] isVisible]) {
            [[PreferencePanel sessionsInstance] underlyingBookmarkDidChange];
        }
    }
}

- (void)setSessionSpecificProfileValues:(NSDictionary *)newValues {
    [self sanityCheck];
    if (!_isDivorced) {
        [self divorceAddressBookEntryFromPreferences];
    }
    NSMutableDictionary* temp = [NSMutableDictionary dictionaryWithDictionary:_profile];
    for (NSString *key in newValues) {
        NSObject *value = newValues[key];
        if ([value isKindOfClass:[NSNull class]]) {
            [temp removeObjectForKey:key];
        } else {
            temp[key] = value;
        }
    }
    if ([temp isEqualToDictionary:_profile]) {
        // This was a no-op, so there's no need to get a divorce. Happens most
        // commonly when setting tab color after a split.
        return;
    }
    [[ProfileModel sessionsInstance] setBookmark:temp withGuid:temp[KEY_GUID]];

    // Update this session's copy of the bookmark
    [self reloadProfile];
}

- (void)remarry
{
    _isDivorced = NO;
}

- (NSString*)divorceAddressBookEntryFromPreferences
{
    Profile* bookmark = [self profile];
    NSString* guid = [bookmark objectForKey:KEY_GUID];
    if (_isDivorced && [[ProfileModel sessionsInstance] bookmarkWithGuid:guid]) {
        // Once, I saw a case where an already-divorced bookmark's guid was missing from
        // sessionsInstance. I don't know why, but if that's the case, just create it there
        // again. :(
        return guid;
    }
    _isDivorced = YES;
    DLog(@"Remove profile with guid %@ from sessions instance", guid);
    [[ProfileModel sessionsInstance] removeProfileWithGuid:guid];
    DLog(@"Set profile %@ divorced, add to sessions instance", bookmark[KEY_GUID]);
    [[ProfileModel sessionsInstance] addBookmark:[[bookmark copy] autorelease]];

    NSString *existingOriginalGuid = bookmark[KEY_ORIGINAL_GUID];
    if (!existingOriginalGuid ||
        ![[ProfileModel sharedInstance] bookmarkWithGuid:existingOriginalGuid] ||
        ![existingOriginalGuid isEqualToString:_originalProfile[KEY_GUID]]) {
        // The bookmark doesn't already have a valid original GUID.
        bookmark = [[ProfileModel sessionsInstance] setObject:guid
                                                        forKey:KEY_ORIGINAL_GUID
                                                    inBookmark:bookmark];
    }

    // Allocate a new guid for this bookmark.
    guid = [ProfileModel freshGuid];
    DLog(@"Allocating a new guid for this profile. The new guid is %@", guid);
    [[ProfileModel sessionsInstance] setObject:guid
                                        forKey:KEY_GUID
                                    inBookmark:bookmark];
    [_overriddenFields removeAllObjects];
    [_overriddenFields addObjectsFromArray:@[ KEY_GUID, KEY_ORIGINAL_GUID] ];
    [self setProfile:[[ProfileModel sessionsInstance] bookmarkWithGuid:guid]];
    [self sanityCheck];
    return guid;
}

// Jump to the saved scroll position
- (void)jumpToSavedScrollPosition
{
    iTermMark *mark = nil;
    if (_lastMark && [_screen markIsValid:_lastMark]) {
        mark = _lastMark;
    } else {
        mark = [_screen lastMark];
    }
    Interval *interval = mark.entry.interval;
    if (!interval) {
        NSBeep();
        return;
    }
    VT100GridRange range = [_screen lineNumberRangeOfInterval:interval];
    long long offset = range.location;
    if (offset < 0) {
        NSBeep();  // This really shouldn't ever happen
    } else {
        self.currentMarkOrNotePosition = mark.entry.interval;
        offset += [_screen totalScrollbackOverflow];
        [_textview scrollToAbsoluteOffset:offset height:[_screen height]];
        [_textview highlightMarkOnLine:VT100GridRangeMax(range) hasErrorCode:NO];
    }
}

- (BOOL)hasSavedScrollPosition
{
    return [_screen lastMark] != nil;
}

- (void)useStringForFind:(NSString*)string
{
    [[_view findViewController] setFindString:string];
}

- (void)findWithSelection
{
    if ([_textview selectedText]) {
        [[_view findViewController] setFindString:[_textview selectedText]];
    }
}

- (void)showFindPanel
{
    [[_view findViewController] makeVisible];
}

- (void)searchNext
{
    [[_view findViewController] searchNext];
}

- (void)searchPrevious
{
    [[_view findViewController] searchPrevious];
}

- (void)resetFindCursor
{
    [_textview resetFindCursor];
}

- (BOOL)findInProgress
{
    return [_textview findInProgress];
}

- (BOOL)continueFind:(double *)progress
{
    return [_textview continueFind:progress];
}

- (BOOL)growSelectionLeft
{
    return [_textview growSelectionLeft];
}

- (void)growSelectionRight
{
    [_textview growSelectionRight];
}

- (NSString*)selectedText
{
    return [_textview selectedText];
}

- (BOOL)canSearch {
    return _textview != nil && _delegate && [_delegate realParentWindow];
}

- (void)findString:(NSString *)aString
  forwardDirection:(BOOL)direction
      mode:(iTermFindMode)mode
        withOffset:(int)offset {
    [_textview findString:aString
         forwardDirection:direction
                     mode:mode
               withOffset:offset];
}

- (NSString*)unpaddedSelectedText {
    return [_textview selectedText];
}

- (void)copySelection {
    return [_textview copySelectionAccordingToUserPreferences];
}

- (void)takeFocus {
    [[[_delegate realParentWindow] window] makeFirstResponder:_textview];
}

- (void)findViewControllerMakeDocumentFirstResponder {
    [self takeFocus];
}

- (void)clearHighlights
{
    [_textview clearHighlights];
}

- (NSImage *)snapshot {
    DLog(@"Session %@ calling refresh", self);
    [_textview refresh];
    return [_view snapshot];
}

- (void)askAboutAbortingDownload {
    iTermAnnouncementViewController *announcement =
        [iTermAnnouncementViewController announcementWithTitle:@"A file is being downloaded. Abort the download?"
                                                         style:kiTermAnnouncementViewStyleQuestion
                                                   withActions:@[ @"OK", @"Cancel" ]
                                                    completion:^(int selection) {
                                                        if (selection == 0) {
                                                            [self.terminal stopReceivingFile];
                                                        }
                                                    }];
    [self queueAnnouncement:announcement identifier:@"AbortDownloadOnKeyPressAnnouncement"];
}

- (void)askAboutAbortingUpload {
    iTermAnnouncementViewController *announcement =
    [iTermAnnouncementViewController announcementWithTitle:@"A file is being uploaded. Abort the uploaded?"
                                                     style:kiTermAnnouncementViewStyleQuestion
                                               withActions:@[ @"OK", @"Cancel" ]
                                                completion:^(int selection) {
                                                    if (selection == 0) {
                                                        if (self.upload) {
                                                            [_pasteHelper abort];
                                                            [self.upload endOfData];
                                                            self.upload = nil;
                                                        }
                                                    }
                                                }];
    [self queueAnnouncement:announcement identifier:@"AbortUploadOnKeyPressAnnouncement"];
}

#pragma mark - Captured Output

- (void)addCapturedOutput:(CapturedOutput *)capturedOutput {
    VT100ScreenMark *lastCommandMark = [_screen lastCommandMark];
    if (!lastCommandMark) {
        // TODO: Show an announcement
        return;
    }
    [lastCommandMark addCapturedOutput:capturedOutput];
    [[NSNotificationCenter defaultCenter] postNotificationName:kPTYSessionCapturedOutputDidChange
                                                        object:nil];
}

#pragma mark - Password Management

- (void)enterPassword:(NSString *)password {
    NSData *backspace = [self backspaceData];
    if (backspace) {
        // Try to figure out if we're at a shell prompt. Send a space character and immediately
        // backspace over it. If no output is received within a specified timeout, then go ahead and
        // send the password. Otherwise, ask for confirmation.
        [self writeTaskNoBroadcast:@" "];
        [self writeLatin1EncodedData:backspace broadcastAllowed:NO];
        @synchronized(self) {
            _echoProbeState = iTermEchoProbeWaiting;
        }
        [self performSelector:@selector(enterPasswordIfEchoProbeOk:)
                   withObject:password
                   afterDelay:[iTermAdvancedSettingsModel echoProbeDuration]];
    } else {
        // Rare case: we don't know how to send a backspace. Just enter the password.
        [self enterPasswordNoProbe:password];
    }
}

- (void)enterPasswordIfEchoProbeOk:(NSString *)password {
    BOOL ok = NO;
    BOOL prompt = NO;
    @synchronized (self) {
        switch (_echoProbeState) {
            case iTermEchoProbeWaiting:
            case iTermEchoProbeBackspaceOverSpace:
                // It looks like we're at a password prompt. Send the password.
                ok = YES;
                break;

            case iTermEchoProbeFailed:
            case iTermEchoProbeOff:
            case iTermEchoProbeSpaceOverAsterisk:
            case iTermEchoProbeBackspaceOverAsterisk:
            case iTermEchoProbeOneAsterisk:
                prompt = YES;
                break;
        }
        _echoProbeState = iTermEchoProbeOff;
    }

    if (prompt) {
        ok = ([iTermWarning showWarningWithTitle:@"Are you really at a password prompt? It looks "
                                                 @"like what you're typing is echoed to the screen."
                                         actions:@[ @"Cancel", @"Enter Password" ]
                                      identifier:nil
                                     silenceable:kiTermWarningTypePersistent] == kiTermWarningSelection1);
    }
    if (ok) {
        [self enterPasswordNoProbe:password];
    }
}

- (void)enterPasswordNoProbe:(NSString *)password {
    [self writeTaskNoBroadcast:password];
    [self writeTaskNoBroadcast:@"\n"];
}

- (NSImage *)dragImage
{
    NSImage *image = [self snapshot];
    // Dial the alpha down to 50%
    NSImage *dragImage = [[[NSImage alloc] initWithSize:[image size]] autorelease];
    [dragImage lockFocus];
    [image drawAtPoint:NSZeroPoint
              fromRect:NSZeroRect
             operation:NSCompositeSourceOver
              fraction:0.5];
    [dragImage unlockFocus];
    return dragImage;
}

- (void)setPasteboard:(NSString *)pbName
{
    if (pbName) {
        [_pasteboard autorelease];
        _pasteboard = [pbName copy];
        [_pbtext release];
        _pbtext = [[NSMutableData alloc] init];
    } else {
        NSPasteboard *pboard = [NSPasteboard pasteboardWithName:_pasteboard];
        [pboard declareTypes:[NSArray arrayWithObject:NSStringPboardType] owner:self];
        [pboard setData:_pbtext forType:NSStringPboardType];

        [_pasteboard release];
        _pasteboard = nil;
        [_pbtext release];
        _pbtext = nil;

        // In case it was the find pasteboard that chagned
        [[NSNotificationCenter defaultCenter] postNotificationName:@"iTermLoadFindStringFromSharedPasteboard"
                                                            object:nil
                                                          userInfo:nil];
    }
}

- (void)stopCoprocess
{
    [_shell stopCoprocess];
}

- (BOOL)hasCoprocess
{
    return [_shell hasCoprocess];
}

- (void)launchCoprocessWithCommand:(NSString *)command mute:(BOOL)mute
{
    Coprocess *coprocess = [Coprocess launchedCoprocessWithCommand:command];
    coprocess.delegate = self.weakSelf;
    coprocess.mute = mute;
    [_shell setCoprocess:coprocess];
    [_textview setNeedsDisplay:YES];
}

- (void)launchSilentCoprocessWithCommand:(NSString *)command
{
    [self launchCoprocessWithCommand:command mute:YES];
}

- (void)setFocused:(BOOL)focused {
    if (focused != _focused) {
        _focused = focused;
        if ([_terminal reportFocus]) {
            [self writeLatin1EncodedData:[_terminal.output reportFocusGained:focused] broadcastAllowed:NO];
        }
        if (focused && [self isTmuxClient]) {
            [_tmuxController selectPane:_tmuxPane];
        }
    }
}

- (BOOL)wantsContentChangedNotification
{
    // We want a content change notification if it's worth doing a tail find.
    // That means the find window is open, we're not already doing a tail find,
    // and a search was performed in the find window (vs select+cmd-e+cmd-f).
    return !_tailFindTimer &&
           ![[[_view findViewController] view] isHidden] &&
           [_textview findContext].substring != nil;
}

- (void)hideSession {
    [[MovePaneController sharedInstance] moveSessionToNewWindow:self
                                                        atPoint:[[self.tmuxGatewayWindow window] pointToScreenCoords:NSMakePoint(0, 0)]];
    [[[_delegate realParentWindow] window] miniaturize:self];
}

- (NSString *)preferredTmuxClientName {
    VT100RemoteHost *remoteHost = [self currentHost];
    if (remoteHost) {
        return [NSString stringWithFormat:@"%@@%@", remoteHost.username, remoteHost.hostname];
    } else {
        return _name;
    }
}

- (void)startTmuxMode
{
    if (self.tmuxMode != TMUX_NONE) {
        return;
    }
    self.tmuxMode = TMUX_GATEWAY;
    _tmuxGateway = [[TmuxGateway alloc] initWithDelegate:self];
    _tmuxController = [[TmuxController alloc] initWithGateway:_tmuxGateway
                                                   clientName:[self preferredTmuxClientName]];
    _tmuxController.ambiguousIsDoubleWidth = _treatAmbiguousWidthAsDoubleWidth;
    _tmuxController.unicodeVersion = _unicodeVersion;
    NSSize theSize;
    Profile *tmuxBookmark = [[ProfileModel sharedInstance] tmuxProfile];
    theSize.width = MAX(1, [[tmuxBookmark objectForKey:KEY_COLUMNS] intValue]);
    theSize.height = MAX(1, [[tmuxBookmark objectForKey:KEY_ROWS] intValue]);
    // We intentionally don't send anything to tmux yet. We wait to get a
    // begin-end pair from it to make sure everything is cool (we have a legit
    // session) and then we start going.

    // This is to fix issue 4429, where we used to send a command immediately
    // and tmux would terminate immediately and we would spam the user's
    // command line.
    //
    // Tmux always prints something when you first attach. It's a notification, a response, or an
    // error. The options I've considered are:
    //
    // tmux -CC with or without an existing session prints this unsolicited:
    //    %begin time 1 0
    //    %end time 1 0
    //    %window-add @id

    // tmux -CC attach with no existing session prints this unsolicited;
    // %begin time 1 0
    // no sessions
    // %error time
    
    // tmux -CC attach with an existing session prints this unsolicited:
    // %begin time 1 0
    // %end time 1 0

    // One of tmuxInitialCommandDidCompleteSuccessfully: or
    // tmuxInitialCommandDidFailWithError: will be called on the first %end or
    // %error, respectively.
    [self printTmuxMessage:@"** tmux mode started **"];
    [_screen crlf];
    [self printTmuxMessage:@"Command Menu"];
    [self printTmuxMessage:@"----------------------------"];
    [self printTmuxMessage:@"esc    Detach cleanly."];
    [self printTmuxMessage:@"  X    Force-quit tmux mode."];
    [self printTmuxMessage:@"  L    Toggle logging."];
    [self printTmuxMessage:@"  C    Run tmux command."];

    if ([iTermPreferences boolForKey:kPreferenceKeyAutoHideTmuxClientSession]) {
<<<<<<< HEAD
        // System window restoration causes this to get called before the tab has been added to the window
        dispatch_async(dispatch_get_main_queue(), ^{
            [self bury];
        });
=======
        _hideAfterTmuxWindowOpens = YES;
>>>>>>> 8a513abb
    }
}

- (BOOL)isTmuxClient {
    return self.tmuxMode == TMUX_CLIENT;
}

- (BOOL)isTmuxGateway {
    return self.tmuxMode == TMUX_GATEWAY;
}

- (void)tmuxDetach {
    if (self.tmuxMode != TMUX_GATEWAY) {
        return;
    }
    [self printTmuxMessage:@"Detaching..."];
    [_tmuxGateway detach];
}

- (void)setTmuxPane:(int)windowPane {
    _tmuxPane = windowPane;
    self.tmuxMode = TMUX_CLIENT;
    [_shell registerAsCoprocessOnlyTask];
}

- (PTYSession *)tmuxGatewaySession {
    if (self.isTmuxGateway) {
        return self;
    }
    if (!self.isTmuxClient) {
        return nil;
    }
    return (PTYSession *)self.tmuxController.gateway.delegate;
}

- (void)toggleTmuxZoom {
    [_tmuxController toggleZoomForPane:self.tmuxPane];
}

- (void)resizeFromArrangement:(NSDictionary *)arrangement {
    [self setSize:VT100GridSizeMake([[arrangement objectForKey:SESSION_ARRANGEMENT_COLUMNS] intValue],
                                    [[arrangement objectForKey:SESSION_ARRANGEMENT_ROWS] intValue])];
}

- (BOOL)isCompatibleWith:(PTYSession *)otherSession
{
    if (self.tmuxMode != TMUX_CLIENT && otherSession.tmuxMode != TMUX_CLIENT) {
        // Non-clients are always compatible
        return YES;
    } else if (self.tmuxMode == TMUX_CLIENT && otherSession.tmuxMode == TMUX_CLIENT) {
        // Clients are compatible with other clients from the same controller.
        return (_tmuxController == otherSession.tmuxController);
    } else {
        // Clients are never compatible with non-clients.
        return NO;
    }
}

- (VT100GridCoordRange)smartSelectionRangeAt:(VT100GridCoord)coord {
    if (coord.x < 0 || coord.y < 0 || coord.x >= _screen.width || coord.y >= _screen.height) {
        return VT100GridCoordRangeMake(0, 0, 0, 0);
    }
    VT100GridWindowedRange range;
    [_textview smartSelectAtX:coord.x
                            y:coord.y + [_screen numberOfScrollbackLines]
                           to:&range
             ignoringNewlines:NO
               actionRequired:NO
              respectDividers:NO];
    return [_textview rangeByTrimmingNullsFromRange:range.coordRange trimSpaces:YES];
}

- (void)addNoteAtCursor {
    PTYNoteViewController *note = [[[PTYNoteViewController alloc] init] autorelease];
    VT100GridCoordRange rangeAtCursor =
        [self smartSelectionRangeAt:VT100GridCoordMake(_screen.cursorX - 1,
                                                       _screen.cursorY - 1)];
    VT100GridCoordRange rangeBeforeCursor =
        [self smartSelectionRangeAt:VT100GridCoordMake(_screen.cursorX - 2,
                                                       _screen.cursorY - 1)];
    VT100GridCoordRange rangeAfterCursor =
        [self smartSelectionRangeAt:VT100GridCoordMake(_screen.cursorX,
                                                       _screen.cursorY - 1)];
    if (VT100GridCoordRangeLength(rangeAtCursor, _screen.width) > 0) {
        [_screen addNote:note inRange:rangeAtCursor];
    } else if (VT100GridCoordRangeLength(rangeAfterCursor, _screen.width) > 0) {
        [_screen addNote:note inRange:rangeAfterCursor];
    } else if (VT100GridCoordRangeLength(rangeBeforeCursor, _screen.width) > 0) {
        [_screen addNote:note inRange:rangeBeforeCursor];
    } else {
        int y = _screen.cursorY - 1 + [_screen numberOfScrollbackLines];
        [_screen addNote:note inRange:VT100GridCoordRangeMake(0, y, _screen.width, y)];
    }
    [note makeFirstResponder];
}

- (void)textViewToggleAnnotations {
    VT100GridCoordRange range =
        VT100GridCoordRangeMake(0,
                                0,
                                _screen.width,
                                _screen.height + [_screen numberOfScrollbackLines]);
    NSArray *notes = [_screen notesInRange:range];
    BOOL anyNoteIsVisible = NO;
    for (PTYNoteViewController *note in notes) {
        if (!note.view.isHidden) {
            anyNoteIsVisible = YES;
            break;
        }
    }
    for (PTYNoteViewController *note in notes) {
        [note setNoteHidden:anyNoteIsVisible];
    }
}

- (void)highlightMarkOrNote:(id<IntervalTreeObject>)obj {
    if ([obj isKindOfClass:[iTermMark class]]) {
        BOOL hasErrorCode = NO;
        if ([obj isKindOfClass:[VT100ScreenMark class]]) {
            VT100ScreenMark *mark = (VT100ScreenMark *)obj;
            hasErrorCode = mark.code != 0;
        }
        [_textview highlightMarkOnLine:VT100GridRangeMax([_screen lineNumberRangeOfInterval:obj.entry.interval])
                          hasErrorCode:hasErrorCode];
    } else {
        PTYNoteViewController *note = (PTYNoteViewController *)obj;
        [note setNoteHidden:NO];
        [note highlight];
    }
}

- (void)previousMarkOrNote {
    NSArray *objects = nil;
    if (self.currentMarkOrNotePosition == nil) {
        objects = [_screen lastMarksOrNotes];
    } else {
        objects = [_screen marksOrNotesBefore:self.currentMarkOrNotePosition];
        if (!objects.count) {
            objects = [_screen lastMarksOrNotes];
            if (objects.count) {
                [_textview beginFlash:kiTermIndicatorWrapToBottom];
            }
        }
    }
    if (objects.count) {
        id<IntervalTreeObject> obj = objects[0];
        self.currentMarkOrNotePosition = obj.entry.interval;
        VT100GridRange range = [_screen lineNumberRangeOfInterval:self.currentMarkOrNotePosition];
        [_textview scrollLineNumberRangeIntoView:range];
        for (obj in objects) {
            [self highlightMarkOrNote:obj];
        }
    }
}

- (void)nextMarkOrNote {
    NSArray *objects = nil;
    if (self.currentMarkOrNotePosition == nil) {
        objects = [_screen firstMarksOrNotes];
    } else {
        objects = [_screen marksOrNotesAfter:self.currentMarkOrNotePosition];
        if (!objects.count) {
            objects = [_screen firstMarksOrNotes];
            if (objects.count) {
                [_textview beginFlash:kiTermIndicatorWrapToTop];
            }
        }
    }
    if (objects.count) {
        id<IntervalTreeObject> obj = objects[0];
        self.currentMarkOrNotePosition = obj.entry.interval;
        VT100GridRange range = [_screen lineNumberRangeOfInterval:self.currentMarkOrNotePosition];
        [_textview scrollLineNumberRangeIntoView:range];
        for (obj in objects) {
            [self highlightMarkOrNote:obj];
        }
    }
}

- (void)scrollToMark:(id<iTermMark>)mark {
    if ([_screen containsMark:mark]) {
        VT100GridRange range = [_screen lineNumberRangeOfInterval:mark.entry.interval];
        [_textview scrollLineNumberRangeIntoView:range];
        [self highlightMarkOrNote:mark];
    }
}

- (void)setCurrentHost:(VT100RemoteHost *)remoteHost {
    [_currentHost autorelease];
    _currentHost = [remoteHost retain];
    [_delegate sessionCurrentHostDidChange:self];
}

- (VT100RemoteHost *)currentHost {
    if (!_currentHost) {
        // This is used when a session gets restored since _currentHost doesn't get persisted (and
        // perhaps other edge cases I haven't found--it used to be done every time before the
        // _currentHost ivar existed).
        _currentHost = [[_screen remoteHostOnLine:[_screen numberOfLines]] retain];
    }
    return _currentHost;
}

#pragma mark tmux gateway delegate methods
// TODO (also, capture and throw away keyboard input)

- (void)tmuxDidOpenInitialWindows {
    if (_hideAfterTmuxWindowOpens) {
        _hideAfterTmuxWindowOpens = NO;
        [self hideSession];
    }
}
- (void)tmuxUpdateLayoutForWindow:(int)windowId
                           layout:(NSString *)layout
                           zoomed:(NSNumber *)zoomed {
    PTYTab *tab = [_tmuxController window:windowId];
    if (tab) {
        [_tmuxController setLayoutInTab:tab toLayout:layout zoomed:zoomed];
    }
}

- (void)tmuxWindowAddedWithId:(int)windowId
{
    if (![_tmuxController window:windowId]) {
        [_tmuxController openWindowWithId:windowId
                              intentional:NO];
    }
    [_tmuxController windowsChanged];
}

- (void)tmuxWindowClosedWithId:(int)windowId
{
    PTYTab *tab = [_tmuxController window:windowId];
    if (tab) {
        [[tab realParentWindow] removeTab:tab];
    }
    [_tmuxController windowsChanged];
}

- (void)tmuxWindowRenamedWithId:(int)windowId to:(NSString *)newName {
    [_delegate sessionWithTmuxGateway:self wasNotifiedWindowWithId:windowId renamedTo:newName];
    [_tmuxController windowWasRenamedWithId:windowId to:newName];
}

- (void)tmuxInitialCommandDidCompleteSuccessfully {
    // This kicks off a chain reaction that leads to windows being opened.
    [_tmuxController validateOptions];
    [_tmuxController checkForUTF8];
    [_tmuxController guessVersion];
}

- (void)tmuxInitialCommandDidFailWithError:(NSString *)error {
    // Let the user know what went wrong.
    [self printTmuxMessage:[NSString stringWithFormat:@"tmux failed with error: “%@”", error]];
}

- (void)tmuxPrintLine:(NSString *)line
{
    [_screen appendStringAtCursor:line];
    [_screen crlf];
}

- (NSWindowController<iTermWindowController> *)tmuxGatewayWindow {
    return _delegate.realParentWindow;
}

- (void)tmuxHostDisconnected {
    _hideAfterTmuxWindowOpens = NO;

    [_tmuxController detach];

    // Autorelease the gateway because it called this function so we can't free
    // it immediately.
    [_tmuxGateway autorelease];
    _tmuxGateway = nil;
    [_tmuxController release];
    _tmuxController = nil;
    [_screen appendStringAtCursor:@"Detached"];
    [_screen crlf];
    // There's a not-so-bad race condition here. It's possible that tmux would exit and a new
    // session would start right away and we'd wack the wrong tmux parser. However, it would be
    // very unusual for that to happen so quickly.
    [_terminal.parser forceUnhookDCS];
    self.tmuxMode = TMUX_NONE;

    if ([iTermPreferences boolForKey:kPreferenceKeyAutoHideTmuxClientSession] &&
        [[[iTermBuriedSessions sharedInstance] buriedSessions] containsObject:self]) {
        [[iTermBuriedSessions sharedInstance] restoreSession:self];
    }
}

- (void)tmuxCannotSendCharactersInSupplementaryPlanes:(NSString *)string windowPane:(int)windowPane {
    PTYSession *session = [_tmuxController sessionForWindowPane:windowPane];
    
    NSString *message = [NSString stringWithFormat:@"Because of a bug in tmux 2.2, the character “%@” cannot be sent.", string];
    iTermAnnouncementViewController *announcement =
        [iTermAnnouncementViewController announcementWithTitle:message
                                                         style:kiTermAnnouncementViewStyleWarning
                                                   withActions:@[ @"Why?" ]
                                                    completion:^(int selection) {
                                                        if (selection == 0) {
                                                            NSURL *whyUrl = [NSURL URLWithString:@"https://iterm2.com//tmux22bug.html"];
                                                            [[NSWorkspace sharedWorkspace] openURL:whyUrl];
                                                        }
                                                    }];
    announcement.dismissOnKeyDown = YES;
    [session queueAnnouncement:announcement identifier:@"Tmux2.2SupplementaryPlaneAnnouncement"];
}

- (void)tmuxSetSecureLogging:(BOOL)secureLogging {
    _tmuxSecureLogging = secureLogging;
}

- (void)tmuxWriteString:(NSString *)string {
    if (_exited) {
        return;
    }
    if (_tmuxSecureLogging) {
        DLog(@"Write to tmux.");
    } else {
        DLog(@"Write to tmux: \"%@\"", string);
    }
    if (_tmuxGateway.tmuxLogging) {
        [self printTmuxMessage:string];
    }
    [self writeTaskImpl:string encoding:NSUTF8StringEncoding forceEncoding:YES canBroadcast:NO];
}

+ (dispatch_queue_t)tmuxQueue {
    static dispatch_queue_t tmuxQueue;
    static dispatch_once_t onceToken;
    dispatch_once(&onceToken, ^{
        tmuxQueue = dispatch_queue_create("com.iterm2.tmuxReadTask", 0);
    });
    return tmuxQueue;
}

// This is called on the main thread.
- (void)tmuxReadTask:(NSData *)data
{
    if (!_exited) {
        [_shell logData:(const char *)[data bytes] length:[data length]];
        // Dispatch this in a background thread to keep threadedReadTask:
        // simple. It always asynchronously dispatches to the main thread,
        // which would deadlock if it were called on the main thread.
        [data retain];
        [self retain];
        dispatch_async([[self class] tmuxQueue], ^{
            [self threadedReadTask:(char *)[data bytes] length:[data length]];
            [data release];
            [self release];
        });
        if (_shell.coprocess) {
            [_shell writeToCoprocessOnlyTask:data];
        }
    }
}

- (void)tmuxSessionChanged:(NSString *)sessionName sessionId:(int)sessionId
{
    [_tmuxController sessionChangedTo:sessionName sessionId:sessionId];
}

- (void)tmuxSessionsChanged
{
    [_tmuxController sessionsChanged];
}

- (void)tmuxWindowsDidChange
{
    [_tmuxController windowsChanged];
}

- (void)tmuxSession:(int)sessionId renamed:(NSString *)newName
{
    [_tmuxController session:sessionId renamedTo:newName];
}

- (NSSize)tmuxBookmarkSize
{
    NSDictionary *dict = [[ProfileModel sharedInstance] tmuxProfile];
    return NSMakeSize([[dict objectForKey:KEY_COLUMNS] intValue],
                      [[dict objectForKey:KEY_ROWS] intValue]);
}

- (NSInteger)tmuxNumHistoryLinesInBookmark {
    NSDictionary *dict = [[ProfileModel sharedInstance] tmuxProfile];
    if ([[dict objectForKey:KEY_UNLIMITED_SCROLLBACK] boolValue]) {
        // 10M is close enough to infinity to be indistinguishable.
        return 10 * 1000 * 1000;
    } else {
        return [[dict objectForKey:KEY_SCROLLBACK_LINES] integerValue];
    }
}

- (NSString*)encodingName
{
    // Get the encoding, perhaps as a fully written out name.
    CFStringEncoding cfEncoding = CFStringConvertNSStringEncodingToEncoding([self encoding]);
    // Convert it to the expected (IANA) format.
    NSString* ianaEncoding = (NSString*)CFStringConvertEncodingToIANACharSetName(cfEncoding);
    DLog(@"iana encoding is %@", ianaEncoding);
    // Fix up lowercase letters.
    static NSDictionary* lowerCaseEncodings;
    if (!lowerCaseEncodings) {
        NSString* plistFile = [[NSBundle bundleForClass:[self class]] pathForResource:@"EncodingsWithLowerCase" ofType:@"plist"];
        lowerCaseEncodings = [NSDictionary dictionaryWithContentsOfFile:plistFile];
        [lowerCaseEncodings retain];
    }
    if ([ianaEncoding rangeOfCharacterFromSet:[NSCharacterSet lowercaseLetterCharacterSet]].length) {
        // Some encodings are improperly returned as lower case. For instance,
        // "utf-8" instead of "UTF-8". If this isn't in the allowed list of
        // lower-case encodings, then uppercase it.
        if (lowerCaseEncodings) {
            if (![lowerCaseEncodings objectForKey:ianaEncoding]) {
                ianaEncoding = [ianaEncoding uppercaseString];
                DLog(@"Convert to uppser case. ianaEncoding is now %@", ianaEncoding);
            }
        }
    }

    if (ianaEncoding != nil) {
        // Mangle the names slightly
        NSMutableString* encoding = [[[NSMutableString alloc] initWithString:ianaEncoding] autorelease];
        [encoding replaceOccurrencesOfString:@"ISO-" withString:@"ISO" options:0 range:NSMakeRange(0, [encoding length])];
        [encoding replaceOccurrencesOfString:@"EUC-" withString:@"euc" options:0 range:NSMakeRange(0, [encoding length])];
        DLog(@"After mangling, encoding is now %@", encoding);
        return encoding;
    }

    DLog(@"Return nil encoding");

    return nil;
}

#pragma mark PTYTextViewDelegate

- (BOOL)isPasting {
    return _pasteHelper.isPasting;
}

- (void)queueKeyDown:(NSEvent *)event {
    [_pasteHelper enqueueEvent:event];
}

- (BOOL)textViewShouldAcceptKeyDownEvent:(NSEvent *)event {
    if (event.keyCode == kVK_Return && _fakePromptDetectedAbsLine >= 0) {
        [self didInferEndOfCommand];
    }

    if ((event.modifierFlags & NSControlKeyMask) && [event.charactersIgnoringModifiers isEqualToString:@"c"]) {
        if (self.terminal.receivingFile) {
            // Offer to abort download if you press ^c while downloading an inline file
            [self askAboutAbortingDownload];
        } else if (self.upload) {
            [self askAboutAbortingUpload];
        }
    }
    _lastInput = [NSDate timeIntervalSinceReferenceDate];
    if (_view.currentAnnouncement.dismissOnKeyDown) {
        [_view.currentAnnouncement dismiss];
        return NO;
    } else {
        if (_keystrokeSubscriptions.count) {
            ITMKeystrokeNotification *keystrokeNotification = [[[ITMKeystrokeNotification alloc] init] autorelease];
            keystrokeNotification.characters = event.characters;
            keystrokeNotification.charactersIgnoringModifiers = event.charactersIgnoringModifiers;
            if (event.modifierFlags & NSControlKeyMask) {
                [keystrokeNotification.modifiersArray addValue:ITMKeystrokeNotification_Modifiers_Control];
            }
            if (event.modifierFlags & NSAlternateKeyMask) {
                [keystrokeNotification.modifiersArray addValue:ITMKeystrokeNotification_Modifiers_Option];
            }
            if (event.modifierFlags & NSCommandKeyMask) {
                [keystrokeNotification.modifiersArray addValue:ITMKeystrokeNotification_Modifiers_Command];
            }
            if (event.modifierFlags & NSShiftKeyMask) {
                [keystrokeNotification.modifiersArray addValue:ITMKeystrokeNotification_Modifiers_Shift];
            }
            if (event.modifierFlags & NSNumericPadKeyMask) {
                [keystrokeNotification.modifiersArray addValue:ITMKeystrokeNotification_Modifiers_Numpad];
            }
            if (event.modifierFlags & NSFunctionKeyMask) {
                [keystrokeNotification.modifiersArray addValue:ITMKeystrokeNotification_Modifiers_Function];
            }
            keystrokeNotification.keyCode = event.keyCode;
            keystrokeNotification.session = self.guid;
            ITMNotification *notification = [[[ITMNotification alloc] init] autorelease];
            notification.keystrokeNotification = keystrokeNotification;

            [_keystrokeSubscriptions enumerateKeysAndObjectsUsingBlock:^(id  _Nonnull key, ITMNotificationRequest * _Nonnull obj, BOOL * _Nonnull stop) {
                [[[iTermApplication sharedApplication] delegate] postAPINotification:notification toConnection:key];
            }];
        }
        return YES;
    }
}

- (void)performKeyBindingAction:(int)keyBindingAction parameter:(NSString *)keyBindingText event:(NSEvent *)event {
    BOOL isTmuxGateway = (!_exited && self.tmuxMode == TMUX_GATEWAY);

    switch (keyBindingAction) {
        case KEY_ACTION_MOVE_TAB_LEFT:
            [[_delegate realParentWindow] moveTabLeft:nil];
            break;
        case KEY_ACTION_MOVE_TAB_RIGHT:
            [[_delegate realParentWindow] moveTabRight:nil];
            break;
        case KEY_ACTION_NEXT_MRU_TAB:
            [[[_delegate parentWindow] tabView] cycleKeyDownWithModifiers:[event modifierFlags]
                                                                 forwards:YES];
            break;
        case KEY_ACTION_PREVIOUS_MRU_TAB:
            [[[_delegate parentWindow] tabView] cycleKeyDownWithModifiers:[event modifierFlags]
                                                                 forwards:NO];
            break;
        case KEY_ACTION_NEXT_PANE:
            [_delegate nextSession];
            break;
        case KEY_ACTION_PREVIOUS_PANE:
            [_delegate previousSession];
            break;
        case KEY_ACTION_NEXT_SESSION:
            [[_delegate parentWindow] nextTab:nil];
            break;
        case KEY_ACTION_NEXT_WINDOW:
            [[iTermController sharedInstance] nextTerminal];
            break;
        case KEY_ACTION_PREVIOUS_SESSION:
            [[_delegate parentWindow] previousTab:nil];
            break;
        case KEY_ACTION_PREVIOUS_WINDOW:
            [[iTermController sharedInstance] previousTerminal];
            break;
        case KEY_ACTION_SCROLL_END:
            [_textview scrollEnd];
            [(PTYScrollView *)[_textview enclosingScrollView] detectUserScroll];
            break;
        case KEY_ACTION_SCROLL_HOME:
            [_textview scrollHome];
            [(PTYScrollView *)[_textview enclosingScrollView] detectUserScroll];
            break;
        case KEY_ACTION_SCROLL_LINE_DOWN:
            [_textview scrollLineDown:self];
            [(PTYScrollView *)[_textview enclosingScrollView] detectUserScroll];
            break;
        case KEY_ACTION_SCROLL_LINE_UP:
            [_textview scrollLineUp:self];
            [(PTYScrollView *)[_textview enclosingScrollView] detectUserScroll];
            break;
        case KEY_ACTION_SCROLL_PAGE_DOWN:
            [_textview scrollPageDown:self];
            [(PTYScrollView *)[_textview enclosingScrollView] detectUserScroll];
            break;
        case KEY_ACTION_SCROLL_PAGE_UP:
            [_textview scrollPageUp:self];
            [(PTYScrollView *)[_textview enclosingScrollView] detectUserScroll];
            break;
        case KEY_ACTION_ESCAPE_SEQUENCE:
            if (_exited || isTmuxGateway) {
                return;
            }
            [self sendEscapeSequence:keyBindingText];
            break;
        case KEY_ACTION_HEX_CODE:
            if (_exited || isTmuxGateway) {
                return;
            }
            [self sendHexCode:keyBindingText];
            break;
        case KEY_ACTION_TEXT:
            if (_exited || isTmuxGateway) {
                return;
            }
            [self sendText:keyBindingText];
            break;
        case KEY_ACTION_VIM_TEXT:
            if (_exited || isTmuxGateway) {
                return;
            }
            [self sendText:[keyBindingText stringByExpandingVimSpecialCharacters]];
            break;
        case KEY_ACTION_RUN_COPROCESS:
            if (_exited || isTmuxGateway) {
                return;
            }
            [self launchCoprocessWithCommand:keyBindingText];
            break;
        case KEY_ACTION_SELECT_MENU_ITEM:
            [PTYSession selectMenuItem:keyBindingText];
            break;

        case KEY_ACTION_SEND_C_H_BACKSPACE:
            if (_exited || isTmuxGateway) {
                return;
            }
            [self writeStringWithLatin1Encoding:@"\010"];
            break;
        case KEY_ACTION_SEND_C_QM_BACKSPACE:
            if (_exited || isTmuxGateway) {
                return;
            }
            [self writeStringWithLatin1Encoding:@"\177"]; // decimal 127
            break;
        case KEY_ACTION_IGNORE:
            break;
        case KEY_ACTION_IR_FORWARD:
            break;
        case KEY_ACTION_IR_BACKWARD:
            if (isTmuxGateway) {
                return;
            }
            [[iTermController sharedInstance] irAdvance:-1];
            break;
        case KEY_ACTION_SELECT_PANE_LEFT:
            [[[iTermController sharedInstance] currentTerminal] selectPaneLeft:nil];
            break;
        case KEY_ACTION_SELECT_PANE_RIGHT:
            [[[iTermController sharedInstance] currentTerminal] selectPaneRight:nil];
            break;
        case KEY_ACTION_SELECT_PANE_ABOVE:
            [[[iTermController sharedInstance] currentTerminal] selectPaneUp:nil];
            break;
        case KEY_ACTION_SELECT_PANE_BELOW:
            [[[iTermController sharedInstance] currentTerminal] selectPaneDown:nil];
            break;
        case KEY_ACTION_DO_NOT_REMAP_MODIFIERS:
        case KEY_ACTION_REMAP_LOCALLY:
            break;
        case KEY_ACTION_TOGGLE_FULLSCREEN:
            [[[iTermController sharedInstance] currentTerminal] toggleFullScreenMode:nil];
            break;
        case KEY_ACTION_NEW_WINDOW_WITH_PROFILE:
            [[_delegate realParentWindow] newWindowWithBookmarkGuid:keyBindingText];
            break;
        case KEY_ACTION_NEW_TAB_WITH_PROFILE:
            [[_delegate realParentWindow] newTabWithBookmarkGuid:keyBindingText];
            break;
        case KEY_ACTION_SPLIT_HORIZONTALLY_WITH_PROFILE:
            [[_delegate realParentWindow] splitVertically:NO withBookmarkGuid:keyBindingText];
            break;
        case KEY_ACTION_SPLIT_VERTICALLY_WITH_PROFILE:
            [[_delegate realParentWindow] splitVertically:YES withBookmarkGuid:keyBindingText];
            break;
        case KEY_ACTION_SET_PROFILE: {
            Profile *newProfile = [[ProfileModel sharedInstance] bookmarkWithGuid:keyBindingText];
            if (newProfile) {
                [self setProfile:newProfile preservingName:YES];
            }
            break;
        }
        case KEY_ACTION_LOAD_COLOR_PRESET: {
            // Divorce & update self
            [self setColorsFromPresetNamed:keyBindingText];

            // Try to update the backing profile if possible, which may undivorce you. The original
            // profile may not exist so this could do nothing.
            ProfileModel *model = [ProfileModel sharedInstance];
            Profile *profile;
            if (_isDivorced) {
                profile = [[ProfileModel sharedInstance] bookmarkWithGuid:_profile[KEY_ORIGINAL_GUID]];
            } else {
                profile = self.profile;
            }
            if (profile) {
                [model addColorPresetNamed:keyBindingText toProfile:profile];
            }
            break;
        }

        case KEY_ACTION_FIND_REGEX:
            [[_view findViewController] closeViewAndDoTemporarySearchForString:keyBindingText
                                                                          mode:iTermFindModeCaseSensitiveRegex];
            break;

        case KEY_FIND_AGAIN_DOWN:
            [self searchNext];
            break;

         case KEY_FIND_AGAIN_UP:
            [self searchPrevious];
            break;

        case KEY_ACTION_PASTE_SPECIAL_FROM_SELECTION: {
            NSString *string = [self mostRecentlySelectedText];
            if (string.length) {
                [_pasteHelper pasteString:string
                             stringConfig:keyBindingText];
            }
            break;
        }

        case KEY_ACTION_PASTE_SPECIAL: {
            NSString *string = [NSString stringFromPasteboard];
            if (string.length) {
                [_pasteHelper pasteString:string
                             stringConfig:keyBindingText];
            }
            break;
        }
            
        case KEY_ACTION_TOGGLE_HOTKEY_WINDOW_PINNING: {
            DLog(@"Toggle pinning");
            BOOL autoHid = [iTermProfilePreferences boolForKey:KEY_HOTKEY_AUTOHIDE inProfile:self.profile];
            DLog(@"Getting profile with guid %@ from originalProfile %p", self.originalProfile[KEY_GUID], self.originalProfile);
            Profile *profile = [[ProfileModel sharedInstance] bookmarkWithGuid:self.originalProfile[KEY_GUID]];
            if (profile) {
                DLog(@"Found a profile");
                [iTermProfilePreferences setBool:!autoHid forKey:KEY_HOTKEY_AUTOHIDE inProfile:profile model:[ProfileModel sharedInstance]];
            }
            break;
        }
        case KEY_ACTION_UNDO:
            [PTYSession selectMenuItemWithSelector:@selector(undo:)];
            break;

        case KEY_ACTION_MOVE_END_OF_SELECTION_LEFT:
            [_textview moveSelectionEndpoint:kPTYTextViewSelectionEndpointEnd
                                 inDirection:kPTYTextViewSelectionExtensionDirectionLeft
                                          by:[keyBindingText integerValue]];
            break;
        case KEY_ACTION_MOVE_END_OF_SELECTION_RIGHT:
            [_textview moveSelectionEndpoint:kPTYTextViewSelectionEndpointEnd
                                 inDirection:kPTYTextViewSelectionExtensionDirectionRight
                                          by:[keyBindingText integerValue]];
            break;
        case KEY_ACTION_MOVE_START_OF_SELECTION_LEFT:
            [_textview moveSelectionEndpoint:kPTYTextViewSelectionEndpointStart
                                 inDirection:kPTYTextViewSelectionExtensionDirectionLeft
                                          by:[keyBindingText integerValue]];
            break;
        case KEY_ACTION_MOVE_START_OF_SELECTION_RIGHT:
            [_textview moveSelectionEndpoint:kPTYTextViewSelectionEndpointStart
                                 inDirection:kPTYTextViewSelectionExtensionDirectionRight
                                          by:[keyBindingText integerValue]];
            break;

        case KEY_ACTION_DECREASE_HEIGHT:
            [[[iTermController sharedInstance] currentTerminal] decreaseHeight:nil];
            break;
        case KEY_ACTION_INCREASE_HEIGHT:
            [[[iTermController sharedInstance] currentTerminal] increaseHeight:nil];
            break;

        case KEY_ACTION_DECREASE_WIDTH:
            [[[iTermController sharedInstance] currentTerminal] decreaseWidth:nil];
            break;
        case KEY_ACTION_INCREASE_WIDTH:
            [[[iTermController sharedInstance] currentTerminal] increaseWidth:nil];
            break;

        case KEY_ACTION_SWAP_PANE_LEFT:
            [[[iTermController sharedInstance] currentTerminal] swapPaneLeft];
            break;
        case KEY_ACTION_SWAP_PANE_RIGHT:
            [[[iTermController sharedInstance] currentTerminal] swapPaneRight];
            break;
        case KEY_ACTION_SWAP_PANE_ABOVE:
            [[[iTermController sharedInstance] currentTerminal] swapPaneUp];
            break;
        case KEY_ACTION_SWAP_PANE_BELOW:
            [[[iTermController sharedInstance] currentTerminal] swapPaneDown];
            break;

        default:
            ELog(@"Unknown key action %d", keyBindingAction);
            break;
    }
}

// Handle bookmark- and global-scope keybindings. If there is no keybinding then
// pass the keystroke as input.
- (void)keyDown:(NSEvent *)event {
    unsigned char *send_str = NULL;
    unsigned char *dataPtr = NULL;
    int dataLength = 0;
    size_t send_strlen = 0;
    int send_pchr = -1;
    int keyBindingAction;
    NSString *keyBindingText;

    unsigned int modflag;
    NSString *keystr;
    NSString *unmodkeystr;
    unichar unicode, unmodunicode;

    modflag = [event modifierFlags];
    keystr  = [event characters];
    unmodkeystr = [event charactersIgnoringModifiers];
    if ([unmodkeystr length] == 0) {
        return;
    }
    unicode = [keystr length] > 0 ? [keystr characterAtIndex:0] : 0;
    unmodunicode = [unmodkeystr length] > 0 ? [unmodkeystr characterAtIndex:0] : 0;
    DLog(@"PTYSession keyDown modflag=%d keystr=%@ unmodkeystr=%@ unicode=%d unmodunicode=%d", (int)modflag, keystr, unmodkeystr, (int)unicode, (int)unmodunicode);
    [self resumeOutputIfNeeded];
    if ([self textViewIsZoomedIn] && unicode == 27) {
        // Escape exits zoom (pops out one level, since you can zoom repeatedly)
        // The zoomOut: IBAction doesn't get performed by shortcut, I guess because Esc is not a
        // valid shortcut. So we do it here.
        [[_delegate realParentWindow] replaceSyntheticActiveSessionWithLiveSessionIfNeeded];
    } else if ([[_delegate realParentWindow] inInstantReplay]) {
        DLog(@"PTYSession keyDown in IR");

        // Special key handling in IR mode, and keys never get sent to the live
        // session, even though it might be displayed.
        if (unicode == 27) {
            // Escape exits IR
            [[_delegate realParentWindow] closeInstantReplay:self];
            return;
        } else if (unmodunicode == NSLeftArrowFunctionKey) {
            // Left arrow moves to prev frame
            int n = 1;
            if (modflag & NSShiftKeyMask) {
                n = 15;
            }
            for (int i = 0; i < n; i++) {
                [[_delegate realParentWindow] irPrev:self];
            }
        } else if (unmodunicode == NSRightArrowFunctionKey) {
            // Right arrow moves to next frame
            int n = 1;
            if (modflag & NSShiftKeyMask) {
                n = 15;
            }
            for (int i = 0; i < n; i++) {
                [[_delegate realParentWindow] irNext:self];
            }
        } else {
            NSBeep();
        }
        return;
    }

    unsigned short keycode = [event keyCode];
    DLog(@"event:%@ (%x+%x)[%@][%@]:%x(%c) <%lu>",
         event, modflag, keycode, keystr, unmodkeystr, unicode, unicode,
         (modflag & NSNumericPadKeyMask));

    // Check if we have a custom key mapping for this event
    keyBindingAction = [iTermKeyBindingMgr actionForKeyCode:unmodunicode
                                                  modifiers:modflag
                                                       text:&keyBindingText
                                                keyMappings:[[self profile] objectForKey:KEY_KEYBOARD_MAP]];

    if (keyBindingAction >= 0) {
        DLog(@"PTYSession keyDown action=%d", keyBindingAction);
        // A special action was bound to this key combination.
        NSString* temp;
        int profileAction = [iTermKeyBindingMgr localActionForKeyCode:unmodunicode
                                                            modifiers:modflag
                                                                 text:&temp
                                                          keyMappings:[[self profile] objectForKey:KEY_KEYBOARD_MAP]];
        if (profileAction == keyBindingAction &&  // Don't warn if it's a global mapping
            (keyBindingAction == KEY_ACTION_NEXT_SESSION ||
             keyBindingAction == KEY_ACTION_PREVIOUS_SESSION)) {
            // Warn users about outdated default key bindings.
            int tempMods = modflag & (NSAlternateKeyMask | NSControlKeyMask | NSShiftKeyMask | NSCommandKeyMask);
            int tempKeyCode = unmodunicode;
            if (tempMods == (NSCommandKeyMask | NSAlternateKeyMask) &&
                (tempKeyCode == 0xf702 || tempKeyCode == 0xf703) &&
                [[_delegate sessions] count] > 1) {
                if ([self _askAboutOutdatedKeyMappings]) {
                    NSAlert *alert = [[[NSAlert alloc] init] autorelease];
                    alert.messageText = @"Outdated Key Mapping Found";
                    alert.informativeText = @"It looks like you're trying to switch split panes but you have a key mapping from an old iTerm installation for ⌘⌥← or ⌘⌥→ that switches tabs instead. What would you like to do?";
                    [alert addButtonWithTitle:@"Remove it"];
                    [alert addButtonWithTitle:@"Remind me later"];
                    [alert addButtonWithTitle:@"Keep it"];
                    switch ([alert runModal]) {
                        case NSAlertFirstButtonReturn:
                            // Remove it
                            [self _removeOutdatedKeyMapping];
                            return;
                            break;
                        case NSAlertSecondButtonReturn:
                            // Remind me later
                            break;
                        case NSAlertThirdButtonReturn:
                            // Keep it
                            [self _setKeepOutdatedKeyMapping];
                            break;
                        default:
                            break;
                    }
                }
            }
        }

        [self performKeyBindingAction:keyBindingAction parameter:keyBindingText event:event];
    } else {
        // Key is not bound to an action.
        if (!_exited && self.tmuxMode == TMUX_GATEWAY) {
            [self handleKeypressInTmuxGateway:unicode];
            return;
        }
        DLog(@"PTYSession keyDown no keybinding action");
        if (_exited) {
            DebugLog(@"Terminal already dead");
            return;
        }

        BOOL rightAltPressed = (modflag & NSRightAlternateKeyMask) == NSRightAlternateKeyMask;
        BOOL leftAltPressed = (modflag & NSAlternateKeyMask) == NSAlternateKeyMask && !rightAltPressed;

        // No special binding for this key combination.
        if (modflag & NSFunctionKeyMask) {
            DLog(@"PTYSession keyDown is a function key");
            // Handle all "special" keys (arrows, etc.)
            NSData *data = nil;

            switch (unicode) {
                case NSUpArrowFunctionKey:
                    data = [_terminal.output keyArrowUp:modflag];
                    break;
                case NSDownArrowFunctionKey:
                    data = [_terminal.output keyArrowDown:modflag];
                    break;
                case NSLeftArrowFunctionKey:
                    data = [_terminal.output keyArrowLeft:modflag];
                    break;
                case NSRightArrowFunctionKey:
                    data = [_terminal.output keyArrowRight:modflag];
                    break;
                case NSInsertFunctionKey:
                    data = [_terminal.output keyInsert];
                    break;
                case NSDeleteFunctionKey:
                    // This is forward delete, not backspace.
                    data = [_terminal.output keyDelete];
                    break;
                case NSHomeFunctionKey:
                    data = [_terminal.output keyHome:modflag screenlikeTerminal:self.isTmuxClient];
                    break;
                case NSEndFunctionKey:
                    data = [_terminal.output keyEnd:modflag screenlikeTerminal:self.isTmuxClient];
                    break;
                case NSPageUpFunctionKey:
                    data = [_terminal.output keyPageUp:modflag];
                    break;
                case NSPageDownFunctionKey:
                    data = [_terminal.output keyPageDown:modflag];
                    break;
                case NSClearLineFunctionKey:
                    data = [@"\e" dataUsingEncoding:NSUTF8StringEncoding];
                    break;
            }

            if (NSF1FunctionKey <= unicode && unicode <= NSF35FunctionKey) {
                data = [_terminal.output keyFunction:unicode - NSF1FunctionKey + 1];
            }

            if (data != nil) {
                send_str = (unsigned char *)[data bytes];
                send_strlen = [data length];
            } else if (keystr != nil) {
                NSData *keydat = ((modflag & NSControlKeyMask) && unicode > 0) ?
                    [keystr dataUsingEncoding:NSUTF8StringEncoding] :
                    [unmodkeystr dataUsingEncoding:NSUTF8StringEncoding];
                send_str = (unsigned char *)[keydat bytes];
                send_strlen = [keydat length];
            }
        } else if ((leftAltPressed && [self optionKey] != OPT_NORMAL) ||
                   (rightAltPressed && [self rightOptionKey] != OPT_NORMAL)) {
            DLog(@"PTYSession keyDown opt + key -> modkey");
            // A key was pressed while holding down option and the option key
            // is not behaving normally. Apply the modified behavior.
            int mode;  // The modified behavior based on which modifier is pressed.
            if (leftAltPressed) {
                mode = [self optionKey];
            } else {
                assert(rightAltPressed);
                mode = [self rightOptionKey];
            }

            NSData *keydat = ((modflag & NSControlKeyMask) && unicode > 0) ?
                [keystr dataUsingEncoding:_terminal.encoding]:
                [unmodkeystr dataUsingEncoding:_terminal.encoding];
            if (keydat != nil) {
                send_str = (unsigned char *)[keydat bytes];
                send_strlen = [keydat length];
            }
            if (mode == OPT_ESC) {
                send_pchr = '\e';
            } else if (mode == OPT_META && send_str != NULL && send_strlen > 0) {
                // I'm pretty sure this is a no-win situation when it comes to any encoding other
                // than ASCII, but see here for some ideas about this mess:
                // http://www.chiark.greenend.org.uk/~sgtatham/putty/wishlist/meta-bit.html
                send_str[0] |= 0x80;
            }
        } else {
            DLog(@"PTYSession keyDown regular path");
            // Regular path for inserting a character from a keypress.
            NSData *data = nil;

            if (keystr.length != 1 || [keystr characterAtIndex:0] > 0x7f) {
                DLog(@"PTYSession keyDown non-ascii");
                data = [keystr dataUsingEncoding:_terminal.encoding];
            } else {
                DLog(@"PTYSession keyDown ascii");
                // Commit a00a9385b2ed722315ff4d43e2857180baeac2b4 in old-iterm suggests this is
                // necessary for some Japanese input sources, but is vague.
                data = [keystr dataUsingEncoding:NSUTF8StringEncoding];
            }

            // Enter key is on numeric keypad, but not marked as such
            if (unicode == NSEnterCharacter && unmodunicode == NSEnterCharacter) {
                modflag |= NSNumericPadKeyMask;
                DLog(@"PTYSession keyDown enter key");
                keystr = @"\015";  // Enter key -> 0x0d
            }
            
            // In issue 4039 we see that in some cases the numeric keypad mask isn't set properly.
            if (keycode == kVK_ANSI_KeypadDecimal ||
                keycode == kVK_ANSI_KeypadMultiply ||
                keycode == kVK_ANSI_KeypadPlus ||
                keycode == kVK_ANSI_KeypadClear ||
                keycode == kVK_ANSI_KeypadDivide ||
                keycode == kVK_ANSI_KeypadEnter ||
                keycode == kVK_ANSI_KeypadMinus ||
                keycode == kVK_ANSI_KeypadEquals ||
                keycode == kVK_ANSI_Keypad0 ||
                keycode == kVK_ANSI_Keypad1 ||
                keycode == kVK_ANSI_Keypad2 ||
                keycode == kVK_ANSI_Keypad3 ||
                keycode == kVK_ANSI_Keypad4 ||
                keycode == kVK_ANSI_Keypad5 ||
                keycode == kVK_ANSI_Keypad6 ||
                keycode == kVK_ANSI_Keypad7 ||
                keycode == kVK_ANSI_Keypad8 ||
                keycode == kVK_ANSI_Keypad9) {
                DLog(@"Key code 0x%x forced to have numeric keypad mask set", (int)keycode);
                modflag |= NSNumericPadKeyMask;
            }

            // Check if we are in keypad mode
            if (modflag & NSNumericPadKeyMask) {
                DLog(@"PTYSession keyDown numeric keypad");
                data = [_terminal.output keypadData:unicode keystr:keystr];
            }

            int indMask = modflag & NSDeviceIndependentModifierFlagsMask;
            if ((indMask & NSCommandKeyMask) &&   // pressing cmd
                ([keystr isEqualToString:@"0"] ||  // pressed 0 key
                 ([keystr intValue] > 0 && [keystr intValue] <= 9) || // or any other digit key
                 [keystr isEqualToString:@"\r"])) {   // or enter
                    // Do not send anything for cmd+number because the user probably
                    // fat-fingered switching of tabs/windows.
                    // Do not send anything for cmd+[shift]+enter if it wasn't
                    // caught by the menu.
                    DLog(@"PTYSession keyDown cmd+0-9 or cmd+enter");
                    data = nil;
                }
            if (data != nil) {
                send_str = (unsigned char *)[data bytes];
                send_strlen = [data length];
                DLog(@"modflag = 0x%x; send_strlen = %zd; send_str[0] = '%c (0x%x)'",
                     modflag, send_strlen, send_str[0], send_str[0]);
            }
            
            if ((modflag & NSControlKeyMask) &&
                send_strlen == 1 &&
                send_str[0] == '|') {
                DLog(@"PTYSession keyDown c-|");
                // Control-| is sent as Control-backslash
                send_str = (unsigned char*)"\034";
                send_strlen = 1;
            } else if ((modflag & NSControlKeyMask) &&
                       (modflag & NSShiftKeyMask) &&
                       send_strlen == 1 &&
                       send_str[0] == '/') {
                DLog(@"PTYSession keyDown c-?");
                // Control-shift-/ is sent as Control-?
                send_str = (unsigned char*)"\177";
                send_strlen = 1;
            } else if ((modflag & NSControlKeyMask) &&
                       send_strlen == 1 &&
                       send_str[0] == '/') {
                DLog(@"PTYSession keyDown c-/");
                // Control-/ is sent as Control-/, but needs some help to do so.
                send_str = (unsigned char*)"\037"; // control-/
                send_strlen = 1;
            } else if ((modflag & NSShiftKeyMask) &&
                       send_strlen == 1 &&
                       send_str[0] == '\031') {
                DLog(@"PTYSession keyDown shift-tab -> esc[Z");
                // Shift-tab is sent as Esc-[Z (or "backtab")
                send_str = (unsigned char*)"\033[Z";
                send_strlen = 3;
            }
            
        }
        
        if (_exited == NO) {
            if (send_pchr >= 0) {
                // Send a prefix character (e.g., esc).
                char c = send_pchr;
                dataPtr = (unsigned char*)&c;
                dataLength = 1;
                [self writeLatin1EncodedData:[NSData dataWithBytes:dataPtr length:dataLength] broadcastAllowed:YES];
            }
            
            if (send_str != NULL) {
                dataPtr = send_str;
                dataLength = send_strlen;
                [self writeLatin1EncodedData:[NSData dataWithBytes:dataPtr length:dataLength] broadcastAllowed:YES];
            }
        }
    }
}

- (NSData *)backspaceData {
    NSString *keyBindingText;
    int keyBindingAction = [iTermKeyBindingMgr actionForKeyCode:0x7f
                                                      modifiers:0
                                                           text:&keyBindingText
                                                    keyMappings:[[self profile] objectForKey:KEY_KEYBOARD_MAP]];
    char del = 0x7f;
    NSData *data = nil;
    switch (keyBindingAction) {
        case KEY_ACTION_HEX_CODE:
            data = [self dataForHexCodes:keyBindingText];
            break;

        case KEY_ACTION_TEXT:
            data = [keyBindingText dataUsingEncoding:self.encoding];
            break;

        case KEY_ACTION_VIM_TEXT:
            data = [[keyBindingText stringByExpandingVimSpecialCharacters] dataUsingEncoding:self.encoding];
            break;

        case KEY_ACTION_ESCAPE_SEQUENCE:
            data = [[@"\e" stringByAppendingString:keyBindingText] dataUsingEncoding:self.encoding];
            break;

        case KEY_ACTION_SEND_C_H_BACKSPACE:
            data = [@"\010" dataUsingEncoding:self.encoding];
            break;

        case KEY_ACTION_SEND_C_QM_BACKSPACE:
            data = [@"\177" dataUsingEncoding:self.encoding];
            break;

        case -1:
            data = [NSData dataWithBytes:&del length:1];
            break;

        default:
            data = nil;
            break;
    }

    return data;
}

- (BOOL)hasActionableKeyMappingForEvent:(NSEvent *)event
{
    int keyBindingAction = [self _keyBindingActionForEvent:event];
    return (keyBindingAction >= 0) && (keyBindingAction != KEY_ACTION_DO_NOT_REMAP_MODIFIERS) && (keyBindingAction != KEY_ACTION_REMAP_LOCALLY);
}

- (int)optionKey
{
    return [[[self profile] objectForKey:KEY_OPTION_KEY_SENDS] intValue];
}

- (int)rightOptionKey
{
    NSNumber* rightOptPref = [[self profile] objectForKey:KEY_RIGHT_OPTION_KEY_SENDS];
    if (rightOptPref == nil) {
        return [self optionKey];
    }
    return [rightOptPref intValue];
}

- (BOOL)applicationKeypadAllowed
{
    return [[[self profile] objectForKey:KEY_APPLICATION_KEYPAD_ALLOWED] boolValue];
}

// Contextual menu
- (void)menuForEvent:(NSEvent *)theEvent menu:(NSMenu *)theMenu
{
    // Ask the parent if it has anything to add
    if ([_delegate realParentWindow] &&
        [[_delegate realParentWindow] respondsToSelector:@selector(menuForEvent:menu:)]) {
        [[_delegate realParentWindow] menuForEvent:theEvent menu:theMenu];
    }
}

// All pastes except "Advanced" go through this method.
- (void)pasteString:(NSString *)theString flags:(PTYSessionPasteFlags)flags {
    if (!theString.length) {
        return;
    }
    DLog(@"pasteString:flags: length=%@ flags=%@", @([theString length]), @(flags));
    iTermTabTransformTags tabTransform = kTabTransformNone;
    int spacesPerTab = -1;
    if (flags & kPTYSessionPasteWithShellEscapedTabs) {
        tabTransform = kTabTransformEscapeWithCtrlV;
    } else if (!_terminal.bracketedPasteMode) {
        spacesPerTab = [_pasteHelper numberOfSpacesToConvertTabsTo:theString];
        if (spacesPerTab >= 0) {
            tabTransform = kTabTransformConvertToSpaces;
        } else if (spacesPerTab == kNumberOfSpacesPerTabCancel) {
            return;
        }
    }

    DLog(@"Calling pasteString:flags: on helper...");
    [_pasteHelper pasteString:theString
                       slowly:!!(flags & kPTYSessionPasteSlowly)
             escapeShellChars:!!(flags & kPTYSessionPasteEscapingSpecialCharacters)
                     isUpload:NO
                 tabTransform:tabTransform
                 spacesPerTab:spacesPerTab];
}

// Pastes the current string in the clipboard. Uses the sender's tag to get flags.
- (void)paste:(id)sender {
    DLog(@"PTYSession paste:");
    [self pasteString:[PTYSession pasteboardString] flags:[sender tag]];
}

// Show advanced paste window.
- (IBAction)pasteOptions:(id)sender {
    [_pasteHelper showPasteOptionsInWindow:_delegate.realParentWindow.window
                         bracketingEnabled:_terminal.bracketedPasteMode];
}

- (void)textViewFontDidChange
{
    if ([self isTmuxClient]) {
        [self notifyTmuxFontChange];
    }
    [_view updateScrollViewFrame];
}

- (BOOL)textViewHasBackgroundImage {
    return _backgroundImage != nil;
}

- (NSImage *)patternedImage {
    // If there is a tiled background image, tesselate _backgroundImage onto
    // _patternedImage, which will be the source for future background image
    // drawing operations.
    if (!_patternedImage || !NSEqualSizes(_patternedImage.size, _view.contentRect.size)) {
        [_patternedImage release];
        _patternedImage = [[NSImage alloc] initWithSize:_view.contentRect.size];
        [_patternedImage lockFocus];
        NSColor *pattern = [NSColor colorWithPatternImage:_backgroundImage];
        [pattern drawSwatchInRect:NSMakeRect(0,
                                             0,
                                             _patternedImage.size.width,
                                             _patternedImage.size.height)];
        [_patternedImage unlockFocus];
    }
    return _patternedImage;
}

// Lots of different views need to draw the background image.
// - Obviously, PTYTextView uses it for the area where text appears.
// - SessionView will draw it for an area below the scroll view when the cell size doesn't evenly
// divide its size.
// - TextViewWrapper will draw it for a few pixels above the scrollview in the VMARGIN.
// This combines drawing into these different views in a consistent way.
// It also draws the dotted border when there is a maximized pane.
//
// view: the view whose -drawRect is currently running and is being drawn into.
// rect: the rectangle in the coordinate system of |view|.
// blendDefaultBackground: If set, the default background color will be blended over the background
// image. If there is no image and this flag is set then the background color is drawn instead. This
// way SessionView and TextViewWrapper don't have to worry about whether a background image is
// present.
- (void)textViewDrawBackgroundImageInView:(NSView *)view
                                 viewRect:(NSRect)rect
                   blendDefaultBackground:(BOOL)blendDefaultBackground {
    const float alpha = _textview.useTransparency ? (1.0 - _textview.transparency) : 1.0;
    if (_backgroundImage) {
        NSRect localRect = [_view convertRect:rect fromView:view];
        NSImage *image;
        if (_backgroundImageTiled) {
            image = [self patternedImage];
        } else {
            image = _backgroundImage;
        }
        double dx = image.size.width / _view.frame.size.width;
        double dy = image.size.height / _view.frame.size.height;

        NSRect sourceRect = NSMakeRect(localRect.origin.x * dx,
                                       localRect.origin.y * dy,
                                       localRect.size.width * dx,
                                       localRect.size.height * dy);
        [image drawInRect:rect
                 fromRect:sourceRect
                operation:NSCompositeCopy
                 fraction:alpha
           respectFlipped:YES
                    hints:nil];

        if (blendDefaultBackground) {
            // Blend default background color over background image.
            [[[self processedBackgroundColor] colorWithAlphaComponent:1 - _textview.blend] set];
            NSRectFillUsingOperation(rect, NSCompositeSourceOver);
        }
    } else if (blendDefaultBackground) {
        // No image, so just draw background color.
        [[[self processedBackgroundColor] colorWithAlphaComponent:alpha] set];
        NSRectFillUsingOperation(rect, NSCompositeCopy);
    }
}

- (NSColor *)processedBackgroundColor {
    NSColor *unprocessedColor = [_colorMap colorForKey:kColorMapBackground];
    return [_colorMap processedBackgroundColorForBackgroundColor:unprocessedColor];
}

- (void)textViewPostTabContentsChangedNotification
{
    [[NSNotificationCenter defaultCenter] postNotificationName:@"iTermTabContentsChanged"
                                                        object:self
                                                      userInfo:nil];
}

- (void)textViewInvalidateRestorableState {
    if ([iTermAdvancedSettingsModel restoreWindowContents]) {
        [_delegate.realParentWindow invalidateRestorableState];
    }
}

- (void)textViewDidFindDirtyRects {
    if (_updateSubscriptions.count) {
        ITMNotification *notification = [[[ITMNotification alloc] init] autorelease];
        notification.screenUpdateNotification = [[[ITMScreenUpdateNotification alloc] init] autorelease];
        notification.screenUpdateNotification.session = self.guid;
        [_updateSubscriptions enumerateKeysAndObjectsUsingBlock:^(id  _Nonnull key, ITMNotificationRequest * _Nonnull obj, BOOL * _Nonnull stop) {
            [[[iTermApplication sharedApplication] delegate] postAPINotification:notification toConnection:key];
        }];
    }
}

- (void)textViewBeginDrag
{
    [[MovePaneController sharedInstance] beginDrag:self];
}

- (void)textViewMovePane {
    [[MovePaneController sharedInstance] movePane:self];
}

- (void)textViewSwapPane {
    [[MovePaneController sharedInstance] swapPane:self];
}

- (NSStringEncoding)textViewEncoding
{
    return [self encoding];
}

- (NSString *)textViewCurrentWorkingDirectory {
    return [_shell getWorkingDirectory];
}

- (NSURL *)textViewCurrentLocation {
    VT100RemoteHost *host = [self currentHost];
    NSString *path = _lastDirectory ?: [_shell getWorkingDirectory];
    NSURLComponents *components = [[[NSURLComponents alloc] init] autorelease];
    components.host = host.hostname;
    components.user = host.username;
    components.path = path;
    components.scheme = @"file";
    return [components URL];
}

- (BOOL)textViewShouldPlaceCursorAt:(VT100GridCoord)coord verticalOk:(BOOL *)verticalOk {
    if (coord.y < _screen.numberOfLines - _screen.height ||
        coord.x < 0 ||
        coord.x >= _screen.width ||
        coord.y >= _screen.numberOfLines) {
        // Click must be in the live area and not in a margin.
        return NO;
    }
    if (_commandRange.start.x < 0) {
        // Not at a command prompt; no restrictions.
        *verticalOk = YES;
        return YES;
    } else {
        // At the command prompt. Ok to move to any char within current command, but no up or down
        // arrows please.
        NSComparisonResult order = VT100GridCoordOrder(VT100GridCoordRangeMin(_commandRange),
                                                       coord);
        *verticalOk = NO;
        return (order != NSOrderedDescending);
    }
}

- (BOOL)textViewShouldDrawFilledInCursor {
    // If the auto-command history popup is open for this session, the filled-in cursor should be
    // drawn even though the textview isn't in the key window.
    return [self textViewIsActiveSession] && [[_delegate realParentWindow] autoCommandHistoryIsOpenForSession:self];
}

- (void)textViewWillNeedUpdateForBlink {
    self.active = YES;
}

- (void)textViewSplitVertically:(BOOL)vertically withProfileGuid:(NSString *)guid
{
    Profile *profile = [[ProfileModel sharedInstance] defaultBookmark];
    if (guid) {
        profile = [[ProfileModel sharedInstance] bookmarkWithGuid:guid];
    }
    [[_delegate realParentWindow] splitVertically:vertically
                                     withBookmark:profile
                                    targetSession:self];
}

- (void)textViewSelectNextTab
{
    [[_delegate realParentWindow] nextTab:nil];
}

- (void)textViewSelectPreviousTab
{
    [[_delegate realParentWindow] previousTab:nil];
}

- (void)textViewSelectNextWindow {
    [[iTermController sharedInstance] nextTerminal];
}

- (void)textViewSelectPreviousWindow {
    [[iTermController sharedInstance] previousTerminal];
}

- (void)textViewSelectNextPane
{
    [_delegate nextSession];
}

- (void)textViewSelectPreviousPane
{
    [_delegate previousSession];
}

- (void)textViewEditSession {
    [[_delegate realParentWindow] editSession:self makeKey:YES];
}

- (void)textViewToggleBroadcastingInput
{
    [[_delegate realParentWindow] toggleBroadcastingInputToSession:self];
}

- (void)textViewCloseWithConfirmation {
    [[_delegate realParentWindow] closeSessionWithConfirmation:self];
}

- (void)textViewRestartWithConfirmation {
    [[_delegate realParentWindow] restartSessionWithConfirmation:self];
}

- (NSString *)mostRecentlySelectedText {
    PTYSession *session = [[iTermController sharedInstance] sessionWithMostRecentSelection];
    if (session) {
        PTYTextView *textview = [session textview];
        if ([textview isAnyCharSelected]) {
            return [textview selectedText];
        }
    }
    return nil;
}

- (void)textViewPasteFromSessionWithMostRecentSelection:(PTYSessionPasteFlags)flags {
    NSString *string = [self mostRecentlySelectedText];
    if (string) {
        [self pasteString:string flags:flags];
    }
}

- (BOOL)textViewWindowUsesTransparency {
    return [[_delegate realParentWindow] useTransparency];
}

- (BOOL)textViewAmbiguousWidthCharsAreDoubleWidth
{
    return [self treatAmbiguousWidthAsDoubleWidth];
}

- (void)textViewCreateWindowWithProfileGuid:(NSString *)guid
{
    [[_delegate realParentWindow] newWindowWithBookmarkGuid:guid];
}

- (void)textViewCreateTabWithProfileGuid:(NSString *)guid
{
    [[_delegate realParentWindow] newTabWithBookmarkGuid:guid];
}

// Called when a key is pressed.
- (BOOL)textViewDelegateHandlesAllKeystrokes
{
    [self resumeOutputIfNeeded];
    return [[_delegate realParentWindow] inInstantReplay];
}

- (BOOL)textViewIsActiveSession {
    return [_delegate sessionIsActiveInTab:self];
}

- (BOOL)textViewSessionIsBroadcastingInput
{
    return [[_delegate realParentWindow] broadcastInputToSession:self];
}

- (BOOL)textViewIsMaximized {
    return [_delegate hasMaximizedPane];
}

- (BOOL)textViewTabHasMaximizedPanel
{
    return [_delegate hasMaximizedPane];
}

- (void)textViewDidBecomeFirstResponder {
    [_delegate setActiveSession:self];
}

- (BOOL)textViewReportMouseEvent:(NSEventType)eventType
                       modifiers:(NSUInteger)modifiers
                          button:(MouseButtonNumber)button
                      coordinate:(VT100GridCoord)coord
                          deltaY:(CGFloat)deltaY {
    DLog(@"Report event type %lu, modifiers=%lu, button=%d, coord=%@",
         (unsigned long)eventType, (unsigned long)modifiers, button,
         VT100GridCoordDescription(coord));

    switch (eventType) {
        case NSLeftMouseDown:
        case NSRightMouseDown:
        case NSOtherMouseDown:
            switch ([_terminal mouseMode]) {
                case MOUSE_REPORTING_NORMAL:
                case MOUSE_REPORTING_BUTTON_MOTION:
                case MOUSE_REPORTING_ALL_MOTION:
                    _reportingMouseDown = YES;
                    _lastReportedCoord = coord;
                    [self writeLatin1EncodedData:[_terminal.output mousePress:button
                                                                withModifiers:modifiers
                                                                           at:coord]
                             broadcastAllowed:NO];
                    return YES;

                case MOUSE_REPORTING_NONE:
                case MOUSE_REPORTING_HILITE:
                    break;
            }
            break;

        case NSLeftMouseUp:
        case NSRightMouseUp:
        case NSOtherMouseUp:
            if (_reportingMouseDown) {
                _reportingMouseDown = NO;
                _lastReportedCoord = VT100GridCoordMake(-1, -1);

                switch ([_terminal mouseMode]) {
                    case MOUSE_REPORTING_NORMAL:
                    case MOUSE_REPORTING_BUTTON_MOTION:
                    case MOUSE_REPORTING_ALL_MOTION:
                        _lastReportedCoord = coord;
                        [self writeLatin1EncodedData:[_terminal.output mouseRelease:button
                                                                      withModifiers:modifiers
                                                                                 at:coord]
                                 broadcastAllowed:NO];
                        return YES;

                    case MOUSE_REPORTING_NONE:
                    case MOUSE_REPORTING_HILITE:
                        break;
                }
            }
            break;


        case NSMouseMoved:
            if ([_terminal mouseMode] == MOUSE_REPORTING_ALL_MOTION &&
                !VT100GridCoordEquals(coord, _lastReportedCoord)) {
                _lastReportedCoord = coord;
                [self writeLatin1EncodedData:[_terminal.output mouseMotion:MOUSE_BUTTON_NONE
                                                             withModifiers:modifiers
                                                                        at:coord]
                         broadcastAllowed:NO];
                return YES;
            }
            break;

        case NSLeftMouseDragged:
        case NSRightMouseDragged:
        case NSOtherMouseDragged:
            if (_reportingMouseDown &&
                !VT100GridCoordEquals(coord, _lastReportedCoord)) {
                _lastReportedCoord = coord;

                switch ([_terminal mouseMode]) {
                    case MOUSE_REPORTING_BUTTON_MOTION:
                    case MOUSE_REPORTING_ALL_MOTION:
                        [self writeLatin1EncodedData:[_terminal.output mouseMotion:button
                                                                     withModifiers:modifiers
                                                                                at:coord]
                                 broadcastAllowed:NO];
                        // Fall through
                    case MOUSE_REPORTING_NORMAL:
                        // Don't do selection when mouse reporting during a drag, even if the drag
                        // is not reported (the clicks are).
                        return YES;

                    case MOUSE_REPORTING_NONE:
                    case MOUSE_REPORTING_HILITE:
                        break;
                }
            }
            break;

        case NSScrollWheel:
            switch ([_terminal mouseMode]) {
                case MOUSE_REPORTING_NORMAL:
                case MOUSE_REPORTING_BUTTON_MOTION:
                case MOUSE_REPORTING_ALL_MOTION:
                    if (deltaY != 0) {
                        if ([iTermAdvancedSettingsModel doubleReportScrollWheel]) {
                            // This works around what I believe is a bug in tmux or a bug in
                            // how users use tmux. See the thread on tmux-users with subject
                            // "Mouse wheel events and server_client_assume_paste--the perfect storm of bugs?".
                            [self writeLatin1EncodedData:[_terminal.output mousePress:button
                                                                        withModifiers:modifiers
                                                                                   at:coord]
                                     broadcastAllowed:NO];
                        }
                        [self writeLatin1EncodedData:[_terminal.output mousePress:button
                                                                    withModifiers:modifiers
                                                                               at:coord]
                                 broadcastAllowed:NO];
                    }
                    // If deltaY is 0 we still return YES because the
                    // scrollview moves anyway (likely because our caller is
                    // not using the high-precision wheel API).
                    return YES;

                case MOUSE_REPORTING_NONE:
                case MOUSE_REPORTING_HILITE:
                    break;
            }
            break;

        default:
            assert(NO);
            break;
    }
    return NO;
}

- (VT100GridAbsCoordRange)textViewRangeOfLastCommandOutput {
    DLog(@"Fetching range of last command output...");
    if (![[iTermShellHistoryController sharedInstance] commandHistoryHasEverBeenUsed]) {
        DLog(@"Command history has never been used.");
        [iTermShellHistoryController showInformationalMessage];
        return VT100GridAbsCoordRangeMake(-1, -1, -1, -1);
    } else {
        DLog(@"Returning cached range.");
        iTermTextExtractor *extractor = [iTermTextExtractor textExtractorWithDataSource:_screen];
        return [extractor rangeByTrimmingWhitespaceFromRange:_screen.lastCommandOutputRange
                                                     leading:NO
                                                    trailing:iTermTextExtractorTrimTrailingWhitespaceOneLine];
    }
}

- (VT100GridAbsCoordRange)textViewRangeOfCurrentCommand {
    DLog(@"Fetching range of current command");
    if (![[iTermShellHistoryController sharedInstance] commandHistoryHasEverBeenUsed]) {
        DLog(@"Command history has never been used.");
        [iTermShellHistoryController showInformationalMessage];
        return VT100GridAbsCoordRangeMake(-1, -1, -1, -1);
    } else {
        VT100GridAbsCoordRange range =
            VT100GridAbsCoordRangeMake(_commandRange.start.x,
                                       _commandRange.start.y + _screen.totalScrollbackOverflow,
                                       _commandRange.end.x,
                                       _commandRange.end.y + _screen.totalScrollbackOverflow);
        iTermTextExtractor *extractor = [iTermTextExtractor textExtractorWithDataSource:_screen];
        return [extractor rangeByTrimmingWhitespaceFromRange:range];
    }
}

- (BOOL)textViewCanSelectOutputOfLastCommand {
    // Return YES if command history has never been used so we can show the informational message.
    return (![[iTermShellHistoryController sharedInstance] commandHistoryHasEverBeenUsed] ||
            _screen.lastCommandOutputRange.start.x >= 0);

}

- (BOOL)textViewCanSelectCurrentCommand {
    // Return YES if command history has never been used so we can show the informational message.
    return (![[iTermShellHistoryController sharedInstance] commandHistoryHasEverBeenUsed] ||
            self.isAtShellPrompt);
}

- (iTermUnicodeNormalization)textViewUnicodeNormalizationForm {
    return _screen.normalization;
}

- (NSColor *)textViewCursorGuideColor {
    return _cursorGuideColor;
}

- (NSColor *)textViewBadgeColor {
    return [[iTermProfilePreferences objectForKey:KEY_BADGE_COLOR inProfile:_profile] colorValue];
}

- (NSDictionary *)textViewVariables {
    return _variables;
}

- (BOOL)textViewSuppressingAllOutput {
    return _suppressAllOutput;
}

- (BOOL)textViewIsZoomedIn {
    return _liveSession && !_dvr;
}

- (BOOL)textViewShouldShowMarkIndicators {
    return [iTermProfilePreferences boolForKey:KEY_SHOW_MARK_INDICATORS inProfile:_profile];
}

- (void)textViewThinksUserIsTryingToSendArrowKeysWithScrollWheel:(BOOL)isTrying {
    static NSString *const kIdentifier = @"AskAboutAlternateMouseScroll";
    if (!isTrying) {
        [self dismissAnnouncementWithIdentifier:kIdentifier];
        return;
    }
    static NSString *const kNeverAskAboutAltMouseScroll = @"NoSyncNeverAskAboutSettingAlternateMouseScroll";
    if ([[NSUserDefaults standardUserDefaults] boolForKey:kNeverAskAboutAltMouseScroll]) {
        return;
    }
    iTermAnnouncementViewController *announcement =
        [iTermAnnouncementViewController announcementWithTitle:@"Do you want the scroll wheel to move the cursor in interactive programs like this?"
                                                         style:kiTermAnnouncementViewStyleQuestion
                                                   withActions:@[ @"Yes", @"Don‘t Ask Again" ]
                                                    completion:^(int selection) {
                                                        switch (selection) {
                                                            case -2:  // Dismiss programmatically
                                                                break;
                                                                
                                                            case -1: // No
                                                                break;
                                                                
                                                            case 0: // Yes
                                                                [[NSUserDefaults standardUserDefaults] setBool:YES forKey:@"AlternateMouseScroll"];
                                                                break;
                                                                
                                                            case 1: { // Never
                                                                [[NSUserDefaults standardUserDefaults] setBool:YES forKey:kNeverAskAboutAltMouseScroll];
                                                                break;
                                                            }
                                                        }
                                                    }];
    [self queueAnnouncement:announcement identifier:kIdentifier];
}

// Grow or shrink the height of the frame if the number of lines in the data
// source + IME has changed.
- (void)textViewResizeFrameIfNeeded {
    // Check if the frame size needs to grow or shrink.
    NSRect frame = [_textview frame];
    const CGFloat desiredHeight = _textview.desiredHeight;
    if (fabs(desiredHeight - NSHeight(frame)) >= 0.5) {
        // Update the wrapper's size, which in turn updates textview's size.
        frame.size.height = desiredHeight + [iTermAdvancedSettingsModel terminalVMargin];  // The wrapper is always larger by VMARGIN.
        _wrapper.frame = frame;

        NSAccessibilityPostNotification(_textview,
                                        NSAccessibilityRowCountChangedNotification);
    }
}

- (NSInteger)textViewUnicodeVersion {
    return _unicodeVersion;
}

- (void)textViewDidRefresh {
    if (_textview.window.firstResponder != _textview) {
        return;
    }
    iTermTextExtractor *textExtractor = [[[iTermTextExtractor alloc] initWithDataSource:_screen] autorelease];
    NSString *word = [textExtractor fastWordAt:VT100GridCoordMake(_screen.cursorX - 1, _screen.cursorY + _screen.numberOfScrollbackLines - 1)];
    [[_delegate realParentWindow] currentSessionWordAtCursorDidBecome:word];
}

- (void)textViewBackgroundColorDidChange {
    [_delegate sessionBackgroundColorDidChange:self];
}

- (void)textViewBurySession {
    [self bury];
}

- (void)bury {
    [_textview setDataSource:nil];
    [_textview setDelegate:nil];
    [[iTermBuriedSessions sharedInstance] addBuriedSession:self];
    [_delegate sessionRemoveSession:self];

    _delegate = nil;
}

- (void)sendEscapeSequence:(NSString *)text
{
    if (_exited) {
        return;
    }
    if ([text length] > 0) {
        NSString *aString = [NSString stringWithFormat:@"\e%@", text];
        [self writeTask:aString];
    }
}

- (NSData *)dataForHexCodes:(NSString *)codes {
    NSMutableData *data = [NSMutableData data];
    NSArray* components = [codes componentsSeparatedByString:@" "];
    for (NSString* part in components) {
        const char* utf8 = [part UTF8String];
        char* endPtr;
        unsigned char c = strtol(utf8, &endPtr, 16);
        if (endPtr != utf8) {
            [data appendData:[NSData dataWithBytes:&c length:sizeof(c)]];
        }
    }
    return data;
}

- (void)sendHexCode:(NSString *)codes {
    if (_exited) {
        return;
    }
    if ([codes length]) {
        [self writeLatin1EncodedData:[self dataForHexCodes:codes]
                    broadcastAllowed:YES];
    }
}

- (void)sendText:(NSString *)text
{
    if (_exited) {
        return;
    }
    if ([text length] > 0) {
        NSString *temp = text;
        temp = [temp stringByReplacingEscapedChar:'n' withString:@"\n"];
        temp = [temp stringByReplacingEscapedChar:'e' withString:@"\e"];
        temp = [temp stringByReplacingEscapedChar:'a' withString:@"\a"];
        temp = [temp stringByReplacingEscapedChar:'t' withString:@"\t"];
        [self writeTask:temp];
    }
}

- (void)launchCoprocessWithCommand:(NSString *)command
{
    [self launchCoprocessWithCommand:command mute:NO];
}

- (void)uploadFiles:(NSArray *)localFilenames toPath:(SCPPath *)destinationPath
{
    SCPFile *previous = nil;
    for (NSString *file in localFilenames) {
        SCPFile *scpFile = [[[SCPFile alloc] init] autorelease];
        scpFile.path = [[[SCPPath alloc] init] autorelease];
        scpFile.path.hostname = destinationPath.hostname;
        scpFile.path.username = destinationPath.username;
        NSString *filename = [file lastPathComponent];
        scpFile.path.path = [destinationPath.path stringByAppendingPathComponent:filename];
        scpFile.localPath = file;

        if (previous) {
            previous.successor = scpFile;
        }
        previous = scpFile;
        [scpFile upload];
    }
}

- (void)startDownloadOverSCP:(SCPPath *)path
{
    SCPFile *file = [[[SCPFile alloc] init] autorelease];
    file.path = path;
    [file download];
}

- (NSString*)_getLocale
{
    NSString* theLocale = nil;
    NSString* languageCode = [[NSLocale currentLocale] objectForKey:NSLocaleLanguageCode];
    NSString* countryCode = [[NSLocale currentLocale] objectForKey:NSLocaleCountryCode];
    DLog(@"getLocale: languageCode=%@, countryCode=%@", languageCode, countryCode);
    if (languageCode && countryCode) {
        theLocale = [NSString stringWithFormat:@"%@_%@", languageCode, countryCode];
        DLog(@"Return combined language/country locale %@", theLocale);
    } else {
        NSString *localeId = [[NSLocale currentLocale] localeIdentifier];
        DLog(@"Return local identifier of %@", localeId);
        return localeId;
    }
    return theLocale;
}

- (NSString*)_lang
{
    NSString* theLocale = [self _getLocale];
    NSString* encoding = [self encodingName];
    DLog(@"locale=%@, encoding=%@", theLocale, encoding);
    if (encoding && theLocale) {
        NSString* result = [NSString stringWithFormat:@"%@.%@", theLocale, encoding];
        DLog(@"Tentative locale is %@", result);
        if ([self _localeIsSupported:result]) {
            DLog(@"Locale is supported");
            return result;
        } else {
            DLog(@"Locale is NOT supported");
            return nil;
        }
    } else {
        DLog(@"No locale or encoding, returning nil language");
        return nil;
    }
}

- (void)setDvrFrame {
    screen_char_t* s = (screen_char_t*)[_dvrDecoder decodedFrame];
    int len = [_dvrDecoder length];
    DVRFrameInfo info = [_dvrDecoder info];
    if (info.width != [_screen width] || info.height != [_screen height]) {
        if (![_liveSession isTmuxClient]) {
            [[_delegate realParentWindow] sessionInitiatedResize:self
                                                           width:info.width
                                                          height:info.height];
        }
    }
    [_screen setFromFrame:s len:len info:info];
    [[_delegate realParentWindow] clearTransientTitle];
    [[_delegate realParentWindow] setWindowTitle];
}

- (void)continueTailFind
{
    NSMutableArray *results = [NSMutableArray array];
    BOOL more;
    more = [_screen continueFindAllResults:results
                                 inContext:_tailFindContext];
    for (SearchResult *r in results) {
        [_textview addSearchResult:r];
    }
    if ([results count]) {
        [_textview setNeedsDisplay:YES];
    }
    if (more) {
        _tailFindTimer = [NSTimer scheduledTimerWithTimeInterval:0.01
                                                          target:self
                                                        selector:@selector(continueTailFind)
                                                        userInfo:nil
                                                         repeats:NO];
    } else {
        // Update the saved position to just before the screen.
        [_screen storeLastPositionInLineBufferAsFindContextSavedPosition];
        _tailFindTimer = nil;
    }
}

- (void)beginTailFind {
    FindContext *findContext = [_textview findContext];
    if (!findContext.substring) {
        return;
    }
    [_screen setFindString:findContext.substring
          forwardDirection:YES
                      mode:findContext.mode
               startingAtX:0
               startingAtY:0
                withOffset:0
                 inContext:_tailFindContext
           multipleResults:YES];

    // Set the starting position to the block & offset that the backward search
    // began at. Do a forward search from that location.
    [_screen restoreSavedPositionToFindContext:_tailFindContext];
    [self continueTailFind];
}

- (void)sessionContentsChanged:(NSNotification *)notification {
    if (!_tailFindTimer &&
        [notification object] == self &&
        [_delegate sessionBelongsToVisibleTab]) {
        [self beginTailFind];
    }
}

- (void)stopTailFind
{
    if (_tailFindTimer) {
        _tailFindContext.substring = nil;
        _tailFindContext.results = nil;
        [_tailFindTimer invalidate];
        _tailFindTimer = nil;
    }
}

- (void)printTmuxMessage:(NSString *)message {
    if (_exited) {
        return;
    }
    screen_char_t savedFgColor = [_terminal foregroundColorCode];
    screen_char_t savedBgColor = [_terminal backgroundColorCode];
    [_terminal setForegroundColor:ALTSEM_DEFAULT
               alternateSemantics:YES];
    [_terminal setBackgroundColor:ALTSEM_DEFAULT
               alternateSemantics:YES];
    [_screen appendStringAtCursor:message];
    [_screen crlf];
    [_terminal setForegroundColor:savedFgColor.foregroundColor
               alternateSemantics:savedFgColor.foregroundColorMode == ColorModeAlternate];
    [_terminal setBackgroundColor:savedBgColor.backgroundColor
               alternateSemantics:savedBgColor.backgroundColorMode == ColorModeAlternate];
}

- (void)printTmuxCommandOutputToScreen:(NSString *)response
{
    for (NSString *aLine in [response componentsSeparatedByString:@"\n"]) {
        aLine = [aLine stringByReplacingOccurrencesOfString:@"\r" withString:@""];
        [self printTmuxMessage:aLine];
    }
}

- (BOOL)_localeIsSupported:(NSString*)theLocale
{
    // Keep a copy of the current locale setting for this process
    char* backupLocale = setlocale(LC_CTYPE, NULL);

    // Try to set it to the proposed locale
    BOOL supported;
    if (setlocale(LC_CTYPE, [theLocale UTF8String])) {
        supported = YES;
    } else {
        supported = NO;
    }

    // Restore locale and return
    setlocale(LC_CTYPE, backupLocale);
    return supported;
}

#pragma mark - VT100ScreenDelegate

- (NSString *)screenSessionGuid {
    return self.guid;
}

- (void)screenScheduleRedrawSoon {
    self.active = YES;
}

- (void)screenNeedsRedraw {
    [self refresh];
    [_textview updateNoteViewFrames];
    [_textview setNeedsDisplay:YES];
}

- (void)screenUpdateDisplay:(BOOL)redraw {
    [self updateDisplay];
    if (redraw) {
        [_textview setNeedsDisplay:YES];
    }
}

- (void)screenSizeDidChange {
    [self updateScroll];
    [_textview updateNoteViewFrames];
    _variables[kVariableKeySessionColumns] = [NSString stringWithFormat:@"%d", _screen.width];
    _variables[kVariableKeySessionRows] = [NSString stringWithFormat:@"%d", _screen.height];
    [_textview setBadgeLabel:[self badgeLabel]];
}

- (void)screenTriggerableChangeDidOccur {
    [self clearTriggerLine];
}

- (void)screenDidReset {
    [self loadInitialColorTable];
    _cursorGuideSettingHasChanged = NO;
    _textview.highlightCursorLine = [iTermProfilePreferences boolForKey:KEY_USE_CURSOR_GUIDE
                                                              inProfile:_profile];
    [_textview setNeedsDisplay:YES];
    _screen.trackCursorLineMovement = NO;
}

- (BOOL)screenShouldSyncTitle {
    if (![iTermPreferences boolForKey:kPreferenceKeyShowProfileName]) {
        return NO;
    }
    return [[[self profile] objectForKey:KEY_SYNC_TITLE] boolValue];
}

- (void)screenDidAppendStringToCurrentLine:(NSString *)string {
    [self appendStringToTriggerLine:string];
}

- (void)screenDidAppendAsciiDataToCurrentLine:(AsciiData *)asciiData {
    if ([_triggers count]) {
        NSString *string = [[[NSString alloc] initWithBytes:asciiData->buffer
                                                     length:asciiData->length
                                                   encoding:NSASCIIStringEncoding] autorelease];
        [self screenDidAppendStringToCurrentLine:string];
    }
}

- (void)screenSetCursorType:(ITermCursorType)type {
    if (type == CURSOR_DEFAULT) {
        type = [iTermProfilePreferences intForKey:KEY_CURSOR_TYPE inProfile:_profile];
    }
    [[self textview] setCursorType:type];
}

- (void)screenSetCursorBlinking:(BOOL)blink {
    [[self textview] setBlinkingCursor:blink];
}

- (BOOL)screenShouldInitiateWindowResize {
    return ![[[self profile] objectForKey:KEY_DISABLE_WINDOW_RESIZING] boolValue];
}

- (void)screenResizeToWidth:(int)width height:(int)height {
    [_delegate sessionInitiatedResize:self width:width height:height];
}

- (void)screenResizeToPixelWidth:(int)width height:(int)height {
    [[_delegate realParentWindow] setFrameSize:NSMakeSize(width, height)];
}

- (BOOL)screenShouldBeginPrinting {
    return ![[[self profile] objectForKey:KEY_DISABLE_PRINTING] boolValue];
}

- (NSString *)screenNameExcludingJob {
    return [self joblessDefaultName];
}

- (void)screenSetWindowTitle:(NSString *)title {
    [self setWindowTitle:title];
}

- (NSString *)screenWindowTitle {
    return [self windowTitle];
}

- (NSString *)screenDefaultName {
    return _defaultName;
}

- (void)screenSetName:(NSString *)theName {
    [self setName:theName];
}

- (BOOL)screenWindowIsFullscreen {
    return [[_delegate parentWindow] anyFullScreen];
}

- (void)screenMoveWindowTopLeftPointTo:(NSPoint)point {
    NSRect screenFrame = [self screenWindowScreenFrame];
    point.x += screenFrame.origin.x;
    point.y = screenFrame.origin.y + screenFrame.size.height - point.y;
    [[_delegate parentWindow] windowSetFrameTopLeftPoint:point];
}

- (NSRect)screenWindowScreenFrame {
    return [[[_delegate parentWindow] windowScreen] visibleFrame];
}

- (NSPoint)screenWindowTopLeftPixelCoordinate {
    NSRect frame = [self screenWindowFrame];
    NSRect screenFrame = [self screenWindowScreenFrame];
    return NSMakePoint(frame.origin.x - screenFrame.origin.x,
                       (screenFrame.origin.y + screenFrame.size.height) - (frame.origin.y + frame.size.height));
}

// If flag is set, miniaturize; otherwise, deminiaturize.
- (void)screenMiniaturizeWindow:(BOOL)flag {
    if (flag) {
        [[_delegate parentWindow] windowPerformMiniaturize:nil];
    } else {
        [[_delegate parentWindow] windowDeminiaturize:nil];
    }
}

// If flag is set, bring to front; if not, move to back.
- (void)screenRaise:(BOOL)flag {
    if (flag) {
        [[_delegate parentWindow] windowOrderFront:nil];
    } else {
        [[_delegate parentWindow] windowOrderBack:nil];
    }
}

- (BOOL)screenWindowIsMiniaturized {
    return [[_delegate parentWindow] windowIsMiniaturized];
}

- (void)screenWriteDataToTask:(NSData *)data {
    [self writeLatin1EncodedData:data broadcastAllowed:NO];
}

- (NSRect)screenWindowFrame {
    return [[_delegate parentWindow] windowFrame];
}

- (NSSize)screenSize {
    return [[[[[_delegate parentWindow] currentSession] view] scrollview] documentVisibleRect].size;
}

// If the flag is set, push the window title; otherwise push the icon title.
- (void)screenPushCurrentTitleForWindow:(BOOL)flag {
    if (flag) {
        [self pushWindowTitle];
    } else {
        [self pushIconTitle];
    }
}

// If the flag is set, pop the window title; otherwise pop the icon title.
- (void)screenPopCurrentTitleForWindow:(BOOL)flag {
    if (flag) {
        [self popWindowTitle];
    } else {
        [self popIconTitle];
    }
}

- (NSString *)screenName {
    return [self name];
}

- (int)screenNumber {
    return [_delegate tabNumber];
}

- (int)screenWindowIndex {
    return [[iTermController sharedInstance] indexOfTerminal:(PseudoTerminal *)[_delegate realParentWindow]];
}

- (int)screenTabIndex {
    return [_delegate number];
}

- (int)screenViewIndex {
    return [[self view] viewId];
}

- (void)screenStartTmuxMode {
    [self startTmuxMode];
}

- (void)screenHandleTmuxInput:(VT100Token *)token {
    [_tmuxGateway executeToken:token];
}

- (BOOL)screenInTmuxMode {
    return [self isTmuxClient];
}

- (BOOL)screenShouldTreatAmbiguousCharsAsDoubleWidth {
    return [self treatAmbiguousWidthAsDoubleWidth];
}

- (void)screenDidChangeNumberOfScrollbackLines {
    [_textview updateNoteViewFrames];
}

- (void)screenShowBellIndicator {
    [self setBell:YES];
}

- (void)screenPrintString:(NSString *)string {
    [[self textview] printContent:string];
}

- (void)screenPrintVisibleArea {
    [[self textview] print:nil];
}

- (BOOL)screenShouldSendContentsChangedNotification {
    return [self wantsContentChangedNotification];
}

- (void)screenRemoveSelection {
    [_textview deselect];
}

- (iTermSelection *)screenSelection {
    return _textview.selection;
}

- (NSSize)screenCellSize {
    return NSMakeSize([_textview charWidth], [_textview lineHeight]);
}

- (void)screenClearHighlights {
    [_textview clearHighlights];
}

- (void)screenMouseModeDidChange {
    [_textview updateCursor:nil];
    [_textview updateTrackingAreas];
}

- (void)screenFlashImage:(NSString *)identifier {
    [_textview beginFlash:identifier];
}

- (void)screenIncrementBadge {
    [[_delegate realParentWindow] incrementBadge];
}

- (NSString *)screenCurrentWorkingDirectory {
    return [_shell getWorkingDirectory];
}

- (void)screenSetCursorVisible:(BOOL)visible {
    _textview.cursorVisible = visible;
}

- (void)screenCursorDidMoveToLine:(int)line {
    if (_textview.cursorVisible) {
        [_textview setNeedsDisplayOnLine:line];
    }
}

- (void)screenSetHighlightCursorLine:(BOOL)highlight {
    _cursorGuideSettingHasChanged = YES;
    self.highlightCursorLine = highlight;
}

- (void)setHighlightCursorLine:(BOOL)highlight {
    _cursorGuideSettingHasChanged = YES;
    _textview.highlightCursorLine = highlight;
    [_textview setNeedsDisplay:YES];
    _screen.trackCursorLineMovement = highlight;
}

- (BOOL)highlightCursorLine {
  return _textview.highlightCursorLine;
}

- (BOOL)screenHasView {
    return _textview != nil;
}

- (void)reveal {
    DLog(@"Reveal session %@", self);
    if ([[[iTermBuriedSessions sharedInstance] buriedSessions] containsObject:self]) {
        [[iTermBuriedSessions sharedInstance] restoreSession:self];
    }
    NSWindowController<iTermWindowController> *terminal = [_delegate realParentWindow];
    iTermController *controller = [iTermController sharedInstance];
    BOOL okToActivateApp = YES;
    if ([terminal isHotKeyWindow]) {
        DLog(@"Showing hotkey window");
        iTermProfileHotKey *hotKey = [[iTermHotKeyController sharedInstance] profileHotKeyForWindowController:(PseudoTerminal *)terminal];
        [[iTermHotKeyController sharedInstance] showWindowForProfileHotKey:hotKey url:nil];
        okToActivateApp = (hotKey.hotkeyWindowType != iTermHotkeyWindowTypeFloatingPanel);
    } else {
        DLog(@"Making window current");
        [controller setCurrentTerminal:(PseudoTerminal *)terminal];
        DLog(@"Making window key and ordering front");
        [[terminal window] makeKeyAndOrderFront:self];
        DLog(@"Selecting tab from delegate %@", _delegate);
        [_delegate sessionSelectContainingTab];
    }
    if (okToActivateApp) {
      DLog(@"Activate the app");
        [[NSApplication sharedApplication] activateIgnoringOtherApps:YES];
    }

    DLog(@"Make this session active in delegate %@", _delegate);
    [_delegate setActiveSession:self];
}

- (id)markAddedAtLine:(int)line ofClass:(Class)markClass {
    DLog(@"Session %@ calling refresh", self);
    [_textview refresh];  // In case text was appended
    if ([_lastMark isKindOfClass:[VT100ScreenMark class]]) {
        VT100ScreenMark *screenMark = (VT100ScreenMark *)_lastMark;
        if (screenMark.command && !screenMark.endDate) {
            screenMark.endDate = [NSDate date];
        }
    }
    [_lastMark release];
    _lastMark = [[_screen addMarkStartingAtAbsoluteLine:[_screen totalScrollbackOverflow] + line
                                                oneLine:YES
                                                ofClass:markClass] retain];
    self.currentMarkOrNotePosition = _lastMark.entry.interval;
    if (self.alertOnNextMark) {
        NSString *action = [iTermApplication.sharedApplication delegate].markAlertAction;
        if ([action isEqualToString:kMarkAlertActionPostNotification]) {
            [[iTermGrowlDelegate sharedInstance] growlNotify:@"Mark Set"
                                             withDescription:[NSString stringWithFormat:@"Session %@ #%d had a mark set.",
                                                              [self name],
                                                              [_delegate tabNumber]]
                                             andNotification:@"Mark Set"
                                                 windowIndex:[self screenWindowIndex]
                                                    tabIndex:[self screenTabIndex]
                                                   viewIndex:[self screenViewIndex]
                                                      sticky:YES];
        } else {
            NSAlert *alert = [[[NSAlert alloc] init] autorelease];
            alert.messageText = @"Alert";
            alert.informativeText = [NSString stringWithFormat:@"Mark set in session “%@.”", [self name]];
            [alert addButtonWithTitle:@"Reveal"];
            [alert addButtonWithTitle:@"OK"];
            if ([alert runModal] == NSAlertFirstButtonReturn) {
                [self reveal];
            }
        }
        self.alertOnNextMark = NO;
    }
    return _lastMark;
}

- (void)screenPromptDidStartAtLine:(int)line {
    DLog(@"FinalTerm: prompt started on line %d. Add a mark there. Save it as lastPromptLine.", line);
    // Reset this in case it's taking the "real" shell integration path.
    _fakePromptDetectedAbsLine = -1;
    _lastPromptLine = (long long)line + [_screen totalScrollbackOverflow];
    [[self screenAddMarkOnLine:line] setIsPrompt:YES];
    [_pasteHelper unblock];
}


- (void)triggerDidDetectStartOfPromptAt:(VT100GridAbsCoord)coord {
    DLog(@"Trigger detected start of prompt");
    if (_fakePromptDetectedAbsLine == -2) {
        // Infer the end of the preceding command. Set a return status of 0 since we don't know what it was.
        [_screen terminalReturnCodeOfLastCommandWas:0];
    }
    // Use 0 here to avoid the screen inserting a newline.
    coord.x = 0;
    [_screen promptDidStartAt:coord];
    _fakePromptDetectedAbsLine = coord.y;
}

- (void)triggerDidDetectEndOfPromptAt:(VT100GridAbsCoord)coord {
    DLog(@"Trigger detected end of prompt");
    [_screen commandDidStartAt:coord];
}

- (void)didInferEndOfCommand {
    DLog(@"Inferring end of command");
    VT100GridAbsCoord coord;
    coord.x = 0;
    coord.y = _screen.currentGrid.cursor.y + _screen.numberOfScrollbackLines + _screen.totalScrollbackOverflow;
    if (_screen.cursorX > 1) {
        // End of command was detected before the newline came in. This is the normal case.
        coord.y += 1;
    }
    if ([_screen commandDidEndAtAbsCoord:coord]) {
        _fakePromptDetectedAbsLine = -2;
    } else {
        // Screen didn't think we were in a command.
        _fakePromptDetectedAbsLine = -1;
    }
}

- (void)screenPromptDidEndAtLine:(int)line {
    [_promptSubscriptions enumerateKeysAndObjectsUsingBlock:^(id  _Nonnull key, ITMNotificationRequest * _Nonnull obj, BOOL * _Nonnull stop) {
        ITMNotification *notification = [[[ITMNotification alloc] init] autorelease];
        notification.promptNotification = [[[ITMPromptNotification alloc] init] autorelease];
        notification.promptNotification.session = self.guid;
        [[[iTermApplication sharedApplication] delegate] postAPINotification:notification toConnection:key];
    }];
}

- (VT100ScreenMark *)screenAddMarkOnLine:(int)line {
    return (VT100ScreenMark *)[self markAddedAtLine:line ofClass:[VT100ScreenMark class]];
}

// Save the current scroll position
- (void)screenSaveScrollPosition
{
    DLog(@"Session %@ calling refresh", self);
    [_textview refresh];  // In case text was appended
    [_lastMark release];
    _lastMark = [[_screen addMarkStartingAtAbsoluteLine:[_textview absoluteScrollPosition]
                                                oneLine:NO
                                                ofClass:[VT100ScreenMark class]] retain];
    self.currentMarkOrNotePosition = _lastMark.entry.interval;
}

- (VT100ScreenMark *)markAddedAtCursorOfClass:(Class)theClass {
    return [self markAddedAtLine:[_screen numberOfScrollbackLines] + _screen.cursorY - 1
                         ofClass:theClass];
}

- (void)screenActivateWindow {
    [NSApp activateIgnoringOtherApps:YES];
}

- (void)screenSetProfileToProfileNamed:(NSString *)value {
    Profile *newProfile;
    if ([value length]) {
        newProfile = [[ProfileModel sharedInstance] bookmarkWithName:value];
    } else {
        newProfile = [[ProfileModel sharedInstance] defaultBookmark];
    }
    if (newProfile) {
        [self setProfile:newProfile preservingName:YES];
    }
}

- (void)setProfile:(NSDictionary *)newProfile preservingName:(BOOL)preserveName {
    BOOL defaultNameMatchesProfileName = [_defaultName isEqualToString:_profile[KEY_NAME]];
    BOOL nameMatchesProfileName = [_name isEqualToString:_profile[KEY_NAME]];
    NSString *theName = [[self profile] objectForKey:KEY_NAME];
    NSMutableDictionary *dict = [NSMutableDictionary dictionaryWithDictionary:newProfile];
    if (preserveName) {
        [dict setObject:theName forKey:KEY_NAME];
    }
    [self setProfile:dict];
    [self setPreferencesFromAddressBookEntry:dict];
    [_originalProfile autorelease];
    _originalProfile = [newProfile copy];
    [self remarry];
    if (!preserveName && defaultNameMatchesProfileName) {
        [self setDefaultName:newProfile[KEY_NAME]];
    }
    if (!preserveName && nameMatchesProfileName) {
        [self setName:newProfile[KEY_NAME]];
    }
}

- (void)screenSetPasteboard:(NSString *)value {
    if ([iTermPreferences boolForKey:kPreferenceKeyAllowClipboardAccessFromTerminal]) {
        if ([value isEqualToString:@"ruler"]) {
            [self setPasteboard:NSGeneralPboard];
        } else if ([value isEqualToString:@"find"]) {
            [self setPasteboard:NSFindPboard];
        } else if ([value isEqualToString:@"font"]) {
            [self setPasteboard:NSFontPboard];
        } else {
            [self setPasteboard:NSGeneralPboard];
        }
    } else {
        ELog(@"Clipboard access denied for CopyToClipboard");
    }
}

- (void)screenDidAddNote:(PTYNoteViewController *)note {
    [_textview addViewForNote:note];
    [_textview setNeedsDisplay:YES];
}

- (void)screenDidEndEditingNote {
    [_textview.window makeFirstResponder:_textview];
}

// Stop pasting (despited the name)
- (void)screenCopyBufferToPasteboard {
    if ([iTermPreferences boolForKey:kPreferenceKeyAllowClipboardAccessFromTerminal]) {
        [self setPasteboard:nil];
    } else {
        [_pasteboard release];
        _pasteboard = nil;
        [_pbtext release];
        _pbtext = nil;
    }
}

- (BOOL)screenIsAppendingToPasteboard {
    return _pasteboard != nil;
}

- (void)screenAppendDataToPasteboard:(NSData *)data {
    // Don't allow more than 100MB to be added to the pasteboard queue in case someone
    // forgets to send the EndCopy command.
    const int kMaxPasteboardBytes = 100 * 1024 * 1024;
    if ([_pbtext length] + data.length > kMaxPasteboardBytes) {
        [self setPasteboard:nil];
    }

    [_pbtext appendData:data];
}

- (void)screenWillReceiveFileNamed:(NSString *)filename ofSize:(int)size {
    [self.download stop];
    [self.download endOfData];
    self.download = [[[TerminalFile alloc] initWithName:filename size:size] autorelease];
    [self.download download];
}

- (void)screenDidFinishReceivingFile {
    [self.download endOfData];
    self.download = nil;
}

- (void)screenDidFinishReceivingInlineFile {
    [self dismissAnnouncementWithIdentifier:@"AbortDownloadOnKeyPressAnnouncement"];
}

- (void)screenDidReceiveBase64FileData:(NSString *)data {
    [self.download appendData:data];
}

- (void)screenFileReceiptEndedUnexpectedly {
    [self.download stop];
    [self.download endOfData];
    self.download = nil;
}

- (void)screenRequestUpload:(NSString *)args {
    NSOpenPanel *panel = [NSOpenPanel openPanel];
    panel.canChooseDirectories = YES;
    panel.canChooseFiles = YES;
    panel.allowsMultipleSelection = YES;

    [panel beginSheetModalForWindow:_textview.window completionHandler:^(NSInteger result) {
        if (result == NSFileHandlingPanelOKButton) {
            [self writeTaskNoBroadcast:@"ok\n" encoding:NSISOLatin1StringEncoding forceEncoding:YES];
            NSFileManager *fileManager = [NSFileManager defaultManager];
            // Get the directories for all the URLs. If a URL was a file, convert it to the containing directory, otherwise leave it alone.
            __block BOOL anyFiles = NO;
            NSArray<NSURL *> *directories = [panel.URLs mapWithBlock:^id(NSURL *anObject) {
                BOOL isDirectory = NO;
                if ([fileManager fileExistsAtPath:anObject.path isDirectory:&isDirectory]) {
                    if (isDirectory) {
                        return anObject;
                    } else {
                        anyFiles = YES;
                        return [NSURL fileURLWithPath:[anObject.path stringByDeletingLastPathComponent]];
                    }
                } else {
                    ELog(@"Could not find %@", anObject.path);
                    return nil;
                }
            }];
            NSString *base = [directories lowestCommonAncestorOfURLs].path;
            if (!anyFiles && directories.count == 1) {
                base = [base stringByDeletingLastPathComponent];
            }
            NSArray *baseComponents = [base pathComponents];
            NSArray<NSString *> *relativePaths = [panel.URLs mapWithBlock:^id(NSURL *anObject) {
                NSString *path = anObject.path;
                NSArray<NSString *> *pathComponents = [path pathComponents];
                NSArray<NSString *> *relativePathComponents = [pathComponents subarrayWithRange:NSMakeRange(baseComponents.count, pathComponents.count - baseComponents.count)];
                NSString *relativePath = [relativePathComponents componentsJoinedByString:@"/"];
                // Start every path with "./" to deal with filenames beginning with -.
                return [@"." stringByAppendingPathComponent:relativePath];
            }];
            NSError *error = nil;
            NSData *data = [NSData dataWithTGZContainingFiles:relativePaths relativeToPath:base error:&error];
            if (!data && error) {
                NSString *message = error.userInfo[@"errorMessage"];
                if (message) {
                    NSAlert *alert = [[[NSAlert alloc] init] autorelease];
                    alert.messageText = @"Error Preparing Upload";
                    alert.informativeText = [NSString stringWithFormat:@"tar failed with this message: %@", message];
                    [alert runModal];
                    return;
                }
            }
            NSString *base64String = [data base64EncodedStringWithOptions:(NSDataBase64Encoding76CharacterLineLength |
                                                                           NSDataBase64EncodingEndLineWithCarriageReturn)];
            base64String = [base64String stringByAppendingString:@"\n\n"];
            NSString *label;
            if (relativePaths.count == 1) {
                label = relativePaths.firstObject.lastPathComponent;
            } else {
                label = [NSString stringWithFormat:@"%@ plus %ld more", relativePaths.firstObject.lastPathComponent, relativePaths.count - 1];
            }
            self.upload = [[[TerminalFileUpload alloc] initWithName:label size:base64String.length] autorelease];
            [self.upload upload];
            [_pasteHelper pasteString:base64String
                               slowly:NO
                     escapeShellChars:NO
                             isUpload:YES
                         tabTransform:kTabTransformNone
                         spacesPerTab:0
                             progress:^(NSInteger progress) {
                                 [self.upload didUploadBytes:progress];
                             }];
        } else {
            [self writeTaskNoBroadcast:@"abort\n" encoding:NSISOLatin1StringEncoding forceEncoding:YES];
        }
    }];
}

- (void)setAlertOnNextMark:(BOOL)alertOnNextMark {
    _alertOnNextMark = alertOnNextMark;
    [_textview setNeedsDisplay:YES];
}

- (void)screenRequestAttention:(VT100AttentionRequestType)request {
    switch (request) {
        case VT100AttentionRequestTypeFireworks:
            [_textview showFireworks];
            break;
        case VT100AttentionRequestTypeStopBouncingDockIcon:
            [NSApp cancelUserAttentionRequest:_requestAttentionId];
            break;
        case VT100AttentionRequestTypeStartBouncingDockIcon:
            _requestAttentionId =
                [NSApp requestUserAttention:NSCriticalRequest];
            break;
    }
}

- (void)screenSetBackgroundImageFile:(NSString *)filename {
    filename = [filename stringByBase64DecodingStringWithEncoding:NSUTF8StringEncoding];
    if (!filename.length) {
        [self setSessionSpecificProfileValues:@{ KEY_BACKGROUND_IMAGE_LOCATION: [NSNull null] }];
        return;
    }
    if (!filename || ![[NSFileManager defaultManager] fileExistsAtPath:filename]) {
        return;
    }
    NSUserDefaults *userDefaults = [NSUserDefaults standardUserDefaults];
    static NSString *kIdentifier = @"SetBackgroundImageFile";
    static NSString *kAllowedFilesKey = @"AlwaysAllowBackgroundImage";
    static NSString *kDeniedFilesKey = @"AlwaysDenyBackgroundImage";
    NSArray *allowedFiles = [userDefaults objectForKey:kAllowedFilesKey];
    NSArray *deniedFiles = [userDefaults objectForKey:kDeniedFilesKey];
    if ([deniedFiles containsObject:filename]) {
        return;
    }
    if ([allowedFiles containsObject:filename]) {
        [self setSessionSpecificProfileValues:@{ KEY_BACKGROUND_IMAGE_LOCATION: filename }];
        return;
    }


    NSString *title = [NSString stringWithFormat:@"Set background image to “%@”?", filename];
    iTermAnnouncementViewController *announcement =
        [iTermAnnouncementViewController announcementWithTitle:title
                                                         style:kiTermAnnouncementViewStyleQuestion
                                                   withActions:@[ @"Yes", @"Always", @"Never" ]
                                                    completion:^(int selection) {
            switch (selection) {
                case -2:  // Dismiss programmatically
                    break;

                case -1: // No
                    break;

                case 0: // Yes
                    [self setSessionSpecificProfileValues:@{ KEY_BACKGROUND_IMAGE_LOCATION: filename }];
                    break;

                case 1: { // Always
                    NSArray *allowed = [userDefaults objectForKey:kAllowedFilesKey];
                    if (!allowed) {
                        allowed = @[];
                    }
                    allowed = [allowed arrayByAddingObject:filename];
                    [userDefaults setObject:allowed forKey:kAllowedFilesKey];
                    [self setSessionSpecificProfileValues:@{ KEY_BACKGROUND_IMAGE_LOCATION: filename }];
                    break;
                }
                case 2: {  // Never
                    NSArray *denied = [userDefaults objectForKey:kDeniedFilesKey];
                    if (!denied) {
                        denied = @[];
                    }
                    denied = [denied arrayByAddingObject:filename];
                    [userDefaults setObject:denied forKey:kDeniedFilesKey];
                    break;
                }
            }
        }];
    [self queueAnnouncement:announcement identifier:kIdentifier];
}

- (void)screenSetBadgeFormat:(NSString *)base64Format {
    NSString *theFormat = [base64Format stringByBase64DecodingStringWithEncoding:self.encoding];
    if (theFormat) {
        [self setSessionSpecificProfileValues:@{ KEY_BADGE_FORMAT: theFormat }];
        _textview.badgeLabel = [self badgeLabel];
    } else {
        ELog(@"Badge is not properly base64 encoded: %@", base64Format);
    }
}

- (void)screenSetUserVar:(NSString *)kvpString {
    NSArray *kvp = [kvpString keyValuePair];
    if (kvp) {
        NSString *key = [NSString stringWithFormat:@"user.%@", kvp[0]];
        if (![kvp[1] length]) {
            [_variables removeObjectForKey:key];
        } else {
            _variables[key] = [kvp[1] stringByBase64DecodingStringWithEncoding:NSUTF8StringEncoding];
        }
    }
    [_textview setBadgeLabel:[self badgeLabel]];
}

- (iTermColorMap *)screenColorMap {
    return _colorMap;
}

- (void)screenSetColor:(NSColor *)color forKey:(int)key {
    if (!color) {
        return;
    }

    NSString *profileKey = [_colorMap profileKeyForColorMapKey:key];
    if (profileKey) {
        [self setSessionSpecificProfileValues:@{ profileKey: [color dictionaryValue] }];
    } else {
        [_colorMap setColor:color forKey:key];
    }
}

- (void)screenSelectColorPresetNamed:(NSString *)name {
    [self setColorsFromPresetNamed:name];
}

- (void)screenSetCurrentTabColor:(NSColor *)color {
    [self setTabColor:color];
    id<WindowControllerInterface> term = [_delegate parentWindow];
    [term updateTabColors];
}

- (NSColor *)tabColor {
    if ([_profile[KEY_USE_TAB_COLOR] boolValue]) {
        NSDictionary *colorDict = _profile[KEY_TAB_COLOR];
        if (colorDict) {
            return [ITAddressBookMgr decodeColor:colorDict];
        } else {
            return nil;
        }
    } else {
        return nil;
    }
}

- (void)setTabColor:(NSColor *)color {
    NSDictionary *dict;
    if (color) {
        dict = @{ KEY_USE_TAB_COLOR: @YES,
                  KEY_TAB_COLOR: [ITAddressBookMgr encodeColor:color] };
    } else {
        dict = @{ KEY_USE_TAB_COLOR: @NO };
    }

    [self setSessionSpecificProfileValues:dict];
}

- (void)screenSetTabColorRedComponentTo:(CGFloat)color {
    NSColor *curColor = [self tabColor];
    [self setTabColor:[NSColor colorWithCalibratedRed:color
                                                green:[curColor greenComponent]
                                                 blue:[curColor blueComponent]
                                                alpha:1]];
    [[_delegate parentWindow] updateTabColors];
}

- (void)screenSetTabColorGreenComponentTo:(CGFloat)color {
    NSColor *curColor = [self tabColor];
    [self setTabColor:[NSColor colorWithCalibratedRed:[curColor redComponent]
                                                green:color
                                                 blue:[curColor blueComponent]
                                                alpha:1]];
    [[_delegate parentWindow] updateTabColors];
}

- (void)screenSetTabColorBlueComponentTo:(CGFloat)color {
    NSColor *curColor = [self tabColor];
    [self setTabColor:[NSColor colorWithCalibratedRed:[curColor redComponent]
                                                green:[curColor greenComponent]
                                                 blue:color
                                                alpha:1]];
    [[_delegate parentWindow] updateTabColors];
}

- (void)screenCurrentHostDidChange:(VT100RemoteHost *)host {
    if (host.hostname) {
        _variables[kVariableKeySessionHostname] = host.hostname;
    } else {
        [_variables removeObjectForKey:kVariableKeySessionHostname];
    }
    if (host.username) {
        _variables[kVariableKeySessionUsername] = host.username;
    } else {
        [_variables removeObjectForKey:kVariableKeySessionUsername];
    }
    [_textview setBadgeLabel:[self badgeLabel]];
    [self dismissAnnouncementWithIdentifier:kShellIntegrationOutOfDateAnnouncementIdentifier];

    [[_delegate realParentWindow] sessionHostDidChange:self to:host];

    int line = [_screen numberOfScrollbackLines] + _screen.cursorY;
    NSString *path = [_screen workingDirectoryOnLine:line];
    [self tryAutoProfileSwitchWithHostname:host.hostname username:host.username path:path];

    if (_xtermMouseReporting && self.terminal.mouseMode != MOUSE_REPORTING_NONE) {
        NSNumber *number = [[NSUserDefaults standardUserDefaults] objectForKey:kTurnOffMouseReportingOnHostChangeUserDefaultsKey];
        if ([number boolValue]) {
            self.terminal.mouseMode = MOUSE_REPORTING_NONE;
        } else if (!number) {
            [self offerToTurnOffMouseReportingOnHostChange];
        }
    }
    if (self.terminal.reportFocus) {
        NSNumber *number = [[NSUserDefaults standardUserDefaults] objectForKey:kTurnOffFocusReportingOnHostChangeUserDefaultsKey];
        if ([number boolValue]) {
            self.terminal.reportFocus = NO;
        } else if (!number) {
            [self offerToTurnOffFocusReportingOnHostChange];
        }
    }
    if (self.terminal.reportFocus) {
        NSNumber *number = [[NSUserDefaults standardUserDefaults] objectForKey:kTurnOffFocusReportingOnHostChangeUserDefaultsKey];
        if ([number boolValue]) {
            self.terminal.reportFocus = NO;
        } else if (!number) {
            [self offerToTurnOffFocusReportingOnHostChange];
        }
    }
    if (self.terminal.bracketedPasteMode) {
        NSNumber *number = [[NSUserDefaults standardUserDefaults] objectForKey:kTurnOffBracketedPasteOnHostChangeUserDefaultsKey];
        if ([number boolValue]) {
            self.terminal.bracketedPasteMode = NO;
        } else if (!number) {
            [self offerToTurnOffBracketedPasteOnHostChange];
        }
    }
    self.currentHost = host;

    ITMNotification *notification = [[[ITMNotification alloc] init] autorelease];
    notification.locationChangeNotification = [[[ITMLocationChangeNotification alloc] init] autorelease];
    notification.locationChangeNotification.hostName = host.hostname;
    notification.locationChangeNotification.userName = host.username;
    notification.locationChangeNotification.session = self.guid;
    [_locationChangeSubscriptions enumerateKeysAndObjectsUsingBlock:^(id  _Nonnull key, ITMNotificationRequest * _Nonnull obj, BOOL * _Nonnull stop) {
        [[[iTermApplication sharedApplication] delegate] postAPINotification:notification toConnection:key];
    }];
}

- (NSArray<iTermCommandHistoryCommandUseMO *> *)commandUses {
    return [[iTermShellHistoryController sharedInstance] commandUsesForHost:self.currentHost];
}

- (iTermQuickLookController *)quickLookController {
    return _textview.quickLookController;
}

- (void)offerToTurnOffMouseReportingOnHostChange {
    NSString *title =
        @"Looks like mouse reporting was left on when an ssh session ended unexpectedly or an app misbehaved. Turn it off?";
    iTermAnnouncementViewController *announcement =
        [iTermAnnouncementViewController announcementWithTitle:title
                                                         style:kiTermAnnouncementViewStyleQuestion
                                                   withActions:@[ @"Yes", @"Always", @"Never" ]
                                                    completion:^(int selection) {
            switch (selection) {
                case -2:  // Dismiss programmatically
                    break;

                case -1: // No
                    break;

                case 0: // Yes
                    self.terminal.mouseMode = MOUSE_REPORTING_NONE;
                    break;

                case 1: // Always
                    [[NSUserDefaults standardUserDefaults] setBool:YES
                                                            forKey:kTurnOffMouseReportingOnHostChangeUserDefaultsKey];
                    self.terminal.mouseMode = MOUSE_REPORTING_NONE;
                    break;

                case 2: // Never
                    [[NSUserDefaults standardUserDefaults] setBool:NO
                                                            forKey:kTurnOffMouseReportingOnHostChangeUserDefaultsKey];
            }
        }];
    [self queueAnnouncement:announcement identifier:kTurnOffMouseReportingOnHostChangeAnnouncementIdentifier];
}

- (void)offerToTurnOffFocusReportingOnHostChange {
    NSString *title =
        @"Looks like focus reporting was left on when an ssh session ended unexpectedly or an app misbehaved. Turn it off?";
    iTermAnnouncementViewController *announcement =
        [iTermAnnouncementViewController announcementWithTitle:title
                                                         style:kiTermAnnouncementViewStyleQuestion
                                                   withActions:@[ @"Yes", @"Always", @"Never" ]
                                                    completion:^(int selection) {
            switch (selection) {
                case -2:  // Dismiss programmatically
                    break;

                case -1: // No
                    break;

                case 0: // Yes
                    self.terminal.reportFocus = NO;
                    break;

                case 1: // Always
                    [[NSUserDefaults standardUserDefaults] setBool:YES
                                                            forKey:kTurnOffFocusReportingOnHostChangeUserDefaultsKey];
                    self.terminal.reportFocus = NO;
                    break;

                case 2: // Never
                    [[NSUserDefaults standardUserDefaults] setBool:NO
                                                            forKey:kTurnOffFocusReportingOnHostChangeUserDefaultsKey];
            }
        }];
    [self queueAnnouncement:announcement identifier:kTurnOffFocusReportingOnHostChangeAnnouncementIdentifier];
}

- (void)offerToTurnOffBracketedPasteOnHostChange {
    NSString *title =
        @"Looks like paste bracketing was left on when an ssh session ended unexpectedly or an app misbehaved. Turn it off?";
    iTermAnnouncementViewController *announcement =
        [iTermAnnouncementViewController announcementWithTitle:title
                                                         style:kiTermAnnouncementViewStyleQuestion
                                                   withActions:@[ @"Yes", @"Always", @"Never" ]
                                                    completion:^(int selection) {
            switch (selection) {
                case -2:  // Dismiss programmatically
                    break;

                case -1: // No
                    break;

                case 0: // Yes
                    self.terminal.reportFocus = NO;
                    break;

                case 1: // Always
                    [[NSUserDefaults standardUserDefaults] setBool:YES
                                                            forKey:kTurnOffBracketedPasteOnHostChangeUserDefaultsKey];
                    self.terminal.reportFocus = NO;
                    break;

                case 2: // Never
                    [[NSUserDefaults standardUserDefaults] setBool:NO
                                                            forKey:kTurnOffBracketedPasteOnHostChangeUserDefaultsKey];
            }
        }];
    [self queueAnnouncement:announcement identifier:kTurnOffBracketedPasteOnHostChangeAnnouncementIdentifier];
}

- (void)tryAutoProfileSwitchWithHostname:(NSString *)hostname
                                username:(NSString *)username
                                    path:(NSString *)path {
    [_automaticProfileSwitcher setHostname:hostname username:username path:path];
}

- (void)screenCurrentDirectoryDidChangeTo:(NSString *)newPath {
    if (newPath) {
        _variables[kVariableKeySessionPath] = newPath;
    } else {
        [_variables removeObjectForKey:kVariableKeySessionPath];
    }

    int line = [_screen numberOfScrollbackLines] + _screen.cursorY;
    VT100RemoteHost *remoteHost = [_screen remoteHostOnLine:line];
    [self tryAutoProfileSwitchWithHostname:remoteHost.hostname
                                  username:remoteHost.username
                                      path:newPath];
    [_textview setBadgeLabel:[self badgeLabel]];

    ITMNotification *notification = [[[ITMNotification alloc] init] autorelease];
    notification.locationChangeNotification = [[[ITMLocationChangeNotification alloc] init] autorelease];
    notification.locationChangeNotification.session = self.guid;
    notification.locationChangeNotification.directory = newPath;
    [_locationChangeSubscriptions enumerateKeysAndObjectsUsingBlock:^(id  _Nonnull key, ITMNotificationRequest * _Nonnull obj, BOOL * _Nonnull stop) {
        [[[iTermApplication sharedApplication] delegate] postAPINotification:notification toConnection:key];
    }];
}

- (BOOL)screenShouldSendReport {
    return (_shell != nil) && (![self isTmuxClient]);
}

// FinalTerm
- (NSString *)commandInRange:(VT100GridCoordRange)range {
    if (range.start.x == -1) {
        return nil;
    }
    // If semantic history goes nuts and the end-of-command code isn't received (which seems to be a
    // common problem, probably because of buggy old versions of SH scripts) , the command can grow
    // without bound. We'll limit the length of a command to avoid performance problems.
    const int kMaxLines = 50;
    if (range.end.y - range.start.y > kMaxLines) {
        range.end.y = range.start.y + kMaxLines;
    }
    iTermTextExtractor *extractor = [iTermTextExtractor textExtractorWithDataSource:_screen];
    NSString *command = [extractor contentInRange:VT100GridWindowedRangeMake(range, 0, 0)
                                attributeProvider:nil
                                       nullPolicy:kiTermTextExtractorNullPolicyFromStartToFirst
                                              pad:NO
                               includeLastNewline:NO
                           trimTrailingWhitespace:NO
                                     cappedAtSize:-1
                                     truncateTail:YES
                                continuationChars:nil
                                           coords:nil];
    NSRange newline = [command rangeOfString:@"\n"];
    if (newline.location != NSNotFound) {
        command = [command substringToIndex:newline.location];
    }

    return [command stringByTrimmingLeadingWhitespace];
}

- (NSString *)currentCommand {
    if (_commandRange.start.x < 0) {
        return nil;
    } else {
        return [self commandInRange:_commandRange];
    }
}

- (NSArray *)autocompleteSuggestionsForCurrentCommand {
    NSString *command;
    if (_commandRange.start.x < 0) {
        return nil;
    } else {
        command = [self commandInRange:_commandRange];
    }
    VT100RemoteHost *host = [_screen remoteHostOnLine:[_screen numberOfLines]];
    NSString *trimmedCommand =
        [command stringByTrimmingCharactersInSet:[NSCharacterSet whitespaceCharacterSet]];
    return [[iTermShellHistoryController sharedInstance] commandHistoryEntriesWithPrefix:trimmedCommand
                                                                     onHost:host];
}

- (void)screenCommandDidChangeWithRange:(VT100GridCoordRange)range {
    DLog(@"FinalTerm: command changed. New range is %@", VT100GridCoordRangeDescription(range));
    _shellIntegrationEverUsed = YES;
    BOOL hadCommand = _commandRange.start.x >= 0 && [[self commandInRange:_commandRange] length] > 0;
    _commandRange = range;
    BOOL haveCommand = _commandRange.start.x >= 0 && [[self commandInRange:_commandRange] length] > 0;

    if (haveCommand) {
        VT100ScreenMark *mark = [_screen markOnLine:_lastPromptLine - [_screen totalScrollbackOverflow]];
        mark.commandRange = VT100GridAbsCoordRangeFromCoordRange(range, _screen.totalScrollbackOverflow);
        if (!hadCommand) {
            mark.promptRange = VT100GridAbsCoordRangeMake(0, _lastPromptLine, range.start.x, mark.commandRange.end.y);
        }
    }
    if (!haveCommand && hadCommand) {
        DLog(@"Hide because don't have a command, but just had one");
        [[_delegate realParentWindow] hideAutoCommandHistoryForSession:self];
    } else {
        if (!hadCommand && range.start.x >= 0) {
            DLog(@"Show because I have a range but didn't have a command");
            [[_delegate realParentWindow] showAutoCommandHistoryForSession:self];
        }
        NSString *command = haveCommand ? [self commandInRange:_commandRange] : @"";
        DLog(@"Update command to %@, have=%d, range.start.x=%d", command, (int)haveCommand, range.start.x);
        if (haveCommand) {
            [[_delegate realParentWindow] updateAutoCommandHistoryForPrefix:command
                                                                   inSession:self];
        }
    }
}

- (void)screenCommandDidEndWithRange:(VT100GridCoordRange)range {
    _shellIntegrationEverUsed = YES;
    NSString *command = [self commandInRange:range];
    DLog(@"FinalTerm: Command <<%@>> ended with range %@",
         command, VT100GridCoordRangeDescription(range));
    if (command) {
        NSString *trimmedCommand =
            [command stringByTrimmingCharactersInSet:[NSCharacterSet whitespaceCharacterSet]];
        if (trimmedCommand.length) {
            VT100ScreenMark *mark = [_screen markOnLine:_lastPromptLine - [_screen totalScrollbackOverflow]];
            DLog(@"FinalTerm:  Make the mark on lastPromptLine %lld (%@) a command mark for command %@",
                 _lastPromptLine - [_screen totalScrollbackOverflow], mark, command);
            mark.command = command;
            mark.commandRange = VT100GridAbsCoordRangeFromCoordRange(range, _screen.totalScrollbackOverflow);
            mark.outputStart = VT100GridAbsCoordMake(_screen.currentGrid.cursor.x,
                                                     _screen.currentGrid.cursor.y + _screen.numberOfScrollbackLines + _screen.totalScrollbackOverflow);
            [[iTermShellHistoryController sharedInstance] addCommand:trimmedCommand
                                                 onHost:[_screen remoteHostOnLine:range.end.y]
                                            inDirectory:[_screen workingDirectoryOnLine:range.end.y]
                                               withMark:mark];
            [_commands addObject:trimmedCommand];
            [self trimCommandsIfNeeded];
        }
    }
    self.lastCommand = command;
    [self updateVariables];
    _commandRange = VT100GridCoordRangeMake(-1, -1, -1, -1);
    DLog(@"Hide ACH because command ended");
    [[_delegate realParentWindow] hideAutoCommandHistoryForSession:self];
}

- (BOOL)screenShouldPlacePromptAtFirstColumn {
    return [iTermProfilePreferences boolForKey:KEY_PLACE_PROMPT_AT_FIRST_COLUMN
                                     inProfile:_profile];
}

- (BOOL)screenShouldPostTerminalGeneratedAlert {
    return [iTermProfilePreferences boolForKey:KEY_SEND_TERMINAL_GENERATED_ALERT
                                     inProfile:_profile];
}

- (void)resumeOutputIfNeeded {
    if (_suppressAllOutput) {
        // If all output was being suppressed and you hit a key, stop it but ignore bells for a few
        // seconds until we can process any that are in the pipeline.
        _suppressAllOutput = NO;
        _ignoreBellUntil = [NSDate timeIntervalSinceReferenceDate] + 5;
    }
}

- (BOOL)screenShouldIgnoreBellWhichIsAudible:(BOOL)audible visible:(BOOL)visible {
    NSTimeInterval now = [NSDate timeIntervalSinceReferenceDate];
    if (now < _ignoreBellUntil) {
        return YES;
    }
    
    // Only sample every X seconds.
    static const NSTimeInterval kMaximumTimeBetweenSamples = 0.01;
    if (now < _lastBell + kMaximumTimeBetweenSamples) {
        return NO;
    }
    _lastBell = now;

    // If the bell rings more often than once every X seconds, you will eventually get an offer to
    // silence it.
    static const NSTimeInterval kThresholdForBellMovingAverageToInferAnnoyance = 0.02;

    // Initial value that will require a reasonable amount of bell-ringing to overcome. This value
    // was chosen so that one bell per second will cause the moving average's value to fall below 4
    // after 3 seconds.
    const NSTimeInterval kMaxDuration = 20;

    if (!_bellRate) {
        _bellRate = [[MovingAverage alloc] init];
        _bellRate.alpha = 0.95;
    }
    // Keep a moving average of the time between bells
    static const NSTimeInterval kTimeBeforeReset = 1;
    if (_bellRate.timerStarted && _bellRate.timeSinceTimerStarted > kTimeBeforeReset) {
        _bellRate.value = kMaxDuration * _bellRate.alpha;
    } else {
        [_bellRate addValue:MIN(kMaxDuration, [_bellRate timeSinceTimerStarted])];
    }
    DLog(@"Bell. dt=%@ rate=%@", @(_bellRate.timeSinceTimerStarted), @(_bellRate.value));
    [_bellRate startTimer];
    // If you decline the offer to silence the bell, we'll stop asking for this many seconds.
    static const NSTimeInterval kTimeToWaitAfterDecline = 10;
    NSString *const identifier = @"Annoying Bell Announcement Identifier";
    iTermAnnouncementViewController *existingAnnouncement = _announcements[identifier];
    if (existingAnnouncement) {
        // Reset the auto-dismiss time each time the bell rings.
        existingAnnouncement.timeout = 10;
    }
    if ([_bellRate value] < kThresholdForBellMovingAverageToInferAnnoyance &&
        [[NSUserDefaults standardUserDefaults] boolForKey:kSilenceAnnoyingBellAutomatically]) {
        // Silence automatically
        _ignoreBellUntil = now + 60;
        return YES;
    }

    if ([_bellRate value] < kThresholdForBellMovingAverageToInferAnnoyance &&
        !existingAnnouncement &&
        (now - _annoyingBellOfferDeclinedAt > kTimeToWaitAfterDecline) &&
        ![[NSUserDefaults standardUserDefaults] boolForKey:kSuppressAnnoyingBellOffer]) {
        iTermAnnouncementViewController *announcement = nil;
        if (audible) {
            DLog(@"Want to show a bell announcement. The bell is audible.");
            announcement =
                [iTermAnnouncementViewController announcementWithTitle:@"The bell is ringing a lot. Silence it?"
                                                                 style:kiTermAnnouncementViewStyleQuestion
                                                           withActions:@[ @"Silence Bell Temporarily",
                                                                          @"Suppress All Output",
                                                                          @"Don't Offer Again",
                                                                          @"Silence Automatically" ]
                                                            completion:^(int selection) {
                        // Release the moving average so the count will restart after the announcement goes away.
                        [_bellRate release];
                        _bellRate = nil;
                        switch (selection) {
                            case -2:  // Dismiss programmatically
                                DLog(@"Dismiss programatically");
                                break;

                            case -1: // No
                                DLog(@"Dismiss temporarily");
                                _annoyingBellOfferDeclinedAt = [NSDate timeIntervalSinceReferenceDate];
                                break;

                            case 0: // Suppress bell temporarily
                                DLog(@"Suppress bell temporarily");
                                _ignoreBellUntil = now + 60;
                                break;

                            case 1: // Suppress all output
                                DLog(@"Suppress all output");
                                _suppressAllOutput = YES;
                                break;

                            case 2: // Never offer again
                                DLog(@"Never offer again");
                                [[NSUserDefaults standardUserDefaults] setBool:YES
                                                                        forKey:kSuppressAnnoyingBellOffer];
                                break;

                            case 3:  // Silence automatically
                                DLog(@"Silence automatically");
                                [[NSUserDefaults standardUserDefaults] setBool:YES
                                                                        forKey:kSilenceAnnoyingBellAutomatically];
                                break;
                        }
                    }];
        } else if (visible) {
            DLog(@"Want to show a bell announcement. The bell is visible but inaudible.");
            // Neither audible nor visible.
            announcement =
                [iTermAnnouncementViewController announcementWithTitle:@"The bell is ringing a lot. Want to suppress all output until things calm down?"
                                                                 style:kiTermAnnouncementViewStyleQuestion
                                                           withActions:@[ @"Suppress All Output",
                                                                          @"Don't Offer Again" ]
                                                            completion:^(int selection) {
                        // Release the moving average so the count will restart after the announcement goes away.
                        [_bellRate release];
                        _bellRate = nil;
                        switch (selection) {
                            case -2:  // Dismiss programmatically
                                DLog(@"Dismiss programatically");
                                break;

                            case -1: // No
                                DLog(@"Dismiss temporarily");
                                _annoyingBellOfferDeclinedAt = [NSDate timeIntervalSinceReferenceDate];
                                break;

                            case 0: // Suppress all output
                                DLog(@"Suppress all output");
                                _suppressAllOutput = YES;
                                break;

                            case 1: // Never offer again
                                DLog(@"Don't offer again");
                                [[NSUserDefaults standardUserDefaults] setBool:YES
                                                                        forKey:kSuppressAnnoyingBellOffer];
                                break;
                        }
                    }];
        }

        if (announcement) {
            // Set the auto-dismiss timeout.
            announcement.timeout = 10;
            [self queueAnnouncement:announcement identifier:identifier];
        }
    }
    return NO;
}

- (NSString *)screenProfileName {
    NSString *guid = _profile[KEY_ORIGINAL_GUID] ?: _profile[KEY_GUID];
    Profile *profile = [[ProfileModel sharedInstance] bookmarkWithGuid:guid];
    if (profile) {
        return profile[KEY_NAME];
    }
    return _profile


    [KEY_NAME];
}

- (void)trimHostsIfNeeded {
    if (_hosts.count > kMaxHosts) {
        [_hosts removeObjectsInRange:NSMakeRange(0, _hosts.count - kMaxHosts)];
    }
}

- (void)trimCommandsIfNeeded {
    if (_commands.count > kMaxCommands) {
        [_commands removeObjectsInRange:NSMakeRange(0, _commands.count - kMaxCommands)];
    }
}

- (void)trimDirectoriesIfNeeded {
    if (_directories.count > kMaxDirectories) {
        [_directories removeObjectsInRange:NSMakeRange(0, _directories.count - kMaxDirectories)];
    }
}

- (void)setLastDirectory:(NSString *)lastDirectory isRemote:(BOOL)isRemote {
    DLog(@"Set last directory to %@", lastDirectory);
    if (lastDirectory) {
        [_directories addObject:lastDirectory];
        [self trimDirectoriesIfNeeded];
    }
    [_lastDirectory autorelease];
    _lastDirectory = [lastDirectory copy];
    _lastDirectoryIsRemote = isRemote;
    [_delegate sessionCurrentDirectoryDidChange:self];
}

- (NSString *)currentLocalWorkingDirectory {
    if (_lastDirectoryIsRemote) {
        // Ask the kernel what the child's process's working directory is.
        return [_shell getWorkingDirectory];
    } else {
        // If a shell integration-provided working directory is available, prefer to use it because
        // it has unresolved symlinks. The path provided by -getWorkingDirectory has expanded symlinks
        // and isn't what the user expects to see. This was raised in issue 3383. My first fix was
        // to expand symlinks on _lastDirectory and use it if it matches what the kernel reports.
        // That was a bad idea because expanding symlinks is slow on network file systems (Issue 4901).
        // Instead, we'll use _lastDirectory if we believe it's on localhost.
        return _lastDirectory;
    }
}

- (void)setLastRemoteHost:(VT100RemoteHost *)lastRemoteHost {
    if (lastRemoteHost) {
        [_hosts addObject:lastRemoteHost];
        [self trimHostsIfNeeded];
    }
    [_lastRemoteHost autorelease];
    _lastRemoteHost = [lastRemoteHost retain];
}

- (void)screenLogWorkingDirectoryAtLine:(int)line withDirectory:(NSString *)directory {
    VT100RemoteHost *remoteHost = [_screen remoteHostOnLine:line];
    BOOL isSame = ([directory isEqualToString:_lastDirectory] &&
                   [remoteHost isEqualToRemoteHost:_lastRemoteHost]);
    [[iTermShellHistoryController sharedInstance] recordUseOfPath:directory
                                                           onHost:[_screen remoteHostOnLine:line]
                                                         isChange:!isSame];
    [self setLastDirectory:directory isRemote:!remoteHost.isLocalhost];
    self.lastRemoteHost = remoteHost;
}

- (BOOL)screenAllowTitleSetting {
    NSNumber *n = _profile[KEY_ALLOW_TITLE_SETTING];
    if (!n) {
        return YES;
    } else {
        return [n boolValue];
    }
}

- (NSString *)shellIntegrationUpgradeUserDefaultsKeyForHost:(VT100RemoteHost *)host {
    return [NSString stringWithFormat:@"SuppressShellIntegrationUpgradeAnnouncementForHost_%@@%@",
            host.username, host.hostname];
}

- (void)tryToRunShellIntegrationInstallerWithPromptCheck:(BOOL)promptCheck {
    if (_exited) {
        return;
    }
    NSString *currentCommand = [self currentCommand];
    if (!promptCheck || currentCommand != nil) {
        [_textview installShellIntegration:nil];
    } else {
        iTermWarningSelection selection =
            [iTermWarning showWarningWithTitle:@"It looks like you're not at a command prompt."
                                       actions:@[ @"Run Installer Anyway", @"Cancel" ]
                                    identifier:nil
                                   silenceable:kiTermWarningTypePersistent];
        switch (selection) {
            case kiTermWarningSelection0:
                [_textview installShellIntegration:nil];
                break;

            default:
                break;
        }
    }
}

- (void)screenSuggestShellIntegrationUpgrade {
    VT100RemoteHost *currentRemoteHost = [self currentHost];

    NSString *theKey = [self shellIntegrationUpgradeUserDefaultsKeyForHost:currentRemoteHost];
    NSUserDefaults *userDefaults = [NSUserDefaults standardUserDefaults];
    if ([userDefaults boolForKey:theKey]) {
        return;
    }
    iTermAnnouncementViewController *announcement =
        [iTermAnnouncementViewController announcementWithTitle:@"This account’s Shell Integration scripts are out of date."
                                                         style:kiTermAnnouncementViewStyleWarning
                                                   withActions:@[ @"Upgrade", @"Silence Warning" ]
                                                    completion:^(int selection) {
                switch (selection) {
                    case -2:  // Dismiss programmatically
                        break;

                    case -1: // No
                        break;

                    case 0: // Yes
                        [self tryToRunShellIntegrationInstallerWithPromptCheck:YES];
                        break;

                    case 1: // Never for this account
                        [userDefaults setBool:YES forKey:theKey];
                        break;
                }
            }];
    [self queueAnnouncement:announcement identifier:kShellIntegrationOutOfDateAnnouncementIdentifier];
}

- (BOOL)screenShouldReduceFlicker {
    return [iTermProfilePreferences boolForKey:KEY_REDUCE_FLICKER inProfile:self.profile];
}

- (NSInteger)screenUnicodeVersion {
    return _unicodeVersion;
}

- (void)screenSetUnicodeVersion:(NSInteger)unicodeVersion {
    if (unicodeVersion == 0) {
        // Set to default value
        unicodeVersion = [[iTermProfilePreferences defaultObjectForKey:KEY_UNICODE_VERSION] integerValue];
    }
    if (unicodeVersion >= kMinimumUnicodeVersion &&
        unicodeVersion <= kMaximumUnicodeVersion &&
        unicodeVersion != [iTermProfilePreferences integerForKey:KEY_UNICODE_VERSION inProfile:self.profile]) {
        [self setSessionSpecificProfileValues:@{ KEY_UNICODE_VERSION: @(unicodeVersion) }];
    }
}

- (void)screenSetLabel:(NSString *)label forKey:(NSString *)keyName {
    if (!_keyLabels) {
        _keyLabels = [[NSMutableDictionary alloc] init];
    }
    _keyLabels[keyName] = [[label copy] autorelease];
    [_delegate sessionKeyLabelsDidChange:self];
}

- (void)screenPushKeyLabels:(NSString *)value {
    if (!_keyLabels) {
        return;
    }
    if (!_keyLabelsStack) {
        _keyLabelsStack = [[NSMutableArray alloc] init];
    }
    iTermKeyLabels *labels = [[[iTermKeyLabels alloc] init] autorelease];
    labels.name = value;
    labels.map = _keyLabels;
    [_keyLabelsStack addObject:labels];

    if (![value hasPrefix:@"."]) {
        [_keyLabels removeAllObjects];
    }
    [_delegate sessionKeyLabelsDidChange:self];
}

- (iTermKeyLabels *)popKeyLabels {
    iTermKeyLabels *labels = [[_keyLabelsStack.lastObject retain] autorelease];
    [_keyLabelsStack removeLastObject];
    return labels;
}

- (void)screenPopKeyLabels:(NSString *)value {
    [_keyLabels release];
    _keyLabels = nil;
    iTermKeyLabels *labels = [self popKeyLabels];
    while (labels && value.length > 0 && ![labels.name isEqualToString:value]) {
        labels = [self popKeyLabels];
    }
    _keyLabels = [labels.map mutableCopy];
    [_delegate sessionKeyLabelsDidChange:self];
}

- (void)screenTerminalAttemptedPasteboardAccess {
    if ([iTermAdvancedSettingsModel noSyncSuppressClipboardAccessDeniedWarning]) {
        return;
    }
    NSString *identifier = @"ClipboardAccessDenied";
    if ([self hasAnnouncementWithIdentifier:identifier]) {
        return;
    }
    NSString *notice = @"The terminal attempted to access the clipboard but it was denied. Enable clipboard access in “Prefs > General > Applications in terminal may access clipboard”.";
    iTermAnnouncementViewController *announcement =
    [iTermAnnouncementViewController announcementWithTitle:notice
                                                     style:kiTermAnnouncementViewStyleWarning
                                               withActions:@[ @"Open Prefs", @"Don't Show This Again" ]
                                                completion:^(int selection) {
                                                    if (selection == 0) {
                                                        [[[iTermApplication sharedApplication] delegate] showPrefWindow:nil];
                                                    } else if (selection == 1) {
                                                        [iTermAdvancedSettingsModel setNoSyncSuppressClipboardAccessDeniedWarning:YES];
                                                    }
                                                }];
    [self queueAnnouncement:announcement identifier:identifier];
}

- (NSString *)screenValueOfVariableNamed:(NSString *)name {
    if (!name) {
        return nil;
    }
    return self.variables[name];
}

#pragma mark - Announcements

- (BOOL)hasAnnouncementWithIdentifier:(NSString *)identifier {
    return _announcements[identifier] != nil;
}

- (void)dismissAnnouncementWithIdentifier:(NSString *)identifier {
    iTermAnnouncementViewController *announcement = _announcements[identifier];
    [announcement dismiss];
}

- (void)queueAnnouncement:(iTermAnnouncementViewController *)announcement
               identifier:(NSString *)identifier {
    [self dismissAnnouncementWithIdentifier:identifier];

    _announcements[identifier] = announcement;

    void (^originalCompletion)(int) = [announcement.completion copy];
    NSString *identifierCopy = [identifier copy];
    announcement.completion = ^(int selection) {
        originalCompletion(selection);
        if (selection == -2) {
            [_announcements removeObjectForKey:identifierCopy];
            [identifierCopy release];
            [originalCompletion release];
        }
    };
    [_view addAnnouncement:announcement];
}

#pragma mark - PopupDelegate

- (void)popupIsSearching:(BOOL)searching {
    _textview.showSearchingCursor = searching;
    [_textview setNeedsDisplayInRect:_textview.cursorFrame];
}

- (void)popupWillClose:(iTermPopupWindowController *)popup {
    [[_delegate realParentWindow] popupWillClose:popup];
}

- (NSWindowController *)popupWindowController {
    return [_delegate realParentWindow];
}

- (BOOL)popupWindowIsInFloatingHotkeyWindow {
    return _delegate.realParentWindow.isFloatingHotKeyWindow;
}

- (VT100Screen *)popupVT100Screen {
    return _screen;
}

- (PTYTextView *)popupVT100TextView {
    return _textview;
}

- (void)popupInsertText:(NSString *)string {
    [self insertText:string];
}

- (BOOL)popupHandleSelector:(SEL)selector
                     string:(NSString *)string
               currentValue:(NSString *)currentValue {
    if (![[_delegate realParentWindow] autoCommandHistoryIsOpenForSession:self]) {
        return NO;
    }
    if (selector == @selector(cancel:)) {
        [[_delegate realParentWindow] hideAutoCommandHistoryForSession:self];
        return YES;
    }
    if (selector == @selector(insertNewline:)) {
        if ([currentValue isEqualToString:[self currentCommand]]) {
            // Send the enter key on.
            [self insertText:@"\n"];
            return YES;
        } else {
            return NO;  // select the row
        }
    }
    if (selector == @selector(deleteBackward:)) {
        [_textview keyDown:[NSEvent keyEventWithType:NSKeyDown
                                            location:NSZeroPoint
                                       modifierFlags:[NSEvent modifierFlags]
                                           timestamp:0
                                        windowNumber:_textview.window.windowNumber
                                             context:nil
                                          characters:@"\x7f"
                         charactersIgnoringModifiers:@"\x7f"
                                           isARepeat:NO
                                             keyCode:51]];  // 51 is the keycode for delete; not in any header file :(
        return YES;
    }
    if (selector == @selector(insertText:)) {
        [self insertText:string];
        return YES;
    }
    return NO;
}

#pragma mark - iTermPasteHelperDelegate

- (void)pasteHelperWriteString:(NSString *)string {
    [self writeTask:string];
}

- (void)pasteHelperKeyDown:(NSEvent *)event {
    [_textview keyDown:event];
}

- (BOOL)pasteHelperShouldBracket {
    return [_terminal bracketedPasteMode];
}

- (NSStringEncoding)pasteHelperEncoding {
    return [_terminal encoding];
}

- (NSView *)pasteHelperViewForIndicator {
    return _view;
}

- (BOOL)pasteHelperShouldWaitForPrompt {
    if (!_shellIntegrationEverUsed) {
        return NO;
    }
    
    return self.currentCommand == nil;
}

- (BOOL)pasteHelperIsAtShellPrompt {
    return [self currentCommand] != nil;
}

- (BOOL)pasteHelperCanWaitForPrompt {
    return _shellIntegrationEverUsed;
}

#pragma mark - iTermAutomaticProfileSwitcherDelegate

- (iTermSavedProfile *)automaticProfileSwitcherCurrentSavedProfile {
    iTermSavedProfile *savedProfile = [[[iTermSavedProfile alloc] init] autorelease];
    savedProfile.profile = _profile;
    savedProfile.originalProfile = _originalProfile;
    savedProfile.isDivorced = _isDivorced;
    savedProfile.overriddenFields = _overriddenFields;
    return savedProfile;
}

- (NSDictionary *)automaticProfileSwitcherCurrentProfile {
    return _originalProfile;
}

- (void)automaticProfileSwitcherLoadProfile:(iTermSavedProfile *)savedProfile {
    [self setProfile:savedProfile.originalProfile preservingName:NO];
    if (savedProfile.isDivorced) {
        NSMutableDictionary *overrides = [NSMutableDictionary dictionary];
        for (NSString *key in savedProfile.overriddenFields) {
            if ([key isEqualToString:KEY_GUID] || [key isEqualToString:KEY_ORIGINAL_GUID]) {
                continue;
            }
            overrides[key] = savedProfile.profile[key];
        }
        [self setSessionSpecificProfileValues:overrides];
    }
    [self sanityCheck];
}

- (NSArray<NSDictionary *> *)automaticProfileSwitcherAllProfiles {
    return [[ProfileModel sharedInstance] bookmarks];
}

#pragma mark - iTermSessionViewDelegate

- (void)sessionViewMouseEntered:(NSEvent *)event {
    [_textview mouseEntered:event];
}

- (void)sessionViewMouseExited:(NSEvent *)event {
    [_textview mouseExited:event];
}
    
- (void)sessionViewMouseMoved:(NSEvent *)event {
    [_textview mouseMoved:event];
}

- (void)sessionViewRightMouseDown:(NSEvent *)event {
    [_textview rightMouseDown:event];
}

- (BOOL)sessionViewShouldForwardMouseDownToSuper:(NSEvent *)event {
    return [_textview mouseDownImpl:event];
}

- (void)sessionViewDimmingAmountDidChange:(CGFloat)newDimmingAmount {
    self.colorMap.dimmingAmount = newDimmingAmount;
}

- (BOOL)sessionViewIsVisible {
    return YES;
}

- (void)sessionViewDrawBackgroundImageInView:(NSView *)view
                                    viewRect:(NSRect)rect
                      blendDefaultBackground:(BOOL)blendDefaultBackground {
    [self textViewDrawBackgroundImageInView:view
                                   viewRect:rect
                     blendDefaultBackground:blendDefaultBackground];
    
}

- (NSDragOperation)sessionViewDraggingEntered:(id<NSDraggingInfo>)sender {
    PTYSession *movingSession = [[MovePaneController sharedInstance] session];
    if (![_delegate session:self shouldAllowDrag:sender]) {
        return NSDragOperationNone;
    }
    
    if (!([[[sender draggingPasteboard] types] indexOfObject:@"com.iterm2.psm.controlitem"] != NSNotFound)) {
        if ([[MovePaneController sharedInstance] isMovingSession:self]) {
            // Moving me onto myself
            return NSDragOperationMove;
        } else if (![movingSession isCompatibleWith:self]) {
            // We must both be non-tmux or belong to the same session.
            return NSDragOperationNone;
        }
    }
    
    [self.view createSplitSelectionView];
    return NSDragOperationMove;
}

- (BOOL)sessionViewShouldSplitSelectionAfterDragUpdate:(id<NSDraggingInfo>)sender {
    if ([[[sender draggingPasteboard] types] indexOfObject:iTermMovePaneDragType] != NSNotFound &&
        [[MovePaneController sharedInstance] isMovingSession:self]) {
        return NO;
    }
    return YES;
}

- (BOOL)sessionViewPerformDragOperation:(id<NSDraggingInfo>)sender {
    return [_delegate session:self performDragOperation:sender];
}

- (NSString *)sessionViewTitle {
    return self.name;
}

- (NSSize)sessionViewCellSize {
    return NSMakeSize([_textview charWidth], [_textview lineHeight]);
}

- (VT100GridSize)sessionViewGridSize {
    return VT100GridSizeMake(_screen.width, _screen.height);
}

- (BOOL)sessionViewTerminalIsFirstResponder {
    return _textview.window.firstResponder == _textview;
}

- (NSColor *)sessionViewTabColor {
    return self.tabColor;
}

- (NSMenu *)sessionViewContextMenu {
    return [_textview titleBarMenu];
}

- (void)sessionViewConfirmAndClose {
    [[_delegate realParentWindow] closeSessionWithConfirmation:self];
}

- (void)sessionViewBeginDrag {
    if (![[MovePaneController sharedInstance] session]) {
        [[MovePaneController sharedInstance] beginDrag:self];
    }
}

- (CGFloat)sessionViewDesiredHeightOfDocumentView {
    return _textview.desiredHeight + [iTermAdvancedSettingsModel terminalVMargin];
}

- (BOOL)sessionViewShouldUpdateSubviewsFramesAutomatically {
    // We won't automatically layout the session view's descendents for tmux
    // tabs. Instead the change gets reported to the tmux server and it will
    // send us a new layout.
    if (self.isTmuxClient) {
        // This makes dragging a split pane in a tmux tab look way better.
        return [_delegate sessionBelongsToTabWhoseSplitsAreBeingDragged];
    } else {
        return YES;
    }
}

- (NSSize)sessionViewScrollViewWillResize:(NSSize)proposedSize {
    if ([self isTmuxClient] && ![_delegate sessionBelongsToTabWhoseSplitsAreBeingDragged]) {
        NSSize idealSize = [self idealScrollViewSizeWithStyle:_view.scrollview.scrollerStyle];
        NSSize maximumSize = NSMakeSize(idealSize.width + _textview.charWidth - 1,
                                               idealSize.height + _textview.lineHeight - 1);
        return NSMakeSize(MIN(proposedSize.width, maximumSize.width),
                          MIN(proposedSize.height, maximumSize.height));
    } else {
        return proposedSize;
    }
}

#pragma mark - iTermHotkeyNavigableSession

- (void)sessionHotkeyDidNavigateToSession:(iTermShortcut *)shortcut {
    [self reveal];
}

- (BOOL)sessionHotkeyIsAlreadyFirstResponder {
    return ([NSApp isActive] &&
            [NSApp keyWindow] == self.textview.window &&
            self.textview.window.firstResponder == self.textview);
}

- (BOOL)sessionHotkeyIsAlreadyActiveInNonkeyWindow {
    if ([NSApp isActive] &&
        [NSApp keyWindow] == self.textview.window) {
        return NO;
    }
    return [self.delegate sessionIsActiveInSelectedTab:self];
}

- (void)sessionViewDoubleClickOnTitleBar {
    [self.delegate sessionDoubleClickOnTitleBar];
}

- (void)sessionViewBecomeFirstResponder {
    [self.textview.window makeFirstResponder:self.textview];
}

#pragma mark - iTermCoprocessDelegate

- (void)coprocess:(Coprocess *)coprocess didTerminateWithErrorOutput:(NSString *)errors {
    if ([Coprocess shouldIgnoreErrorsFromCommand:coprocess.command]) {
        return;
    }
    iTermAnnouncementViewController *announcement =
    [iTermAnnouncementViewController announcementWithTitle:[NSString stringWithFormat:@"Coprocess “%@” terminated with output on stderr.", coprocess.command]
                                                     style:kiTermAnnouncementViewStyleWarning
                                               withActions:@[ @"View Errors", @"Ignore Errors from This Command" ]
                                                completion:^(int selection) {
                                                    if (selection == 0) {
                                                        NSString *filename = [[NSWorkspace sharedWorkspace] temporaryFileNameWithPrefix:@"coprocess-stderr." suffix:@".txt"];
                                                        [errors writeToFile:filename atomically:NO encoding:NSUTF8StringEncoding error:nil];
                                                        [[NSWorkspace sharedWorkspace] openFile:filename];
                                                    } else if (selection == 1) {
                                                        [Coprocess setSilentlyIgnoreErrors:YES fromCommand:coprocess.command];
                                                    }
                                                }];
    [self queueAnnouncement:announcement identifier:[[NSUUID UUID] UUIDString]];
}

#pragma mark - API

- (NSString *)stringForLine:(screen_char_t *)screenChars
                     length:(int)length
                  cppsArray:(NSMutableArray<ITMCodePointsPerCell *> *)cppsArray {
    unichar *characters = malloc(sizeof(unichar) * length * kMaxParts + 1);
    ITMCodePointsPerCell *cpps = [[[ITMCodePointsPerCell alloc] init] autorelease];
    cpps.numCodePoints = 1;
    cpps.repeats = 0;
    int o = 0;
    for (int i = 0; i < length; ++i) {
        int numCodePoints = cpps.numCodePoints;

        unichar c = screenChars[i].code;
        if (!screenChars[i].complexChar && c >= ITERM2_PRIVATE_BEGIN && c <= ITERM2_PRIVATE_END) {
            numCodePoints = 0;
        } else if (screenChars[i].image) {
            numCodePoints = 0;
        } else {
            const int len = ExpandScreenChar(&screenChars[i], characters + o);
            o += len;
            numCodePoints = len;
        }

        if (numCodePoints != cpps.numCodePoints && cpps.repeats > 0) {
            [cppsArray addObject:cpps];
            cpps = [[[ITMCodePointsPerCell alloc] init] autorelease];
            cpps.repeats = 0;
        }
        cpps.numCodePoints = numCodePoints;
        cpps.repeats = cpps.repeats + 1;
    }
    if (cpps.repeats > 0) {
        [cppsArray addObject:cpps];
    }
    NSString *string = [[[NSString alloc] initWithCharacters:characters length:o] autorelease];
    free(characters);
    return string;
}

- (NSRange)rangeFromLineRange:(ITMLineRange *)lineRange {
    int n = 0;
    if (lineRange.hasScreenContentsOnly) {
        n++;
    }
    if (lineRange.hasTrailingLines) {
        n++;
    }
    if (n != 1) {
        return NSMakeRange(NSNotFound, 0);
    }

    NSRange range;
    if (lineRange.hasScreenContentsOnly) {
        range.location = [_screen numberOfScrollbackLines] + _screen.totalScrollbackOverflow;
        range.length = _screen.height;
    } else if (lineRange.hasTrailingLines) {
        // Requests are capped at 1M lines to avoid doing too much work.
        int64_t length = MIN(1000000, MIN(lineRange.trailingLines, _screen.numberOfLines));
        range.location = _screen.numberOfLines + _screen.totalScrollbackOverflow - length;
        range.length = length;
    } else {
        range = NSMakeRange(NSNotFound, 0);
    }
    return range;
}

- (ITMGetBufferResponse *)handleGetBufferRequest:(ITMGetBufferRequest *)request {
    ITMGetBufferResponse *response = [[[ITMGetBufferResponse alloc] init] autorelease];

    NSRange lineRange = [self rangeFromLineRange:request.lineRange];
    if (lineRange.location == NSNotFound) {
        response.status = ITMGetBufferResponse_Status_InvalidLineRange;
        return nil;
    }

    response.range = [[[ITMRange alloc] init] autorelease];
    response.range.location = lineRange.location;
    response.range.length = lineRange.length;

    int width = _screen.width;
    for (int64_t i = 0; i < lineRange.length; i++) {
        int64_t y = lineRange.location + i;
        ITMLineContents *lineContents = [[[ITMLineContents alloc] init] autorelease];
        screen_char_t *line = [_screen getLineAtIndex:y - _screen.totalScrollbackOverflow];
        int lineLength = width;
        while (lineLength > 0 && line[lineLength - 1].code == 0 && !line[lineLength - 1].complexChar) {
            --lineLength;
        }
        lineContents.text = [self stringForLine:line length:lineLength cppsArray:lineContents.codePointsPerCellArray];
        switch (line[_screen.width].code) {
            case EOL_HARD:
                lineContents.continuation = ITMLineContents_Continuation_ContinuationHardEol;
                break;

            case EOL_SOFT:
            case EOL_DWC:
                lineContents.continuation = ITMLineContents_Continuation_ContinuationSoftEol;
                break;
        }
        [response.contentsArray addObject:lineContents];
    }
    response.numLinesAboveScreen = _screen.numberOfScrollbackLines + _screen.totalScrollbackOverflow;

    response.cursor = [[ITMCoord alloc] init];
    response.cursor.x = _screen.currentGrid.cursor.x;
    response.cursor.y = _screen.currentGrid.cursor.y + response.numLinesAboveScreen;

    response.status = ITMGetBufferResponse_Status_Ok;
    return response;
}

- (ITMGetPromptResponse *)handleGetPromptRequest:(ITMGetPromptRequest *)request {
    VT100ScreenMark *mark = [_screen lastPromptMark];
    ITMGetPromptResponse *response = [[[ITMGetPromptResponse alloc] init] autorelease];
    if (!mark) {
        response.status = ITMGetPromptResponse_Status_PromptUnavailable;
        return response;
    }

    if (mark.promptRange.start.x >= 0) {
        response.promptRange = [[[ITMCoordRange alloc] init] autorelease];
        response.promptRange.start.x = mark.promptRange.start.x;
        response.promptRange.start.y = mark.promptRange.start.y;
        response.promptRange.end.x = mark.promptRange.end.x;
        response.promptRange.end.y = mark.promptRange.end.y;
    }
    if (mark.commandRange.start.x >= 0) {
        response.commandRange = [[[ITMCoordRange alloc] init] autorelease];
        response.commandRange.start.x = mark.commandRange.start.x;
        response.commandRange.start.y = mark.commandRange.start.y;
        response.commandRange.end.x = mark.commandRange.end.x;
        response.commandRange.end.y = mark.commandRange.end.y;
    }
    if (mark.outputStart.x >= 0) {
        response.outputRange = [[[ITMCoordRange alloc] init] autorelease];
        response.outputRange.start.x = mark.outputStart.x;
        response.outputRange.start.y = mark.outputStart.y;
        response.outputRange.end.x = _screen.currentGrid.cursor.x;
        response.outputRange.end.y = _screen.currentGrid.cursor.y + _screen.numberOfScrollbackLines + _screen.totalScrollbackOverflow;
    }

    response.workingDirectory = [_screen workingDirectoryOnLine:[_screen coordRangeForInterval:mark.entry.interval].end.y];
    response.command = mark.command ?: self.currentCommand;
    response.status = ITMGetPromptResponse_Status_Ok;
    return response;
}

- (ITMNotificationResponse *)handleAPINotificationRequest:(ITMNotificationRequest *)request connection:(id)connection {
    ITMNotificationResponse *response = [[ITMNotificationResponse alloc] init];
    if (!request.hasSubscribe) {
        response.status = ITMNotificationResponse_Status_RequestMalformed;
        return response;
    }

    NSMutableDictionary<id, ITMNotificationRequest *> *subscriptions = nil;
    switch (request.notificationType) {
        case ITMNotificationType_NotifyOnPrompt:
            subscriptions = _promptSubscriptions;
            break;
        case ITMNotificationType_NotifyOnKeystroke:
            subscriptions = _keystrokeSubscriptions;
            break;
        case ITMNotificationType_NotifyOnScreenUpdate:
            subscriptions = _updateSubscriptions;
            break;
        case ITMNotificationType_NotifyOnLocationChange:
            subscriptions = _locationChangeSubscriptions;
            break;
    }
    if (!subscriptions) {
        response.status = ITMNotificationResponse_Status_RequestMalformed;
        return response;
    }
    if (request.subscribe) {
        if (subscriptions[connection]) {
            response.status = ITMNotificationResponse_Status_AlreadySubscribed;
            return response;
        }
        subscriptions[connection] = request;
    } else {
        if (!subscriptions[connection]) {
            response.status = ITMNotificationResponse_Status_NotSubscribed;
            return response;
        }
        [subscriptions removeObjectForKey:connection];
    }

    response.status = ITMNotificationResponse_Status_Ok;
    return response;
}

- (ITMSetProfilePropertyResponse *)handleSetProfilePropertyForKey:(NSString *)key value:(id)value {
    ITMSetProfilePropertyResponse *response = [[[ITMSetProfilePropertyResponse alloc] init] autorelease];
    if (![iTermProfilePreferences valueIsLegal:value forKey:key]) {
        ELog(@"Value %@ is not legal for key %@", value, key);
        response.status = ITMSetProfilePropertyResponse_Status_RequestMalformed;
        return response;
    }

    [self setSessionSpecificProfileValues:@{ key: value }];
    response.status = ITMSetProfilePropertyResponse_Status_Ok;
    return response;
}

@end<|MERGE_RESOLUTION|>--- conflicted
+++ resolved
@@ -417,11 +417,10 @@
 
     // Cached advanced setting
     NSTimeInterval _idleTime;
-    
+
     // Estimates throughput for adaptive framerate.
     iTermThroughputEstimator *_throughputEstimator;
-<<<<<<< HEAD
-    
+
     // Current unicode version.
     NSInteger _unicodeVersion;
 
@@ -448,11 +447,9 @@
     NSMutableDictionary<id, ITMNotificationRequest *> *_updateSubscriptions;
     NSMutableDictionary<id, ITMNotificationRequest *> *_promptSubscriptions;
     NSMutableDictionary<id, ITMNotificationRequest *> *_locationChangeSubscriptions;
-=======
 
     // Used by auto-hide. We can't auto hide the tmux gateway session until at least one window has been opened.
     BOOL _hideAfterTmuxWindowOpens;
->>>>>>> 8a513abb
 }
 
 + (void)registerSessionInArrangement:(NSDictionary *)arrangement {
@@ -4589,9 +4586,7 @@
 }
 
 - (void)hideSession {
-    [[MovePaneController sharedInstance] moveSessionToNewWindow:self
-                                                        atPoint:[[self.tmuxGatewayWindow window] pointToScreenCoords:NSMakePoint(0, 0)]];
-    [[[_delegate realParentWindow] window] miniaturize:self];
+    [self bury];
 }
 
 - (NSString *)preferredTmuxClientName {
@@ -4656,14 +4651,7 @@
     [self printTmuxMessage:@"  C    Run tmux command."];
 
     if ([iTermPreferences boolForKey:kPreferenceKeyAutoHideTmuxClientSession]) {
-<<<<<<< HEAD
-        // System window restoration causes this to get called before the tab has been added to the window
-        dispatch_async(dispatch_get_main_queue(), ^{
-            [self bury];
-        });
-=======
         _hideAfterTmuxWindowOpens = YES;
->>>>>>> 8a513abb
     }
 }
 
