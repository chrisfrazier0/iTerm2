#import "PTYSession.h"

#import "CommandHistory.h"
#import "CommandUse.h"
#import "Coprocess.h"
#import "CVector.h"
#import "FakeWindow.h"
#import "FileTransferManager.h"
#import "HotkeyWindowController.h"
#import "ITAddressBookMgr.h"
#import "iTerm.h"
#import "iTermAdvancedSettingsModel.h"
#import "iTermAnnouncementViewController.h"
#import "iTermApplication.h"
#import "iTermApplicationDelegate.h"
#import "iTermColorMap.h"
#import "iTermController.h"
#import "iTermDirectoriesModel.h"
#import "iTermGrowlDelegate.h"
#import "iTermInputHandler.h"
#import "iTermKeyBindingMgr.h"
#import "iTermMouseCursor.h"
#import "iTermNSKeyBindingEmulator.h"
#import "iTermPasteHelper.h"
#import "iTermPreferences.h"
#import "iTermProfilePreferences.h"
#import "iTermRestorableSession.h"
#import "iTermRule.h"
#import "iTermSavePanel.h"
#import "iTermSelection.h"
#import "iTermSemanticHistoryController.h"
#import "iTermTextExtractor.h"
#import "iTermWarning.h"
#import "MovePaneController.h"
#import "MovingAverage.h"
#import "NSArray+iTerm.h"
#import "NSColor+iTerm.h"
#import "NSData+iTerm.h"
#import "NSDictionary+iTerm.h"
#import "NSStringITerm.h"
#import "NSView+iTerm.h"
#import "NSView+RecursiveDescription.h"
#import "NSWindow+PSM.h"
#import "PasteContext.h"
#import "PasteEvent.h"
#import "PreferencePanel.h"
#import "ProcessCache.h"
#import "ProfilePreferencesViewController.h"
#import "ProfilesColorsPreferencesViewController.h"
#import "PTYScrollView.h"
#import "PTYTab.h"
#import "PTYTask.h"
#import "PTYTextView.h"
#import "SCPFile.h"
#import "SCPPath.h"
#import "SearchResult.h"
#import "SessionView.h"
#import "TerminalFile.h"
#import "TmuxController.h"
#import "TmuxControllerRegistry.h"
#import "TmuxGateway.h"
#import "TmuxLayoutParser.h"
#import "TmuxStateParser.h"
#import "TmuxWindowOpener.h"
#import "Trigger.h"
#import "VT100RemoteHost.h"
#import "VT100Screen.h"
#import "VT100ScreenMark.h"
#import "VT100Terminal.h"
#import "VT100Token.h"
#import "WindowControllerInterface.h"
#import <apr-1/apr_base64.h>
#include <stdlib.h>
#include <sys/time.h>
#include <sys/wait.h>
#include <unistd.h>

NSString *const kPTYSessionTmuxFontDidChange = @"kPTYSessionTmuxFontDidChange";
NSString *const kPTYSessionCapturedOutputDidChange = @"kPTYSessionCapturedOutputDidChange";
static NSString *const kSuppressAnnoyingBellOffer = @"NoSyncSuppressAnnyoingBellOffer";
static NSString *const kSilenceAnnoyingBellAutomatically = @"NoSyncSilenceAnnoyingBellAutomatically";
static NSString *const kReopenSessionWarningIdentifier = @"ReopenSessionAfterBrokenPipe";

static NSString *const kShellIntegrationOutOfDateAnnouncementIdentifier =
    @"kShellIntegrationOutOfDateAnnouncementIdentifier";

static NSString *TERM_ENVNAME = @"TERM";
static NSString *COLORFGBG_ENVNAME = @"COLORFGBG";
static NSString *PWD_ENVNAME = @"PWD";
static NSString *PWD_ENVVALUE = @"~";

// Constants for saved window arrangement keys.
static NSString *const SESSION_ARRANGEMENT_COLUMNS = @"Columns";
static NSString *const SESSION_ARRANGEMENT_ROWS = @"Rows";
static NSString *const SESSION_ARRANGEMENT_BOOKMARK = @"Bookmark";
static NSString *const SESSION_ARRANGEMENT_BOOKMARK_NAME = @"Bookmark Name";
static NSString *const SESSION_ARRANGEMENT_WORKING_DIRECTORY = @"Working Directory";
static NSString *const SESSION_ARRANGEMENT_CONTENTS = @"Contents";
static NSString *const SESSION_ARRANGEMENT_TMUX_PANE = @"Tmux Pane";
static NSString *const SESSION_ARRANGEMENT_TMUX_HISTORY = @"Tmux History";
static NSString *const SESSION_ARRANGEMENT_TMUX_ALT_HISTORY = @"Tmux AltHistory";
static NSString *const SESSION_ARRANGEMENT_TMUX_STATE = @"Tmux State";
static NSString *const SESSION_ARRANGEMENT_IS_TMUX_GATEWAY = @"Is Tmux Gateway";
static NSString *const SESSION_ARRANGEMENT_TMUX_GATEWAY_SESSION_NAME = @"Tmux Gateway Session Name";
static NSString *const SESSION_ARRANGEMENT_TMUX_GATEWAY_SESSION_ID = @"Tmux Gateway Session ID";
static NSString *const SESSION_ARRANGEMENT_DEFAULT_NAME = @"Session Default Name";  // manually set name
static NSString *const SESSION_ARRANGEMENT_WINDOW_TITLE = @"Session Window Title";  // server-set window name
static NSString *const SESSION_ARRANGEMENT_NAME = @"Session Name";  // server-set "icon" (tab) name
static NSString *const SESSION_ARRANGEMENT_GUID = @"Session GUID";  // A truly unique ID.
static NSString *const SESSION_ARRANGEMENT_LIVE_SESSION = @"Live Session";  // If zoomed, this gives the "live" session's arrangement.
static NSString *const SESSION_ARRANGEMENT_SUBSTITUTIONS = @"Substitutions";  // Dictionary for $$VAR$$ substitutions
static NSString *const SESSION_UNIQUE_ID = @"Session Unique ID";  // DEPRECATED. A string used for restoring soft-terminated sessions for arrangements that predate the introduction of the GUID.
static NSString *const SESSION_ARRANGEMENT_SERVER_PID = @"Server PID";  // PID for server process for restoration
static NSString *const SESSION_ARRANGEMENT_VARIABLES = @"Variables";  // _variables
static NSString *const SESSION_ARRANGEMENT_COMMAND_RANGE = @"Command Range";  // VT100GridCoordRange
static NSString *const SESSION_ARRANGEMENT_SHELL_INTEGRATION_EVER_USED = @"Shell Integration Ever Used";  // BOOL
static NSString *const SESSION_ARRANGEMENT_ALERT_ON_NEXT_MARK = @"Alert on Next Mark";  // BOOL
static NSString *const SESSION_ARRANGEMENT_COMMANDS = @"Commands";  // Array of strings
static NSString *const SESSION_ARRANGEMENT_DIRECTORIES = @"Directories";  // Array of strings
static NSString *const SESSION_ARRANGEMENT_HOSTS = @"Hosts";  // Array of VT100RemoteHost
static NSString *const SESSION_ARRANGEMENT_CURSOR_GUIDE = @"Cursor Guide";  // BOOL
static NSString *const SESSION_ARRANGEMENT_LAST_DIRECTORY = @"Last Directory";  // NSString
static NSString *const SESSION_ARRANGEMENT_SELECTION = @"Selection";  // Dictionary for iTermSelection.

static NSString *const SESSION_ARRANGEMENT_PROGRAM = @"Program";  // Dictionary. See kProgram constants below.
static NSString *const SESSION_ARRANGEMENT_ENVIRONMENT = @"Environment";  // Dictionary of environment vars program was run in
static NSString *const SESSION_ARRANGEMENT_IS_UTF_8 = @"Is UTF-8";  // TTY is in utf-8 mode

// Keys for dictionary in SESSION_ARRANGEMENT_PROGRAM
static NSString *const kProgramType = @"Type";  // Value will be one of the kProgramTypeXxx constants.
static NSString *const kProgramCommand = @"Command";  // For kProgramTypeCommand: value is command to run.

// Values for kProgramType
static NSString *const kProgramTypeShellLauncher = @"Shell Launcher";  // Use iTerm2 --launch_shell
static NSString *const kProgramTypeCommand = @"Command";  // Use command in kProgramCommand

static NSString *kTmuxFontChanged = @"kTmuxFontChanged";

// Keys into _variables.
static NSString *const kVariableKeySessionName = @"session.name";
static NSString *const kVariableKeySessionColumns = @"session.columns";
static NSString *const kVariableKeySessionRows = @"session.rows";
static NSString *const kVariableKeySessionHostname = @"session.hostname";
static NSString *const kVariableKeySessionUsername = @"session.username";
static NSString *const kVariableKeySessionPath = @"session.path";
static NSString *const kVariableKeySessionLastCommand = @"session.lastCommand";
static NSString *const kVariableKeySessionTTY = @"session.tty";

// Maps Session GUID to saved contents. Only live between window restoration
// and the end of startup activities.
static NSMutableDictionary *gRegisteredSessionContents;

// Rate limit for checking instant (partial-line) triggers, in seconds.
static NSTimeInterval kMinimumPartialLineTriggerCheckInterval = 0.5;

@interface PTYSession () <iTermInputHandlerDelegate, iTermPasteHelperDelegate>
@property(nonatomic, retain) Interval *currentMarkOrNotePosition;
@property(nonatomic, retain) TerminalFile *download;
@property(nonatomic, readwrite) NSTimeInterval lastOutput;
@property(nonatomic, readwrite) BOOL isDivorced;
@property(atomic, assign) PTYSessionTmuxMode tmuxMode;
@property(nonatomic, copy) NSString *lastDirectory;
@property(nonatomic, retain) VT100RemoteHost *lastRemoteHost;  // last remote host at time of setting current directory
@property(nonatomic, retain) NSColor *cursorGuideColor;
@property(nonatomic, copy) NSString *badgeFormat;
@property(nonatomic, retain) NSMutableDictionary *variables;

// Info about what happens when the program is run so it can be restarted after
// a broken pipe if the user so chooses.
@property(nonatomic, copy) NSString *program;
@property(nonatomic, copy) NSDictionary *environment;
@property(nonatomic, assign) BOOL isUTF8;
@property(nonatomic, copy) NSDictionary *substitutions;
@property(nonatomic, copy) NSString *guid;
@property(nonatomic, retain) iTermPasteHelper *pasteHelper;
@property(nonatomic, copy) NSString *lastCommand;
@end

@implementation PTYSession {
    // PTYTask has started a job, and a call to -taskWasDeregistered will be
    // made when it dies. All access should be synchronized.
    BOOL _registered;

    // name can be changed by the host.
    NSString *_name;

    // defaultName cannot be changed by the host.
    NSString *_defaultName;

    NSString *_windowTitle;

    // The window title stack
    NSMutableArray *_windowTitleStack;

    // The icon title stack
    NSMutableArray *_iconTitleStack;

    // Terminal processes vt100 codes.
    VT100Terminal *_terminal;

    NSString *_termVariable;

    // Has the underlying connection been closed?
    BOOL _exited;

    // A view that wraps the textview. It is the scrollview's document. This exists to provide a
    // top margin above the textview.
    TextViewWrapper *_wrapper;

    // This timer fires periodically to redraw textview, update the scroll position, tab appearance,
    // etc.
    NSTimer *_updateTimer;

    // Anti-idle timer that sends a character every so often to the host.
    NSTimer *_antiIdleTimer;

    // The code to send in the anti idle timer.
    char _antiIdleCode;

    // The bookmark the session was originally created with so those settings can be restored if
    // needed.
    Profile *_originalProfile;

    // Time since reference date when last keypress was received.
    NSTimeInterval _lastInput;

    // Time since reference date when the tab label was last updated.
    NSTimeInterval _lastUpdate;

    // This is used for divorced sessions. It contains the keys in profile
    // that have been customized. Changes in the original profile will be copied over
    // to profile except for these keys.
    NSMutableSet *_overriddenFields;

    // A digital video recorder for this session that implements the instant replay feature. These
    // are non-null while showing instant replay.
    DVR *_dvr;
    DVRDecoder *_dvrDecoder;

    // Set only if this is not a live session (we are showing instant replay). Is a pointer to the
    // hidden live session while looking at the past.
    PTYSession *_liveSession;

    // Is the update timer's callback currently running?
    BOOL _timerRunning;

    // The name of the foreground job at the moment as best we can tell.
    NSString *_jobName;

    // Time session was created
    NSDate *_creationDate;

    // After receiving new output, we keep running the updateDisplay timer for a few seconds to catch
    // changes in job name.
    NSTimeInterval _updateDisplayUntil;

    // If not nil, we're aggregating text to append to a pasteboard. The pasteboard will be
    // updated when this is set to nil.
    NSString *_pasteboard;
    NSMutableData *_pbtext;

    // The absolute line number of the next line to apply triggers to.
    long long _triggerLineNumber;

    // The current triggers.
    NSMutableArray *_triggers;

    // Does the terminal think this session is focused?
    BOOL _focused;

    FindContext *_tailFindContext;
    NSTimer *_tailFindTimer;

    TmuxGateway *_tmuxGateway;
    int _tmuxPane;
    BOOL _tmuxSecureLogging;
    // The tmux rename-window command is only sent when the name field resigns first responder.
    // This tracks if a tmux client's name has changed but the tmux server has not been informed yet.
    BOOL _tmuxTitleOutOfSync;

    NSInteger _requestAttentionId;  // Last request-attention identifier
    VT100ScreenMark *_lastMark;

    VT100GridCoordRange _commandRange;
    long long _lastPromptLine;  // Line where last prompt began

    NSTimeInterval _timeOfLastScheduling;

    dispatch_semaphore_t _executionSemaphore;

    // Previous updateDisplay timer's timeout period (not the actual duration,
    // but the kXXXTimerIntervalSec value).
    NSTimeInterval _lastTimeout;

    // In order to correctly draw a tiled background image, we must first draw
    // it into an image the size of the session view, and then blit from it
    // onto the background of whichever view needs a background. This ensures
    // the tesselation is consistent.
    NSImage *_patternedImage;

    // Mouse reporting state
    VT100GridCoord _lastReportedCoord;
    BOOL _reportingMouseDown;

    // Has a shell integration code ever been seen? A rough guess as to whether we can assume
    // shell integration is currently being used.
    BOOL _shellIntegrationEverUsed;

    // Has the user or an escape code change the cursor guide setting?
    // If so, then the profile setting will be disregarded.
    BOOL _cursorGuideSettingHasChanged;

    // Number of bytes received since an echo probe was sent.
    int _bytesReceivedSinceSendingEchoProbe;

    // The last time at which a partial-line trigger check occurred. This keeps us from wasting CPU
    // checking long lines over and over.
    NSTimeInterval _lastPartialLineTriggerCheck;

    // Maps announcement identifiers to view controllers.
    NSMutableDictionary *_announcements;

    // Tokens get queued when a shell enters the paused state. If it gets unpaused, then these are
    // executed before any others.
    NSMutableArray *_queuedTokens;

    // Moving average of time between bell rings
    MovingAverage *_bellRate;
    NSTimeInterval _lastBell;
    NSTimeInterval _ignoreBellUntil;
    NSTimeInterval _annoyingBellOfferDeclinedAt;
    BOOL _suppressAllOutput;

    // Session should auto-restart after the pipe breaks.
    BOOL _shouldRestart;

    // Synthetic sessions are used for "zoom in" and DVR, and their closing cannot be undone.
    BOOL _synthetic;

<<<<<<< HEAD
    // Helper for handling of keyboard input.
    iTermInputHandler *_inputHandler;
=======
    NSMutableArray *_commandUses;
>>>>>>> b3cf72f0
}

+ (void)registerSessionInArrangement:(NSDictionary *)arrangement {
    static dispatch_once_t onceToken;
    dispatch_once(&onceToken, ^{
        gRegisteredSessionContents = [[NSMutableDictionary alloc] init];
    });
    NSString *guid = arrangement[SESSION_ARRANGEMENT_GUID];
    NSDictionary *contents = arrangement[SESSION_ARRANGEMENT_CONTENTS];
    if (guid && contents) {
        DLog(@"Register arrangement for %@", arrangement[SESSION_ARRANGEMENT_GUID]);
        gRegisteredSessionContents[guid] = contents;
    }
}

+ (void)removeAllRegisteredSessions {
    DLog(@"Remove all registered sessions");
    [gRegisteredSessionContents removeAllObjects];
}

- (id)init {
    self = [super init];
    if (self) {
        _triggerLineNumber = -1;
        // The new session won't have the move-pane overlay, so just exit move pane
        // mode.
        [[MovePaneController sharedInstance] exitMovePaneMode];
        _lastInput = [NSDate timeIntervalSinceReferenceDate];

        // Experimentally, this is enough to keep the queue primed but not overwhelmed.
        // TODO: How do slower machines fare?
        static const int kMaxOutstandingExecuteCalls = 4;
        _executionSemaphore = dispatch_semaphore_create(kMaxOutstandingExecuteCalls);

        _lastOutput = _lastInput;
        _lastUpdate = _lastInput;
        _pasteHelper = [[iTermPasteHelper alloc] init];
        _pasteHelper.delegate = self;
        _colorMap = [[iTermColorMap alloc] init];
        // Allocate screen, shell, and terminal objects
        _shell = [[PTYTask alloc] init];
        _terminal = [[VT100Terminal alloc] init];
        _terminal.output.optionIsMetaForSpecialKeys =
            [iTermAdvancedSettingsModel optionIsMetaForSpecialChars];
        _screen = [[VT100Screen alloc] initWithTerminal:_terminal];
        NSParameterAssert(_shell != nil && _terminal != nil && _screen != nil);

        _overriddenFields = [[NSMutableSet alloc] init];
        _creationDate = [[NSDate date] retain];
        _tmuxSecureLogging = NO;
        _tailFindContext = [[FindContext alloc] init];
        _commandRange = VT100GridCoordRangeMake(-1, -1, -1, -1);
        _activityCounter = [@0 retain];
        _announcements = [[NSMutableDictionary alloc] init];
        _queuedTokens = [[NSMutableArray alloc] init];
        _variables = [[NSMutableDictionary alloc] init];
        _commands = [[NSMutableArray alloc] init];
        _directories = [[NSMutableArray alloc] init];
        _hosts = [[NSMutableArray alloc] init];
        _inputHandler = [[iTermInputHandler alloc] init];
        _inputHandler.delegate = self;

        // Allocate a guid. If we end up restoring from a session during startup this will be replaced.
        _guid = [[NSString uuid] retain];
        _commandUses = [[NSMutableArray alloc] init];
        [[NSNotificationCenter defaultCenter] addObserver:self
                                                 selector:@selector(windowResized)
                                                     name:@"iTermWindowDidResize"
                                                   object:nil];
        [[NSNotificationCenter defaultCenter] addObserver:self
                                                 selector:@selector(coprocessChanged)
                                                     name:@"kCoprocessStatusChangeNotification"
                                                   object:nil];
        [[NSNotificationCenter defaultCenter] addObserver:self
                                                 selector:@selector(sessionContentsChanged:)
                                                     name:@"iTermTabContentsChanged"
                                                   object:nil];
        [[NSNotificationCenter defaultCenter] addObserver:self
                                                 selector:@selector(synchronizeTmuxFonts:)
                                                     name:kTmuxFontChanged
                                                   object:nil];
        [[NSNotificationCenter defaultCenter] addObserver:self
                                                 selector:@selector(terminalFileShouldStop:)
                                                     name:kTerminalFileShouldStopNotification
                                                   object:nil];
        [[NSNotificationCenter defaultCenter] addObserver:self
                                                 selector:@selector(profileSessionNameDidEndEditing:)
                                                     name:kProfileSessionNameDidEndEditing
                                                   object:nil];
        [self updateVariables];
    }
    return self;
}

- (void)dealloc {
    [self stopTailFind];  // This frees the substring in the tail find context, if needed.
    _shell.delegate = nil;
    dispatch_release(_executionSemaphore);
    [_colorMap release];
    [_triggers release];
    [_pasteboard release];
    [_pbtext release];
    [_creationDate release];
    [_activityCounter release];
    [_bookmarkName release];
    [_termVariable release];
    [_colorFgBgVariable release];
    [_name release];
    [_windowTitle release];
    [_windowTitleStack release];
    [_iconTitleStack release];
    [_profile release];
    [_overriddenFields release];
    _pasteHelper.delegate = nil;
    [_pasteHelper release];
    [_backgroundImagePath release];
    [_backgroundImage release];
    [_antiIdleTimer invalidate];
    [_antiIdleTimer release];
    [_updateTimer invalidate];
    [_updateTimer release];
    [_originalProfile release];
    [_liveSession release];
    [_tmuxGateway release];
    [_tmuxController release];
    [_download stop];
    [_download endOfData];
    [_download release];
    [_shell release];
    [_screen release];
    [_terminal release];
    [_tailFindContext release];
    _currentMarkOrNotePosition = nil;
    [_lastMark release];
    [_patternedImage release];
    [_announcements release];
    [_queuedTokens release];
    [_badgeFormat release];
    [_variables release];
    [_program release];
    [_environment release];
    [_commands release];
    [_directories release];
    [_hosts release];
    [_bellRate release];
    [_guid release];
    [_lastCommand release];
    [_substitutions release];
<<<<<<< HEAD
    [_inputHandler release];

=======
    [_commandUses release];
>>>>>>> b3cf72f0
    [[NSNotificationCenter defaultCenter] removeObserver:self];

    if (_dvrDecoder) {
        [_dvr releaseDecoder:_dvrDecoder];
        [_dvr release];
    }

    [super dealloc];
}

- (NSString *)description
{
    return [NSString stringWithFormat:@"<%@: %p %dx%d>",
               [self class], self, [_screen width], [_screen height]];
}

- (void)cancelTimers {
    [_updateTimer invalidate];
    [_antiIdleTimer invalidate];
}

- (void)setLiveSession:(PTYSession *)liveSession {
    assert(liveSession != self);
    if (liveSession) {
        assert(!_liveSession);
        _synthetic = YES;
    }
    _liveSession = liveSession;
    [_liveSession retain];
}

- (void)setDvr:(DVR*)dvr liveSession:(PTYSession*)liveSession {
    _screen.dvr = nil;
    _dvr = dvr;
    [_dvr retain];
    _dvrDecoder = [dvr getDecoder];
    long long t = [_dvr lastTimeStamp];
    if (t) {
        [_dvrDecoder seek:t];
        [self setDvrFrame];
    }
}

- (void)irAdvance:(int)dir
{
    if (!_dvr) {
        if (dir < 0) {
            [[[self tab] realParentWindow] replaySession:self];
            PTYSession* irSession = [[[self tab] realParentWindow] currentSession];
             if (irSession != self) {
                 // Failed to enter replay mode (perhaps nothing to replay?)
                [irSession irAdvance:dir];
             }
            return;
        } else {
            NSBeep();
            return;
        }

    }
    if (dir > 0) {
        if (![_dvrDecoder next]) {
            NSBeep();
        }
    } else {
        if (![_dvrDecoder prev]) {
            NSBeep();
        }
    }
    [self setDvrFrame];
}

- (long long)irSeekToAtLeast:(long long)timestamp
{
    assert(_dvr);
    if (![_dvrDecoder seek:timestamp]) {
        [_dvrDecoder seek:[_dvr firstTimeStamp]];
    }
    [self setDvrFrame];
    return [_dvrDecoder timestamp];
}

- (void)appendLinesInRange:(NSRange)rangeOfLines fromSession:(PTYSession *)source {
    int width = source.screen.width;
    for (NSUInteger i = 0; i < rangeOfLines.length; i++) {
        int row = rangeOfLines.location + i;
        screen_char_t *theLine = [source.screen getLineAtIndex:row];
        [_screen appendScreenChars:theLine length:width continuation:theLine[width]];
    }
}

- (void)updateVariables {
    if (_name) {
        _variables[kVariableKeySessionName] = [[_name copy] autorelease];
    } else {
        [_variables removeObjectForKey:kVariableKeySessionName];
    }

    _variables[kVariableKeySessionColumns] = [NSString stringWithFormat:@"%d", _screen.width];
    _variables[kVariableKeySessionRows] = [NSString stringWithFormat:@"%d", _screen.height];
    VT100RemoteHost *remoteHost = [self currentHost];
    if (remoteHost.hostname) {
        _variables[kVariableKeySessionHostname] = remoteHost.hostname;
    } else {
        [_variables removeObjectForKey:kVariableKeySessionHostname];
    }
    if (remoteHost.username) {
        _variables[kVariableKeySessionUsername] = remoteHost.username;
    } else {
        [_variables removeObjectForKey:kVariableKeySessionUsername];
    }
    NSString *path = [_screen workingDirectoryOnLine:_screen.numberOfScrollbackLines + _screen.cursorY - 1];
    if (path) {
        _variables[kVariableKeySessionPath] = path;
    } else {
        [_variables removeObjectForKey:kVariableKeySessionPath];
    }
    if (_lastCommand) {
        _variables[kVariableKeySessionLastCommand] = _lastCommand;
    } else {
        [_variables removeObjectForKey:kVariableKeySessionLastCommand];
    }
    NSString *tty = [self tty];
    if (tty) {
        _variables[kVariableKeySessionTTY] = tty;
    } else {
        [_variables removeObjectForKey:kVariableKeySessionTTY];
    }
    [_textview setBadgeLabel:[self badgeLabel]];
}

- (void)coprocessChanged
{
    [_textview setNeedsDisplay:YES];
}

- (void)windowResized
{
    // When the window is resized the title is temporarily changed and it's our
    // timer that resets it.
    if (!_exited) {
        [self scheduleUpdateIn:kBackgroundSessionIntervalSec];
    }
}

+ (void)drawArrangementPreview:(NSDictionary *)arrangement frame:(NSRect)frame
{
    Profile* theBookmark =
        [[ProfileModel sharedInstance] bookmarkWithGuid:[[arrangement objectForKey:SESSION_ARRANGEMENT_BOOKMARK]
                                                             objectForKey:KEY_GUID]];
    if (!theBookmark) {
        theBookmark = [arrangement objectForKey:SESSION_ARRANGEMENT_BOOKMARK];
    }
    //    [self setForegroundColor:[ITAddressBookMgr decodeColor:[aDict objectForKey:KEY_FOREGROUND_COLOR]]];
    [[ITAddressBookMgr decodeColor:[theBookmark objectForKey:KEY_BACKGROUND_COLOR]] set];
    NSRectFill(frame);
}

- (void)setSizeFromArrangement:(NSDictionary*)arrangement
{
    [self setWidth:[[arrangement objectForKey:SESSION_ARRANGEMENT_COLUMNS] intValue]
            height:[[arrangement objectForKey:SESSION_ARRANGEMENT_ROWS] intValue]];
}

+ (PTYSession*)sessionFromArrangement:(NSDictionary *)arrangement
                               inView:(SessionView *)sessionView
                                inTab:(PTYTab *)theTab
                        forObjectType:(iTermObjectType)objectType {
    DLog(@"Restoring session from arrangement");
    PTYSession* aSession = [[[PTYSession alloc] init] autorelease];
    aSession.view = sessionView;
    [sessionView setSession:aSession];

    [[sessionView findViewController] setDelegate:aSession];
    Profile* theBookmark =
        [[ProfileModel sharedInstance] bookmarkWithGuid:[[arrangement objectForKey:SESSION_ARRANGEMENT_BOOKMARK]
                                                            objectForKey:KEY_GUID]];
    BOOL needDivorce = NO;
    if (!theBookmark) {
        NSMutableDictionary *temp = [NSMutableDictionary dictionaryWithDictionary:[arrangement objectForKey:SESSION_ARRANGEMENT_BOOKMARK]];
        // Keep it from stepping on an existing sesion with the same guid.
        temp[KEY_GUID] = [ProfileModel freshGuid];
        theBookmark = temp;
        needDivorce = YES;
    }
    [[aSession screen] setUnlimitedScrollback:[[theBookmark objectForKey:KEY_UNLIMITED_SCROLLBACK] boolValue]];
    [[aSession screen] setMaxScrollbackLines:[[theBookmark objectForKey:KEY_SCROLLBACK_LINES] intValue]];

     // set our preferences
    [aSession setProfile:theBookmark];

    [aSession setScreenSize:[sessionView frame] parent:[theTab realParentWindow]];
    NSDictionary *state = [arrangement objectForKey:SESSION_ARRANGEMENT_TMUX_STATE];
    if (state) {
        // For tmux tabs, get the size from the arrangement instead of the containing view because
        // it helps things to line up correctly.
        [aSession setSizeFromArrangement:arrangement];
    }
    [aSession setPreferencesFromAddressBookEntry:theBookmark];
    [aSession loadInitialColorTable];
    [aSession setName:[theBookmark objectForKey:KEY_NAME]];
    NSString *arrangementBookmarkName = arrangement[SESSION_ARRANGEMENT_BOOKMARK_NAME];
    if (arrangementBookmarkName) {
        [aSession setBookmarkName:arrangementBookmarkName];
    } else {
        [aSession setBookmarkName:[theBookmark objectForKey:KEY_NAME]];
    }
    if ([[[[theTab realParentWindow] window] title] compare:@"Window"] == NSOrderedSame) {
        [[theTab realParentWindow] setWindowTitle];
    }
    [aSession setTab:theTab];

    BOOL haveSavedProgramData = YES;
    if ([arrangement[SESSION_ARRANGEMENT_PROGRAM] isKindOfClass:[NSDictionary class]]) {
        NSDictionary *dict = arrangement[SESSION_ARRANGEMENT_PROGRAM];
        if ([dict[kProgramType] isEqualToString:kProgramTypeShellLauncher]) {
            aSession.program = [ITAddressBookMgr shellLauncherCommand];
        } else if ([dict[kProgramType] isEqualToString:kProgramTypeCommand]) {
            aSession.program = dict[kProgramCommand];
        } else {
            haveSavedProgramData = NO;
        }
    } else {
        haveSavedProgramData = NO;
    }
    if (arrangement[SESSION_ARRANGEMENT_ENVIRONMENT]) {
        aSession.environment = arrangement[SESSION_ARRANGEMENT_ENVIRONMENT];
    } else {
        haveSavedProgramData = NO;
    }

    if (arrangement[SESSION_ARRANGEMENT_IS_UTF_8]) {
        aSession.isUTF8 = [arrangement[SESSION_ARRANGEMENT_IS_UTF_8] boolValue];
    } else {
        haveSavedProgramData = NO;
    }

    if (arrangement[SESSION_ARRANGEMENT_SUBSTITUTIONS]) {
        aSession.substitutions = arrangement[SESSION_ARRANGEMENT_SUBSTITUTIONS];
    } else {
        haveSavedProgramData = NO;
    }


    NSNumber *tmuxPaneNumber = [arrangement objectForKey:SESSION_ARRANGEMENT_TMUX_PANE];
    BOOL shouldEnterTmuxMode = NO;
    BOOL didRestoreContents = NO;
    BOOL attachedToServer = NO;
    if (!tmuxPaneNumber) {
        DLog(@"No tmux pane ID during session restoration");
        // |contents| will be non-nil when using system window restoration.
        NSDictionary *contents = arrangement[SESSION_ARRANGEMENT_CONTENTS];
        BOOL runCommand = YES;
        if ([iTermAdvancedSettingsModel runJobsInServers]) {
            DLog(@"Configured to run jobs in servers");
            // iTerm2 is currently configured to run jobs in servers, but we
            // have to check if the arrangement was saved with that setting on.
            if (arrangement[SESSION_ARRANGEMENT_SERVER_PID]) {
                DLog(@"Have a server PID in the arrangement");
                // The arrangement was save with a process ID so the server may still exist.
                if ([arrangement[SESSION_ARRANGEMENT_IS_TMUX_GATEWAY] boolValue]) {
                    DLog(@"Was a tmux gateway. Start recovery mode in parser.");
                    // Before attaching to the server we can put the parser into "tmux recovery mode".
                    [aSession.terminal.parser startTmuxRecoveryMode];
                }
                pid_t serverPid = [arrangement[SESSION_ARRANGEMENT_SERVER_PID] intValue];
                DLog(@"Try to attach to pid %d", (int)serverPid);
                // serverPid might be -1 if the user turned on session restoration and then quit.
                if (serverPid != -1 && [aSession tryToAttachToServerWithProcessId:serverPid]) {
                    DLog(@"Success!");
                    runCommand = NO;
                    attachedToServer = YES;
                    shouldEnterTmuxMode = ([arrangement[SESSION_ARRANGEMENT_IS_TMUX_GATEWAY] boolValue] &&
                                           arrangement[SESSION_ARRANGEMENT_TMUX_GATEWAY_SESSION_NAME] != nil &&
                                           arrangement[SESSION_ARRANGEMENT_TMUX_GATEWAY_SESSION_ID] != nil);
                }
            }
        }

        if (runCommand) {
            // This path is NOT taken when attaching to a running server.
            //
            // When restoring a window arrangement with contents and a nonempty saved directory, always
            // use the saved working directory, even if that contravenes the default setting for the
            // profile.
            NSString *oldCWD = arrangement[SESSION_ARRANGEMENT_WORKING_DIRECTORY];
            DLog(@"Running command...");
            if (haveSavedProgramData) {
                if (oldCWD) {
                    // Replace PWD with the working directory at the time the arrangement was saved
                    // so it will be properly restored.
                    NSMutableDictionary *temp = [[aSession.environment mutableCopy] autorelease];
                    temp[PWD_ENVNAME] = oldCWD;
                    aSession.environment = temp;

                    if ([aSession.program isEqualToString:[ITAddressBookMgr standardLoginCommand]]) {
                        // Create a login session that drops you in the old directory instead of
                        // using login -fp "$USER". This lets saved arrangements properly restore
                        // the working directory when the profile specifies the home directory.
                        aSession.program = [ITAddressBookMgr shellLauncherCommand];
                    }
                }
                [aSession startProgram:aSession.program
                           environment:aSession.environment
                                isUTF8:aSession.isUTF8
                         substitutions:aSession.substitutions];
            } else {
                [aSession runCommandWithOldCwd:oldCWD
                                 forObjectType:objectType
                                forceUseOldCWD:contents != nil && oldCWD.length
                                 substitutions:arrangement[SESSION_ARRANGEMENT_SUBSTITUTIONS]];
            }
        }

        // GUID will be set for new saved arrangements since late 2014.
        // Older versions won't be able to associate saved state with windows from a saved arrangement.
        if (arrangement[SESSION_ARRANGEMENT_GUID]) {
            DLog(@"The session arrangement has a GUID");
            NSString *guid = arrangement[SESSION_ARRANGEMENT_GUID];
            if (guid && gRegisteredSessionContents[guid]) {
                DLog(@"The GUID is registered");
                // There was a registered session with this guid. This session was created by
                // restoring a saved arrangement and there is saved content registered.
                contents = gRegisteredSessionContents[guid];
                aSession.guid = guid;
                DLog(@"Assign guid %@ to session %@ which will have its contents restored from registered contents",
                     guid, aSession);
            } else if ([[iTermController sharedInstance] startingUp] ||
                       arrangement[SESSION_ARRANGEMENT_CONTENTS]) {
                // If startingUp is set, then the session is being restored from the default
                // arrangement, per user preference.
                // If contents are present, then system window restoration is bringing back a
                // session.
                aSession.guid = guid;
                DLog(@"iTerm2 is starting up or has contents. Assign guid %@ to session %@ (session is loaded from saved arrangement. No content registered.)", guid, aSession);
            }
        }
        DLog(@"Have contents=%@", @(contents != nil));
        DLog(@"Restore window contents=%@", @([iTermAdvancedSettingsModel restoreWindowContents]));
        if (contents && [iTermAdvancedSettingsModel restoreWindowContents]) {
            DLog(@"Loading content from line buffer dictionary");
            [aSession setContentsFromLineBufferDictionary:contents
                                 includeRestorationBanner:runCommand
                                               reattached:attachedToServer];
            didRestoreContents = YES;
        }
    } else {
        // Is a tmux pane
        NSString *title = [state objectForKey:@"title"];
        if (title) {
            [aSession setName:title];
            [aSession setWindowTitle:title];
        }
        if ([aSession.profile[KEY_AUTOLOG] boolValue]) {
            [aSession.shell startLoggingToFileWithPath:[aSession _autoLogFilenameForTermId:aSession.sessionId]
                                          shouldAppend:NO];
        }
    }
    if (needDivorce) {
        [aSession divorceAddressBookEntryFromPreferences];
        [aSession sessionProfileDidChange];
    }

    if (tmuxPaneNumber) {
        [aSession setTmuxPane:[tmuxPaneNumber intValue]];
    }
    NSArray *history = [arrangement objectForKey:SESSION_ARRANGEMENT_TMUX_HISTORY];
    if (history) {
        [[aSession screen] setHistory:history];
    }
    history = [arrangement objectForKey:SESSION_ARRANGEMENT_TMUX_ALT_HISTORY];
    if (history) {
        [[aSession screen] setAltScreen:history];
    }
    if (arrangement[SESSION_ARRANGEMENT_NAME]) {
        [aSession setName:arrangement[SESSION_ARRANGEMENT_NAME]];
    }
    if (arrangement[SESSION_ARRANGEMENT_DEFAULT_NAME]) {
        [aSession setDefaultName:arrangement[SESSION_ARRANGEMENT_DEFAULT_NAME]];
    }
    if (arrangement[SESSION_ARRANGEMENT_WINDOW_TITLE]) {
        [aSession setWindowTitle:arrangement[SESSION_ARRANGEMENT_WINDOW_TITLE]];
    }
    if (arrangement[SESSION_ARRANGEMENT_VARIABLES]) {
        NSDictionary *variables = arrangement[SESSION_ARRANGEMENT_VARIABLES];
        for (id key in variables) {
            aSession.variables[key] = variables[key];
        }
        aSession.textview.badgeLabel = aSession.badgeLabel;
    }
    if (arrangement[SESSION_ARRANGEMENT_SHELL_INTEGRATION_EVER_USED]) {
        aSession->_shellIntegrationEverUsed = [arrangement[SESSION_ARRANGEMENT_SHELL_INTEGRATION_EVER_USED] boolValue];
    }
    if (arrangement[SESSION_ARRANGEMENT_COMMANDS]) {
        [aSession.commands addObjectsFromArray:arrangement[SESSION_ARRANGEMENT_COMMANDS]];
    }
    if (arrangement[SESSION_ARRANGEMENT_DIRECTORIES]) {
        [aSession.directories addObjectsFromArray:arrangement[SESSION_ARRANGEMENT_DIRECTORIES]];
    }
    if (arrangement[SESSION_ARRANGEMENT_HOSTS]) {
        for (NSDictionary *host in arrangement[SESSION_ARRANGEMENT_HOSTS]) {
            VT100RemoteHost *remoteHost = [[[VT100RemoteHost alloc] initWithDictionary:host] autorelease];
            if (remoteHost) {
                [aSession.hosts addObject:remoteHost];
            }
        }
    }

    if (arrangement[SESSION_ARRANGEMENT_SELECTION]) {
        [aSession.textview.selection setFromDictionaryValue:arrangement[SESSION_ARRANGEMENT_SELECTION]];
    }
    if (didRestoreContents && attachedToServer) {
        Interval *interval = aSession.screen.lastPromptMark.entry.interval;
        if (interval) {
            VT100GridRange gridRange = [aSession.screen lineNumberRangeOfInterval:interval];
            aSession->_lastPromptLine = gridRange.location + aSession.screen.totalScrollbackOverflow;
        }

        if (arrangement[SESSION_ARRANGEMENT_COMMAND_RANGE]) {
            aSession->_commandRange = [arrangement[SESSION_ARRANGEMENT_COMMAND_RANGE] gridCoordRange];
        }
        if (arrangement[SESSION_ARRANGEMENT_ALERT_ON_NEXT_MARK]) {
            aSession->_alertOnNextMark = [arrangement[SESSION_ARRANGEMENT_ALERT_ON_NEXT_MARK] boolValue];
        }
        if (arrangement[SESSION_ARRANGEMENT_CURSOR_GUIDE]) {
            aSession.textview.highlightCursorLine = [arrangement[SESSION_ARRANGEMENT_CURSOR_GUIDE] boolValue];
        }
        aSession->_lastMark = [aSession.screen.lastMark retain];
        aSession.lastRemoteHost = [aSession.screen.lastRemoteHost retain];
        if (arrangement[SESSION_ARRANGEMENT_LAST_DIRECTORY]) {
            [aSession->_lastDirectory autorelease];
            aSession->_lastDirectory = [arrangement[SESSION_ARRANGEMENT_LAST_DIRECTORY] copy];
        }
    }

    if (state) {
        [[aSession screen] setTmuxState:state];
        NSData *pendingOutput = [state objectForKey:kTmuxWindowOpenerStatePendingOutput];
        if (pendingOutput && [pendingOutput length]) {
            [aSession.terminal.parser putStreamData:pendingOutput.bytes
                                             length:pendingOutput.length];
        }
        [[aSession terminal] setInsertMode:[[state objectForKey:kStateDictInsertMode] boolValue]];
        [[aSession terminal] setCursorMode:[[state objectForKey:kStateDictKCursorMode] boolValue]];
        [[aSession terminal] setKeypadMode:[[state objectForKey:kStateDictKKeypadMode] boolValue]];
        if ([[state objectForKey:kStateDictMouseStandardMode] boolValue]) {
            [[aSession terminal] setMouseMode:MOUSE_REPORTING_NORMAL];
        } else if ([[state objectForKey:kStateDictMouseButtonMode] boolValue]) {
            [[aSession terminal] setMouseMode:MOUSE_REPORTING_BUTTON_MOTION];
        } else if ([[state objectForKey:kStateDictMouseAnyMode] boolValue]) {
            [[aSession terminal] setMouseMode:MOUSE_REPORTING_ALL_MOTION];
        } else {
            [[aSession terminal] setMouseMode:MOUSE_REPORTING_NONE];
        }
        [[aSession terminal] setMouseFormat:[[state objectForKey:kStateDictMouseUTF8Mode] boolValue] ? MOUSE_FORMAT_XTERM_EXT : MOUSE_FORMAT_XTERM];
    }
    NSDictionary *liveArrangement = arrangement[SESSION_ARRANGEMENT_LIVE_SESSION];
    if (liveArrangement) {
        SessionView *liveView = [[[SessionView alloc] initWithFrame:sessionView.frame] autorelease];
        [theTab addHiddenLiveView:liveView];
        aSession.liveSession = [self sessionFromArrangement:liveArrangement
                                                     inView:liveView
                                                      inTab:theTab
                                              forObjectType:objectType];
    }
    if (shouldEnterTmuxMode) {
        // Restored a tmux gateway session.
        [aSession startTmuxMode];
        [aSession.tmuxController sessionChangedTo:arrangement[SESSION_ARRANGEMENT_TMUX_GATEWAY_SESSION_NAME]
                                        sessionId:[arrangement[SESSION_ARRANGEMENT_TMUX_GATEWAY_SESSION_ID] intValue]];
    }

    VT100RemoteHost *lastRemoteHost = aSession.screen.lastRemoteHost;
    if (lastRemoteHost) {
        [aSession screenCurrentHostDidChange:lastRemoteHost];
    }
    return aSession;
}

- (void)setContentsFromLineBufferDictionary:(NSDictionary *)dict
                   includeRestorationBanner:(BOOL)includeRestorationBanner
                                 reattached:(BOOL)reattached {
    [_screen restoreFromDictionary:dict
          includeRestorationBanner:includeRestorationBanner
                     knownTriggers:_triggers
                        reattached:reattached];
}

- (void)showOrphanAnnouncement {
    NSString *notice = @"This already-running session was restored but its contents were not saved.";
    iTermAnnouncementViewController *announcement =
        [iTermAnnouncementViewController announcementWithTitle:notice
                                                         style:kiTermAnnouncementViewStyleQuestion
                                                   withActions:@[ @"Why?" ]
                                                    completion:^(int selection) {
                                                        if (selection == 0) {
                                                            // Why?
                                                            NSURL *whyUrl = [NSURL URLWithString:@"https://iterm2.com/why_no_content.html"];
                                                            [[NSWorkspace sharedWorkspace] openURL:whyUrl];
                                                        }
                                                    }];
    [self queueAnnouncement:announcement identifier:kReopenSessionWarningIdentifier];
}

// Session specific methods
- (BOOL)setScreenSize:(NSRect)aRect parent:(id<WindowControllerInterface>)parent
{
    _screen.delegate = self;

    // Allocate a container to hold the scrollview
    if (!_view) {
        self.view = [[[SessionView alloc] initWithFrame:NSMakeRect(0, 0, aRect.size.width, aRect.size.height)
                                                session:self] autorelease];
        [[_view findViewController] setDelegate:self];
    }

    // Allocate a scrollview
    _scrollview = [[[PTYScrollView alloc] initWithFrame:NSMakeRect(0,
                                                                   0,
                                                                   aRect.size.width,
                                                                   aRect.size.height)
                                    hasVerticalScroller:[parent scrollbarShouldBeVisible]] autorelease];
    NSParameterAssert(_scrollview != nil);
    [_scrollview setAutoresizingMask: NSViewWidthSizable|NSViewHeightSizable];

    // assign the main view
    [_view addSubview:_scrollview];
    if (![self isTmuxClient]) {
        [_view setAutoresizesSubviews:YES];
    }
    // TODO(georgen): I disabled setCopiesOnScroll because there is a vertical margin in the PTYTextView and
    // we would not want that copied. This is obviously bad for performance when scrolling, but it's unclear
    // whether the difference will ever be noticable. I believe it could be worked around (painfully) by
    // subclassing NSClipView and overriding viewBoundsChanged: and viewFrameChanged: so that it coipes on
    // scroll but it doesn't include the vertical marigns when doing so.
    // The vertical margins are indespensable because different PTYTextViews may use different fonts/font
    // sizes, but the window size does not change as you move from tab to tab. If the margin is outside the
    // NSScrollView's contentView it looks funny.
    [[_scrollview contentView] setCopiesOnScroll:NO];

    // Allocate a text view
    NSSize aSize = [_scrollview contentSize];
    _wrapper = [[TextViewWrapper alloc] initWithFrame:NSMakeRect(0, 0, aSize.width, aSize.height)];

    // In commit f6dabc53024d13ec1bd7be92bf505f72f87ea779, the max-y margin was
    // made flexible. The commit description there explains why. But then I
    // found that it was causing unsatisfiable constraints that were more
    // reproducible when maximizing a tmux window. It had a constraint like
    // this:
    //     "<NSAutoresizingMaskLayoutConstraint:0x60000068a230 h=-&- v=-&& TextViewWrapper:0x60800012b900.height == 3.0687*NSClipView:0x1009d6920.height - 6.1374>",
    // Which is obviously wrong. This is a less-wrong answer, but still pretty
    // obviously broken. Maybe I shouldn't use autoresizing masks for the
    // wrapper at all. This is a big complicated mess that I need to
    // disentangle.
    [_wrapper setAutoresizingMask:NSViewWidthSizable | NSViewHeightSizable];

    _textview = [[PTYTextView alloc] initWithFrame: NSMakeRect(0, VMARGIN, aSize.width, aSize.height)
                                          colorMap:_colorMap];
    _colorMap.dimOnlyText = [iTermPreferences boolForKey:kPreferenceKeyDimOnlyText];
    [_textview setAutoresizingMask: NSViewWidthSizable | NSViewHeightSizable];
    [_textview setFont:[ITAddressBookMgr fontWithDesc:[_profile objectForKey:KEY_NORMAL_FONT]]
          nonAsciiFont:[ITAddressBookMgr fontWithDesc:[_profile objectForKey:KEY_NON_ASCII_FONT]]
     horizontalSpacing:[[_profile objectForKey:KEY_HORIZONTAL_SPACING] floatValue]
       verticalSpacing:[[_profile objectForKey:KEY_VERTICAL_SPACING] floatValue]];
    [self setTransparency:[[_profile objectForKey:KEY_TRANSPARENCY] floatValue]];
    const float theBlend =
        [_profile objectForKey:KEY_BLEND] ? [[_profile objectForKey:KEY_BLEND] floatValue] : 0.5;
    [self setBlend:theBlend];

    [_wrapper addSubview:_textview];
    [_textview setFrame:NSMakeRect(0, VMARGIN, aSize.width, aSize.height - VMARGIN)];
    [_textview release];

    // assign terminal and task objects
    _terminal.delegate = _screen;
    [_shell setDelegate:self];

    // initialize the screen
    int width = (aSize.width - MARGIN*2) / [_textview charWidth];
    int height = (aSize.height - VMARGIN*2) / [_textview lineHeight];
    // NB: In the bad old days, this returned whether setup succeeded because it would allocate an
    // enormous amount of memory. That's no longer an issue.
    [_screen destructivelySetScreenWidth:width height:height];
    [self setName:@"Shell"];
    [self setDefaultName:@"Shell"];

    [_textview setDataSource:_screen];
    [_textview setDelegate:self];
    [_scrollview setDocumentView:_wrapper];
    [_wrapper release];
    [_scrollview setDocumentCursor:[iTermMouseCursor mouseCursorOfType:iTermMouseCursorTypeIBeam]];
    [_scrollview setLineScroll:[_textview lineHeight]];
    [_scrollview setPageScroll:2 * [_textview lineHeight]];
    [_scrollview setHasVerticalScroller:[parent scrollbarShouldBeVisible]];

    _antiIdleCode = 0;
    [_antiIdleTimer release];
    _antiIdleTimer = nil;
    _newOutput = NO;
    [_view updateScrollViewFrame];

    return YES;
}

- (BOOL)tryToAttachToServerWithProcessId:(pid_t)serverPid {
    if (![iTermAdvancedSettingsModel runJobsInServers]) {
        DLog(@"Failing to attach because run jobs in servers is off");
        return NO;
    }
    DLog(@"Try to attach...");
    if ([_shell tryToAttachToServerWithProcessId:serverPid]) {
        @synchronized(self) {
            _registered = YES;
        }
        DLog(@"Success, attached.");
        return YES;
    } else {
        DLog(@"Failed to attach");
        return NO;
    }
}

- (void)attachToServer:(iTermFileDescriptorServerConnection)serverConnection {
    if ([iTermAdvancedSettingsModel runJobsInServers]) {
        DLog(@"Attaching to a server...");
        [_shell attachToServer:serverConnection];
        [_shell setWidth:_screen.width height:_screen.height];
        @synchronized(self) {
            _registered = YES;
        }
    } else {
        DLog(@"Can't attach to a server when runJobsInServers is off.");
    }
}

- (void)runCommandWithOldCwd:(NSString*)oldCWD
               forObjectType:(iTermObjectType)objectType
              forceUseOldCWD:(BOOL)forceUseOldCWD
               substitutions:(NSDictionary *)substitutions {
    NSString *pwd;
    BOOL isUTF8;

    // Grab the addressbook command
    Profile* profile = [self profile];
    Profile *profileForComputingCommand = profile;
    if (forceUseOldCWD) {
        NSMutableDictionary *temp = [[profile mutableCopy] autorelease];
        temp[KEY_CUSTOM_DIRECTORY] = kProfilePreferenceInitialDirectoryCustomValue;
        profileForComputingCommand = temp;
    }
    NSString *cmd = [ITAddressBookMgr bookmarkCommand:profileForComputingCommand
                                        forObjectType:objectType];
    NSString *theName = [profile[KEY_NAME] stringByPerformingSubstitutions:substitutions];

    if (forceUseOldCWD) {
        pwd = oldCWD;
    } else {
        pwd = [ITAddressBookMgr bookmarkWorkingDirectory:profile
                                           forObjectType:objectType];
    }
    if ([pwd length] == 0) {
        if (oldCWD) {
            pwd = oldCWD;
        } else {
            pwd = NSHomeDirectory();
        }
    }
    isUTF8 = ([profile[KEY_CHARACTER_ENCODING] unsignedIntValue] == NSUTF8StringEncoding);

    [[[self tab] realParentWindow] setName:theName forSession:self];

    // Start the command
    [self startProgram:cmd
           environment:@{ @"PWD": pwd }
                isUTF8:isUTF8
         substitutions:substitutions];
}

- (void)setWidth:(int)width height:(int)height
{
    DLog(@"Set session %@ to %dx%d", self, width, height);
    [_screen resizeWidth:width height:height];
    [_shell setWidth:width height:height];
    [_textview clearHighlights];
    [[_tab realParentWindow] invalidateRestorableState];
}

- (void)setSplitSelectionMode:(SplitSelectionMode)mode move:(BOOL)move {
    [[self view] setSplitSelectionMode:mode move:move];
}

- (int)overUnder:(int)proposedSize inVerticalDimension:(BOOL)vertically
{
    int x = proposedSize;
    if (vertically) {
        if ([_view showTitle]) {
            x -= [SessionView titleHeight];
        }
        x -= VMARGIN * 2;
        int iLineHeight = [_textview lineHeight];
        if (iLineHeight == 0) {
            return 0;
        }
        x %= iLineHeight;
        if (x > iLineHeight / 2) {
            x -= iLineHeight;
        }
        return x;
    } else {
        x -= MARGIN * 2;
        int iCharWidth = [_textview charWidth];
        if (iCharWidth == 0) {
            return 0;
        }
        x %= iCharWidth;
        if (x > iCharWidth / 2) {
            x -= iCharWidth;
        }
    }
    return x;
}

- (NSArray *)childJobNames
{
    int skip = 0;
    pid_t thePid = [_shell pid];
    if ([[[ProcessCache sharedInstance] getNameOfPid:thePid isForeground:nil] isEqualToString:@"login"]) {
        skip = 1;
    }
    NSMutableArray *names = [NSMutableArray array];
    for (NSNumber *n in [[ProcessCache sharedInstance] childrenOfPid:thePid levelsToSkip:skip]) {
        pid_t pid = [n intValue];
        NSDictionary *info = [[ProcessCache sharedInstance] dictionaryOfTaskInfoForPid:pid];
        [names addObject:[info objectForKey:PID_INFO_NAME]];
    }
    return names;
}

- (BOOL)promptOnClose
{
    if (_exited) {
        return NO;
    }
    switch ([[_profile objectForKey:KEY_PROMPT_CLOSE] intValue]) {
        case PROMPT_ALWAYS:
            return YES;

        case PROMPT_NEVER:
            return NO;

        case PROMPT_EX_JOBS: {
            NSArray *jobsThatDontRequirePrompting = [_profile objectForKey:KEY_JOBS];
            for (NSString *childName in [self childJobNames]) {
                if ([jobsThatDontRequirePrompting indexOfObject:childName] == NSNotFound) {
                    // This job is not in the ignore list.
                    return YES;
                }
            }
            // All jobs were in the ignore list.
            return NO;
        }
    }

    return YES;
}

- (NSString *)_autoLogFilenameForTermId:(NSString *)termid
{
    // $(LOGDIR)/YYYYMMDD_HHMMSS.$(NAME).wNtNpN.$(PID).$(RANDOM).log
    return [NSString stringWithFormat:@"%@/%@.%@.%@.%d.%0x.log",
            [_profile objectForKey:KEY_LOGDIR],
            [[NSDate date] descriptionWithCalendarFormat:@"%Y%m%d_%H%M%S"
                                                timeZone:nil
                                                  locale:nil],
            [_profile objectForKey:KEY_NAME],
            termid,
            (int)getpid(),
            (int)arc4random()];
}

- (BOOL)shouldSetCtype {
    return ![iTermAdvancedSettingsModel doNotSetCtype];
}

- (NSString *)sessionId {
    return [NSString stringWithFormat:@"w%dt%dp%lu",
            [[_tab realParentWindow] number],
            _tab.tabNumberForItermSessionId,
            (unsigned long)_tab.sessions.count];
}

- (void)startProgram:(NSString *)command
         environment:(NSDictionary *)environment
              isUTF8:(BOOL)isUTF8
       substitutions:(NSDictionary *)substitutions {
    self.program = command;
    self.environment = environment ?: @{};
    self.isUTF8 = isUTF8;
    self.substitutions = substitutions ?: @{};

    NSString *program = [command stringByPerformingSubstitutions:substitutions];
    NSArray *components = [program componentsInShellCommand];
    NSArray *arguments;
    if (components.count > 0) {
        program = components[0];
        arguments = [components subarrayWithRange:NSMakeRange(1, components.count - 1)];
    } else {
        arguments = @[];
    }

    NSMutableDictionary *env = [NSMutableDictionary dictionaryWithDictionary:environment];

    if (env[TERM_ENVNAME] == nil) {
        env[TERM_ENVNAME] = _termVariable;
    }
    if (env[COLORFGBG_ENVNAME] == nil && _colorFgBgVariable != nil) {
        env[COLORFGBG_ENVNAME] = _colorFgBgVariable;
    }

    DLog(@"Begin locale logic");
    if (!_profile[KEY_SET_LOCALE_VARS] ||
        [_profile[KEY_SET_LOCALE_VARS] boolValue]) {
        DLog(@"Setting locale vars...");
        NSString *lang = [self _lang];
        if (lang) {
            DLog(@"set LANG=%@", lang);
            env[@"LANG"] = lang;
        } else if ([self shouldSetCtype]){
            DLog(@"should set ctype...");
            // Try just the encoding by itself, which might work.
            NSString *encName = [self encodingName];
            DLog(@"See if encoding %@ is supported...", encName);
            if (encName && [self _localeIsSupported:encName]) {
                DLog(@"Set LC_CTYPE=%@", encName);
                env[@"LC_CTYPE"] = encName;
            }
        }
    }

    if (env[PWD_ENVNAME] == nil) {
        // Set "PWD"
        env[PWD_ENVNAME] = [PWD_ENVVALUE stringByExpandingTildeInPath];
    }

    NSString *itermId = [self sessionId];
    env[@"ITERM_SESSION_ID"] = itermId;
    if (_profile[KEY_NAME]) {
        env[@"ITERM_PROFILE"] = [_profile[KEY_NAME] stringByPerformingSubstitutions:substitutions];
    }
    if ([_profile[KEY_AUTOLOG] boolValue]) {
        [_shell startLoggingToFileWithPath:[self _autoLogFilenameForTermId:itermId]
                              shouldAppend:NO];
    }
    @synchronized(self) {
      _registered = YES;
    }
    [_shell launchWithPath:program
                 arguments:arguments
               environment:env
                     width:[_screen width]
                    height:[_screen height]
                    isUTF8:isUTF8];
    NSString *initialText = _profile[KEY_INITIAL_TEXT];
    if ([initialText length]) {
        [_shell writeTask:[initialText dataUsingEncoding:[self encoding]]];
        [_shell writeTask:[@"\n" dataUsingEncoding:[self encoding]]];
    }
}

- (void)launchProfileInCurrentTerminal:(Profile *)profile
                               withURL:(NSString *)url
{
    PseudoTerminal *term = [[iTermController sharedInstance] currentTerminal];
    [[iTermController sharedInstance] launchBookmark:profile
                                          inTerminal:term
                                             withURL:url
                                            isHotkey:NO
                                             makeKey:NO
                                             command:nil
                                               block:nil];
}

- (void)selectPaneLeftInCurrentTerminal
{
    [[[iTermController sharedInstance] currentTerminal] selectPaneLeft:nil];
}

- (void)selectPaneRightInCurrentTerminal
{
    [[[iTermController sharedInstance] currentTerminal] selectPaneRight:nil];
}

- (void)selectPaneAboveInCurrentTerminal
{
    [[[iTermController sharedInstance] currentTerminal] selectPaneUp:nil];
}

- (void)selectPaneBelowInCurrentTerminal
{
    [[[iTermController sharedInstance] currentTerminal] selectPaneDown:nil];
}

- (void)_maybeWarnAboutShortLivedSessions
{
    if ([(iTermApplicationDelegate *)[NSApp delegate] isApplescriptTestApp]) {
        // The applescript test driver doesn't care about short-lived sessions.
        return;
    }
    if ([[NSDate date] timeIntervalSinceDate:_creationDate] < 3) {
        NSString* theName = [_profile objectForKey:KEY_NAME];
        NSString *guid = _profile[KEY_GUID];
        if (_originalProfile && [_originalProfile[KEY_GUID] length]) {
            // Divorced sessions should use the original session's GUID to determine
            // if a warning is appropriate.
            guid = _originalProfile[KEY_GUID];
        }
        NSString* theKey = [NSString stringWithFormat:@"NeverWarnAboutShortLivedSessions_%@", guid];
        NSString *theTitle = [NSString stringWithFormat:
                              @"A session ended very soon after starting. Check that the command "
                              @"in profile \"%@\" is correct.",
                              theName];
        [iTermWarning showWarningWithTitle:theTitle
                                   actions:@[ @"OK" ]
                                identifier:theKey
                               silenceable:kiTermWarningTypePermanentlySilenceable];
    }
}

- (iTermRestorableSession *)restorableSession {
    iTermRestorableSession *restorableSession = [[[iTermRestorableSession alloc] init] autorelease];
    restorableSession.sessions = @[ self ];
    restorableSession.terminalGuid = self.tab.realParentWindow.terminalGuid;
    restorableSession.tabUniqueId = self.tab.uniqueId;
    restorableSession.arrangement = self.tab.arrangement;
    restorableSession.group = kiTermRestorableSessionGroupSession;

    return restorableSession;
}

- (void)restartSession {
    assert(self.isRestartable);
    [self dismissAnnouncementWithIdentifier:kReopenSessionWarningIdentifier];
    if (_exited) {
        [self replaceTerminatedShellWithNewInstance];
    } else {
        _shouldRestart = YES;
        [_shell sendSignal:SIGKILL];
    }
}

// Terminate a replay session but not the live session
- (void)softTerminate {
    _liveSession = nil;
    [self terminate];
}

- (void)terminate {
    DLog(@"terminate called from %@", [NSThread callStackSymbols]);

    if ([[self textview] isFindingCursor]) {
        [[self textview] endFindCursor];
    }
    if (_exited) {
        [self _maybeWarnAboutShortLivedSessions];
    }
    if (self.tmuxMode == TMUX_CLIENT) {
        assert([_tab tmuxWindow] >= 0);
        [_tmuxController deregisterWindow:[_tab tmuxWindow]
                               windowPane:_tmuxPane
                                  session:self];
        // This call to fitLayoutToWindows is necessary to handle the case where
        // a small window closes and leaves behind a larger (e.g., fullscreen)
        // window. We want to set the client size to that of the smallest
        // remaining window.
        int n = [[_tab sessions] count];
        if ([[_tab sessions] indexOfObjectIdenticalTo:self] != NSNotFound) {
            n--;
        }
        if (n == 0) {
            // The last session in this tab closed so check if the client has
            // changed size
            [_tmuxController fitLayoutToWindows];
        }
    } else if (self.tmuxMode == TMUX_GATEWAY) {
        [_tmuxController detach];
        [_tmuxGateway release];
        _tmuxGateway = nil;
    }
    BOOL undoable = (![self isTmuxClient] &&
                     !_shouldRestart &&
                     !_synthetic &&
                     ![[iTermController sharedInstance] applicationIsQuitting]);
    [_terminal.parser forceUnhookDCS];
    self.tmuxMode = TMUX_NONE;
    [_tmuxController release];
    _tmuxController = nil;

    // The source pane may have just exited. Dogs and cats living together!
    // Mass hysteria!
    [[MovePaneController sharedInstance] exitMovePaneMode];

    // deregister from the notification center
    [[NSNotificationCenter defaultCenter] removeObserver:self];

    if (_liveSession) {
        [_liveSession terminate];
    }

    _exited = YES;
    [_view retain];  // hardstop and revive will release this.
    if (undoable) {
        // TODO: executeTokens:bytesHandled: should queue up tokens to avoid a race condition.
        [self makeTerminationUndoable];
    } else {
        [self hardStop];
    }

    // final update of display
    [self updateDisplay];

    [_tab removeSession:self];

    _colorMap.delegate = nil;

    _screen.delegate = nil;
    [_screen setTerminal:nil];
    _terminal.delegate = nil;
    if ([[_view findViewController] delegate] == self) {
        [[_view findViewController] setDelegate:nil];
    }

    [_updateTimer invalidate];
    [_updateTimer release];
    _updateTimer = nil;

    [_pasteHelper abort];

    [[_tab realParentWindow] sessionDidTerminate:self];

    _tab = nil;
}

- (void)makeTerminationUndoable {
    _shell.paused = YES;
    [_textview setDataSource:nil];
    [_textview setDelegate:nil];
    [self performSelector:@selector(hardStop)
               withObject:nil
               afterDelay:[iTermProfilePreferences intForKey:KEY_UNDO_TIMEOUT
                                                   inProfile:_profile]];
    // The analyzer complains that _view is leaked here, but the delayed perform to -hardStop above
    // releases it. If it is canceled by -revive, then -revive autoreleases the view.
    [[iTermController sharedInstance] addRestorableSession:[self restorableSession]];
}

- (void)hardStop {
    [[iTermController sharedInstance] removeSessionFromRestorableSessions:self];
    [_view release];  // This balances a retain in -terminate.
    // -taskWasDeregistered or the autorelease below will balance this retain.
    [self retain];
    // If _registered, -stop will cause -taskWasDeregistered to be called on a background thread,
    // which will release this object. Otherwise we autorelease now.
    @synchronized(self) {
      if (!_registered) {
          [self autorelease];
      }
    }
    [_shell stop];
    [_textview setDataSource:nil];
    [_textview setDelegate:nil];
    [_textview removeFromSuperview];
    _textview = nil;
}

- (BOOL)revive {
    if (_shell.paused) {
        [NSObject cancelPreviousPerformRequestsWithTarget:self
                                                 selector:@selector(hardStop)
                                                   object:nil];
        if (!_shell.hasBrokenPipe) {
            _exited = NO;
        }
        _textview.dataSource = _screen;
        _textview.delegate = self;
        _colorMap.delegate = _textview;
        _screen.delegate = self;
        _screen.terminal = _terminal;
        _terminal.delegate = _screen;
        _shell.paused = NO;
        [_view autorelease];  // This balances a retain in -terminate prior to calling -makeTerminationUndoable
        return YES;
    } else {
        return NO;
    }
}

- (void)writeTaskImpl:(NSData *)data canBroadcast:(BOOL)canBroadcast {
    if (gDebugLogging) {
        NSArray *stack = [NSThread callStackSymbols];
        DLog(@"writeTaskImpl<%p> canBroadcast=%@: called from %@", self, @(canBroadcast), stack);
        const char *bytes = [data bytes];
        for (int i = 0; i < [data length]; i++) {
            DLog(@"writeTask keydown %d: %d (%c)", i, (int)bytes[i], bytes[i]);
        }
    }

    // check if we want to send this input to all the sessions
    if (canBroadcast && [[[self tab] realParentWindow] broadcastInputToSession:self]) {
        // Ask the parent window to write directly to the PTYTask of all
        // sessions being broadcasted to.
        [[[self tab] realParentWindow] sendInputToAllSessions:data];
    } else if (!_exited) {
        // Send to only this session
        if (canBroadcast) {
            // It happens that canBroadcast coincides with explicit user input. This is less than
            // beautiful here, but in that case we want to turn off the bell and scroll to the
            // bottom.
            [self setBell:NO];
            PTYScroller* ptys = (PTYScroller*)[_scrollview verticalScroller];
            [ptys setUserScroll:NO];
        }
        [_shell writeTask:data];
    }
}

- (void)writeTaskNoBroadcast:(NSData *)data
{
    if (self.tmuxMode == TMUX_CLIENT) {
        [[_tmuxController gateway] sendKeys:data
                               toWindowPane:_tmuxPane];
        return;
    }
    [self writeTaskImpl:data canBroadcast:NO];
}

- (void)writeTask:(NSData*)data
{
    if (self.tmuxMode == TMUX_CLIENT) {
        [self setBell:NO];
        if ([[_tab realParentWindow] broadcastInputToSession:self]) {
            [[_tab realParentWindow] sendInputToAllSessions:data];
        } else {
            [[_tmuxController gateway] sendKeys:data
                                   toWindowPane:_tmuxPane];
        }
        PTYScroller* ptys = (PTYScroller*)[_scrollview verticalScroller];
        [ptys setUserScroll:NO];
        return;
    } else if (self.tmuxMode == TMUX_GATEWAY) {
        // Use keypresses for tmux gateway commands for development and debugging.
        NSString *s = [[[NSString alloc] initWithData:data encoding:NSUTF8StringEncoding] autorelease];
        for (int i = 0; i < s.length; i++) {
            unichar unicode = [s characterAtIndex:i];
            [self handleKeyDownInTmuxGateway:unicode];
        }
        return;
    }
    self.currentMarkOrNotePosition = nil;
    [self writeTaskImpl:data canBroadcast:YES];
}

- (void)taskWasDeregistered {
    DLog(@"taskWasDeregistered");
    @synchronized(self) {
      _registered = NO;
    }
    // This is called on the background thread. After this is called, we won't get any more calls
    // on the background thread and it is safe for us to be dealloc'ed. This pairs with the retain
    // in -hardStop. For sanity's sake, ensure dealloc gets called on the main thread.
    [self performSelectorOnMainThread:@selector(release) withObject:nil waitUntilDone:NO];
}

// This is run in PTYTask's thread. It parses the input here and then queues an async task to run
// in the main thread to execute the parsed tokens.
- (void)threadedReadTask:(char *)buffer length:(int)length {
    OSAtomicAdd32(length, &_bytesReceivedSinceSendingEchoProbe);

    // Pass the input stream to the parser.
    [_terminal.parser putStreamData:buffer length:length];

    // Parse the input stream into an array of tokens.
    CVector vector;
    CVectorCreate(&vector, 100);
    [_terminal.parser addParsedTokensToVector:&vector];

    if (CVectorCount(&vector) == 0) {
        CVectorDestroy(&vector);
        return;
    }

    // This limits the number of outstanding execution blocks to prevent the main thread from
    // getting bogged down.
    dispatch_semaphore_wait(_executionSemaphore, DISPATCH_TIME_FOREVER);

    [self retain];
    dispatch_retain(_executionSemaphore);
    dispatch_async(dispatch_get_main_queue(), ^{
        [self executeTokens:&vector bytesHandled:length];

        // Unblock the background thread; if it's ready, it can send the main thread more tokens
        // now.
        dispatch_semaphore_signal(_executionSemaphore);
        dispatch_release(_executionSemaphore);
        [self release];
    });
}

- (void)synchronousReadTask:(NSString *)string {
    NSData *data = [string dataUsingEncoding:self.encoding];
    [_terminal.parser putStreamData:data.bytes length:data.length];
    CVector vector;
    CVectorCreate(&vector, 100);
    [_terminal.parser addParsedTokensToVector:&vector];
    if (CVectorCount(&vector) == 0) {
        CVectorDestroy(&vector);
        return;
    }
    [self executeTokens:&vector bytesHandled:data.length];
}

- (BOOL)shouldExecuteToken {
    return (!_exited &&
            _terminal &&
            (self.tmuxMode == TMUX_GATEWAY || ![_shell hasMuteCoprocess]) &&
            !_suppressAllOutput);
}

- (void)executeTokens:(const CVector *)vector bytesHandled:(int)length {
    STOPWATCH_START(executing);
    int n = CVectorCount(vector);

    if (_shell.paused) {
        // Session was closed. The close may be undone, so queue up tokens.
        for (int i = 0; i < n; i++) {
            [_queuedTokens addObject:CVectorGetObject(vector, i)];
        }
        CVectorDestroy(vector);
        return;
    } else if (_queuedTokens.count) {
        // A closed session was just un-closed. Execute queued up tokens.
        for (VT100Token *token in _queuedTokens) {
            if (![self shouldExecuteToken]) {
                break;
            }
            [_terminal executeToken:token];
        }
        [_queuedTokens removeAllObjects];
    }

    for (int i = 0; i < n; i++) {
        if (![self shouldExecuteToken]) {
            break;
        }

        VT100Token *token = CVectorGetObject(vector, i);
        DLog(@"Execute token %@ cursor=(%d, %d)", token, _screen.cursorX - 1, _screen.cursorY - 1);
        [_terminal executeToken:token];
    }

    [self finishedHandlingNewOutputOfLength:length];

    // When busy, we spend a lot of time performing recycleObject, so farm it
    // off to a background thread.
    CVector temp = *vector;
    dispatch_async(dispatch_get_global_queue(DISPATCH_QUEUE_PRIORITY_BACKGROUND, 0), ^{
        for (int i = 0; i < n; i++) {
            VT100Token *token = CVectorGetObject(&temp, i);
            [token recycleObject];
        }
        CVectorDestroy(&temp);
    })
    STOPWATCH_LAP(executing);
}

- (void)finishedHandlingNewOutputOfLength:(int)length {
    _lastOutput = [NSDate timeIntervalSinceReferenceDate];
    _newOutput = YES;

    // Make sure the screen gets redrawn soonish
    _updateDisplayUntil = [NSDate timeIntervalSinceReferenceDate] + 10;
    if ([[[self tab] parentWindow] currentTab] == [self tab]) {
        if (length < 1024) {
            [self scheduleUpdateIn:kFastTimerIntervalSec];
        } else {
            [self scheduleUpdateIn:kSlowTimerIntervalSec];
        }
    } else {
        [self scheduleUpdateIn:kBackgroundSessionIntervalSec];
    }
    [[ProcessCache sharedInstance] notifyNewOutput];
}

- (void)checkTriggers {
    if (_triggerLineNumber == -1) {
        return;
    }
    long long startAbsLineNumber;
    iTermStringLine *stringLine = [_screen stringLineAsStringAtAbsoluteLineNumber:_triggerLineNumber
                                                                         startPtr:&startAbsLineNumber];
    [self checkTriggersOnPartialLine:NO
                          stringLine:stringLine
                          lineNumber:startAbsLineNumber];
}

- (void)checkPartialLineTriggers {
    if (_triggerLineNumber == -1) {
        return;
    }
    NSTimeInterval now = [NSDate timeIntervalSinceReferenceDate];
    if (now - _lastPartialLineTriggerCheck < kMinimumPartialLineTriggerCheckInterval) {
        return;
    }
    _lastPartialLineTriggerCheck = now;
    long long startAbsLineNumber;
    iTermStringLine *stringLine = [_screen stringLineAsStringAtAbsoluteLineNumber:_triggerLineNumber
                                                                         startPtr:&startAbsLineNumber];
    [self checkTriggersOnPartialLine:YES
                          stringLine:stringLine
                          lineNumber:startAbsLineNumber];
}

- (void)checkTriggersOnPartialLine:(BOOL)partial
                        stringLine:(iTermStringLine *)stringLine
                                  lineNumber:(long long)startAbsLineNumber {
    for (Trigger *trigger in _triggers) {
        BOOL stop = [trigger tryString:stringLine
                             inSession:self
                           partialLine:partial
                            lineNumber:startAbsLineNumber];
        if (stop) {
            break;
        }
    }
}

- (void)appendStringToTriggerLine:(NSString *)s {
    if (_triggerLineNumber == -1) {
        _triggerLineNumber = _screen.numberOfScrollbackLines + _screen.cursorY - 1 + _screen.totalScrollbackOverflow;
    }

    // We used to build up the string so you could write triggers that included bells. That doesn't
    // really make sense, especially in the new model, but it's so useful to be able to customize
    // the bell that I'll add this special case.
    if ([s isEqualToString:@"\a"]) {
        iTermStringLine *stringLine = [iTermStringLine stringLineWithString:s];
        [self checkTriggersOnPartialLine:YES stringLine:stringLine lineNumber:_triggerLineNumber];
    }
}

- (void)clearTriggerLine {
    if ([_triggers count]) {
        [self checkTriggers];
        _triggerLineNumber = -1;
    }
}

- (void)appendBrokenPipeMessage:(NSString *)message {
    if (_screen.cursorX != 1) {
        [_screen crlf];
    }
    screen_char_t savedFgColor = [_terminal foregroundColorCode];
    screen_char_t savedBgColor = [_terminal backgroundColorCode];
    // This color matches the color used in BrokenPipeDivider.png.
    [_terminal setForeground24BitColor:[NSColor colorWithCalibratedRed:248.0/255.0
                                                                 green:79.0/255.0
                                                                  blue:27.0/255.0
                                                                 alpha:1]];
    [_terminal setBackgroundColor:ALTSEM_DEFAULT
               alternateSemantics:YES];
    int width = (_screen.width - message.length) / 2;
    if (width > 0) {
        [_screen appendImageAtCursorWithName:@"BrokenPipeDivider"
                                       width:width
                                       units:kVT100TerminalUnitsCells
                                      height:1
                                       units:kVT100TerminalUnitsCells
                         preserveAspectRatio:NO
                                       image:[NSImage imageNamed:@"BrokenPipeDivider"]
                                        data:nil];
    }
    [_screen appendStringAtCursor:message];
    [_screen appendStringAtCursor:@" "];
    if (width > 0) {
        [_screen appendImageAtCursorWithName:@"BrokenPipeDivider"
                                       width:(_screen.width - _screen.cursorX + 1)
                                       units:kVT100TerminalUnitsCells
                                      height:1
                                       units:kVT100TerminalUnitsCells
                         preserveAspectRatio:NO
                                       image:[NSImage imageNamed:@"BrokenPipeDivider"]
                                        data:nil];
    }
    [_screen crlf];
    [_terminal setForegroundColor:savedFgColor.foregroundColor
               alternateSemantics:savedFgColor.foregroundColorMode == ColorModeAlternate];
    [_terminal setBackgroundColor:savedBgColor.backgroundColor
               alternateSemantics:savedBgColor.backgroundColorMode == ColorModeAlternate];
}

// This is called in the main thread when coprocesses write to a tmux client.
- (void)writeForCoprocessOnlyTask:(NSData *)data {
    // The if statement is just a sanity check.
    if (self.tmuxMode == TMUX_CLIENT) {
        [self writeTask:data];
    }
}

- (void)threadedTaskBrokenPipe
{
    // Put the call to brokenPipe in the same queue as executeTokens:bytesHandled: to avoid a race.
    dispatch_async(dispatch_get_main_queue(), ^{
        [self brokenPipe];
    });
}

- (void)brokenPipe {
    if (_exited) {
        return;
    }
    [_shell killServerIfRunning];
    if ([self shouldPostGrowlNotification] &&
        [iTermProfilePreferences boolForKey:KEY_SEND_SESSION_ENDED_ALERT inProfile:self.profile]) {
        [[iTermGrowlDelegate sharedInstance] growlNotify:@"Session Ended"
                                         withDescription:[NSString stringWithFormat:@"Session \"%@\" in tab #%d just terminated.",
                                                          [self name],
                                                          [[self tab] realObjectCount]]
                                         andNotification:@"Broken Pipes"];
    }

    _exited = YES;
    [[NSNotificationCenter defaultCenter] postNotificationName:kCurrentSessionDidChange object:nil];
    [[self tab] updateLabelAttributes];

    if (_shouldRestart) {
        [_terminal resetPreservingPrompt:NO];
        [self appendBrokenPipeMessage:@"Session Restarted"];
        [self replaceTerminatedShellWithNewInstance];
    } else if ([self autoClose]) {
        [[self tab] closeSession:self];
    } else {
        // Offer to restart the session by rerunning its program.
        [self appendBrokenPipeMessage:@"Broken Pipe"];
        if ([self isRestartable]) {
            iTermAnnouncementViewController *announcement =
                [iTermAnnouncementViewController announcementWithTitle:@"Session ended (broken pipe). Restart it?"
                                                                 style:kiTermAnnouncementViewStyleQuestion
                                                           withActions:@[ @"Restart" ]
                                                            completion:^(int selection) {
                                                                switch (selection) {
                                                                    case -2:  // Dismiss programmatically
                                                                        break;

                                                                    case -1: // No
                                                                        break;

                                                                    case 0: // Yes
                                                                        [self replaceTerminatedShellWithNewInstance];
                                                                        break;
                                                                }
                                                            }];
            [self queueAnnouncement:announcement identifier:kReopenSessionWarningIdentifier];
        }
        [self updateDisplay];
    }
}

- (BOOL)isRestartable {
    return _program != nil;
}

- (void)replaceTerminatedShellWithNewInstance {
    assert(self.isRestartable);
    assert(_exited);
    _shouldRestart = NO;
    _exited = NO;
    [_shell release];
    _shell = [[PTYTask alloc] init];
    [_shell setDelegate:self];
    [_shell setWidth:_screen.width
              height:_screen.height];
    [self startProgram:_program
           environment:_environment
                isUTF8:_isUTF8
         substitutions:_substitutions];
}

- (NSSize)idealScrollViewSizeWithStyle:(NSScrollerStyle)scrollerStyle
{
    NSSize innerSize = NSMakeSize([_screen width] * [_textview charWidth] + MARGIN * 2,
                                  [_screen height] * [_textview lineHeight] + VMARGIN * 2);
    BOOL hasScrollbar = [[_tab realParentWindow] scrollbarShouldBeVisible];
    NSSize outerSize =
        [PTYScrollView frameSizeForContentSize:innerSize
                       horizontalScrollerClass:nil
                         verticalScrollerClass:hasScrollbar ? [PTYScroller class] : nil
                                    borderType:NSNoBorder
                                   controlSize:NSRegularControlSize
                                 scrollerStyle:scrollerStyle];
        return outerSize;
}

- (int)_keyBindingActionForEvent:(NSEvent*)event
{
    unsigned int modflag;
    NSString *unmodkeystr;
    unichar unmodunicode;
    int keyBindingAction;
    NSString *keyBindingText;

    modflag = [event modifierFlags];
    unmodkeystr = [event charactersIgnoringModifiers];
    unmodunicode = [unmodkeystr length]>0?[unmodkeystr characterAtIndex:0]:0;

    /*
    unsigned short keycode = [event keyCode];
    NSString *keystr = [event characters];
    unichar unicode = [keystr length] > 0 ? [keystr characterAtIndex:0] : 0;
    NSLog(@"event:%@ (%x+%x)[%@][%@]:%x(%c) <%d>", event,modflag,keycode,keystr,unmodkeystr,unicode,unicode,(modflag & NSNumericPadKeyMask));
    */

    // Check if we have a custom key mapping for this event
    keyBindingAction = [iTermKeyBindingMgr actionForKeyCode:unmodunicode
                                                  modifiers:modflag
                                                       text:&keyBindingText
                                                keyMappings:[[self profile] objectForKey:KEY_KEYBOARD_MAP]];
    return keyBindingAction;
}

- (BOOL)hasTextSendingKeyMappingForEvent:(NSEvent*)event
{
    int keyBindingAction = [self _keyBindingActionForEvent:event];
    switch (keyBindingAction) {
        case KEY_ACTION_ESCAPE_SEQUENCE:
        case KEY_ACTION_HEX_CODE:
        case KEY_ACTION_TEXT:
        case KEY_ACTION_VIM_TEXT:
        case KEY_ACTION_RUN_COPROCESS:
        case KEY_ACTION_IGNORE:
        case KEY_ACTION_SEND_C_H_BACKSPACE:
        case KEY_ACTION_SEND_C_QM_BACKSPACE:
            return YES;
    }
    return NO;
}

+ (BOOL)_recursiveSelectMenuItem:(NSString*)theName inMenu:(NSMenu*)menu
{
    for (NSMenuItem* item in [menu itemArray]) {
        if (![item isEnabled] || [item isHidden]) {
            continue;
        }
        if ([item hasSubmenu]) {
            if ([PTYSession _recursiveSelectMenuItem:theName inMenu:[item submenu]]) {
                return YES;
            }
        } else if ([theName isEqualToString:[item title]]) {
            [NSApp sendAction:[item action]
                           to:[item target]
                         from:item];
            return YES;
        }
    }
    return NO;
}

+ (BOOL)handleShortcutWithoutTerminal:(NSEvent*)event
{
    unsigned int modflag;
    NSString *unmodkeystr;
    unichar unmodunicode;
    int keyBindingAction;
    NSString *keyBindingText;

    modflag = [event modifierFlags];
    unmodkeystr = [event charactersIgnoringModifiers];
    unmodunicode = [unmodkeystr length]>0?[unmodkeystr characterAtIndex:0]:0;

    // Check if we have a custom key mapping for this event
    keyBindingAction = [iTermKeyBindingMgr actionForKeyCode:unmodunicode
                                                  modifiers:modflag
                                                       text:&keyBindingText
                                                keyMappings:[iTermKeyBindingMgr globalKeyMap]];


    if (keyBindingAction == KEY_ACTION_SELECT_MENU_ITEM) {
        [PTYSession selectMenuItem:keyBindingText];
        return YES;
    } else {
        return NO;
    }
}


+ (void)selectMenuItem:(NSString*)theName
{
    if (![self _recursiveSelectMenuItem:theName inMenu:[NSApp mainMenu]]) {
        NSBeep();
    }
}

- (BOOL)willHandleEvent:(NSEvent *) theEvent
{
    return NO;
}

- (void)handleEvent:(NSEvent *)theEvent
{
}

- (void)insertNewline:(id)sender
{
    [self insertText:@"\n"];
}

- (void)insertTab:(id)sender
{
    [self insertText:@"\t"];
}

- (void)moveUp:(id)sender
{
    [self writeTask:[_terminal.output keyArrowUp:0]];
}

- (void)moveDown:(id)sender
{
    [self writeTask:[_terminal.output keyArrowDown:0]];
}

- (void)moveLeft:(id)sender
{
    [self writeTask:[_terminal.output keyArrowLeft:0]];
}

- (void)moveRight:(id)sender
{
    [self writeTask:[_terminal.output keyArrowRight:0]];
}

- (void)pageUp:(id)sender
{
    [self writeTask:[_terminal.output keyPageUp:0]];
}

- (void)pageDown:(id)sender
{
    [self writeTask:[_terminal.output keyPageDown:0]];
}

+ (NSData *)pasteboardFile
{
    NSPasteboard *board;

    board = [NSPasteboard generalPasteboard];
    assert(board != nil);

    NSArray *supportedTypes = [NSArray arrayWithObjects:NSFilenamesPboardType, nil];
    NSString *bestType = [board availableTypeFromArray:supportedTypes];

    if ([bestType isEqualToString:NSFilenamesPboardType]) {
        NSArray *filenames = [board propertyListForType:NSFilenamesPboardType];
        if (filenames.count > 0) {
            NSString *filename = filenames[0];
            return [NSData dataWithContentsOfFile:filename];
        }
    }
    return nil;
}

+ (NSString*)pasteboardString {
    return [NSString stringFromPasteboard];
}

- (void)insertText:(NSString *)string
{
    NSData *data;
    NSMutableString *mstring;
    int i;
    int max;

    if (_exited) {
        return;
    }

    //    NSLog(@"insertText:%@",string);
    mstring = [NSMutableString stringWithString:string];
    max = [string length];
    for (i = 0; i < max; i++) {
        // From http://lists.apple.com/archives/cocoa-dev/2001/Jul/msg00114.html
        // in MacJapanese, the backslash char (ASCII 0xdC) is mapped to Unicode 0xA5.
        // The following line gives you NSString containing an Unicode character Yen sign (0xA5) in Japanese localization.
        // string = [NSString stringWithCString:"\"];
        // TODO: Check the locale before doing this.
        if ([mstring characterAtIndex:i] == 0xa5) {
            [mstring replaceCharactersInRange:NSMakeRange(i, 1) withString:@"\\"];
        }
    }

    data = [mstring dataUsingEncoding:[_terminal encoding]
                 allowLossyConversion:YES];

    if (data != nil) {
        if (gDebugLogging) {
            DebugLog([NSString stringWithFormat:@"writeTask:%@", data]);
        }
        [self writeTask:data];
    }
}

- (NSData *)dataByRemovingControlCodes:(NSData *)data {
    NSMutableData *output = [NSMutableData dataWithCapacity:[data length]];
    const unsigned char *p = data.bytes;
    int start = 0;
    int i = 0;
    for (i = 0; i < data.length; i++) {
        if (p[i] < ' ' && p[i] != '\n' && p[i] != '\r' && p[i] != '\t' && p[i] != 12) {
            if (i > start) {
                [output appendBytes:p + start length:i - start];
            }
            start = i + 1;
        }
    }
    if (i > start) {
        [output appendBytes:p + start length:i - start];
    }
    return output;
}

- (void)pasteString:(NSString *)aString
{
    [self pasteString:aString flags:0];
}

- (void)deleteBackward:(id)sender
{
    unsigned char p = 0x08; // Ctrl+H

    [self writeTask:[NSData dataWithBytes:&p length:1]];
}

- (void)deleteForward:(id)sender
{
    unsigned char p = 0x7F; // DEL

    [self writeTask:[NSData dataWithBytes:&p length:1]];
}

- (PTYScroller *)textViewVerticalScroller
{
    return (PTYScroller *)[_scrollview verticalScroller];
}

- (BOOL)textViewHasCoprocess {
    return [_shell hasCoprocess];
}

- (BOOL)shouldPostGrowlNotification {
    if (!_screen.postGrowlNotifications) {
        return NO;
    }
    if (![[self tab] isForegroundTab]) {
        return YES;
    }
    BOOL windowIsObscured =
        ([[iTermController sharedInstance] terminalIsObscured:self.tab.realParentWindow]);
    return (windowIsObscured);
}

- (BOOL)hasSelection {
    return [_textview.selection hasSelection];
}

- (void)openSelection {
    iTermSemanticHistoryController *semanticHistoryController = _textview.semanticHistoryController;
    int lineNumber;
    NSArray *subSelections = _textview.selection.allSubSelections;
    if ([subSelections count]) {
        iTermSubSelection *firstSub = subSelections[0];
        lineNumber = firstSub.range.coordRange.start.y;
    } else {
        lineNumber = _textview.selection.liveRange.coordRange.start.y;
    }

    // TODO: Figure out if this is a remote host and download/open if that's the case.
    NSString *workingDirectory = [_screen workingDirectoryOnLine:lineNumber];
    NSString *selection = [_textview selectedText];
    if (!selection.length) {
        NSBeep();
        return;
    }

    int charsTakenFromPrefix;
    NSString *filename =
        [semanticHistoryController pathOfExistingFileFoundWithPrefix:selection
                                                              suffix:@""
                                                    workingDirectory:workingDirectory
                                                charsTakenFromPrefix:&charsTakenFromPrefix];
    if (filename &&
        ![[filename stringByReplacingOccurrencesOfString:@"//" withString:@"/"] isEqualToString:@"/"]) {
        if ([_textview openSemanticHistoryPath:filename
                              workingDirectory:workingDirectory
                                        prefix:selection
                                        suffix:@""]) {
            return;
        }
    }

    // Try to open it as a URL.
    NSURL *url =
          [NSURL URLWithString:[selection stringByTrimmingCharactersInSet:[NSCharacterSet whitespaceAndNewlineCharacterSet]]];
    if (url) {
        [[NSWorkspace sharedWorkspace] openURL:url];
        return;
    }

    NSBeep();
}

- (void)setBell:(BOOL)flag
{
    if (flag != _bell) {
        _bell = flag;
        [[self tab] setBell:flag];
        if (_bell) {
            if (_inputHandler.lastKeyPressWasRepeating == NO &&
                [self shouldPostGrowlNotification] &&
                [iTermProfilePreferences boolForKey:KEY_SEND_BELL_ALERT inProfile:self.profile]) {
                [[iTermGrowlDelegate sharedInstance] growlNotify:@"Bell"
                                                 withDescription:[NSString stringWithFormat:@"Session %@ #%d just rang a bell!",
                                                                  [self name],
                                                                  [[self tab] realObjectCount]]
                                                 andNotification:@"Bells"
                                                     windowIndex:[self screenWindowIndex]
                                                        tabIndex:[self screenTabIndex]
                                                       viewIndex:[self screenViewIndex]];
            }
        }
    }
}

- (NSString *)ansiColorsMatchingForeground:(NSDictionary *)fg
                             andBackground:(NSDictionary *)bg
                                inBookmark:(Profile *)aDict
{
    NSColor *fgColor;
    NSColor *bgColor;
    fgColor = [ITAddressBookMgr decodeColor:fg];
    bgColor = [ITAddressBookMgr decodeColor:bg];

    int bgNum = -1;
    int fgNum = -1;
    for(int i = 0; i < 16; ++i) {
        NSString* key = [NSString stringWithFormat:KEYTEMPLATE_ANSI_X_COLOR, i];
        if ([fgColor isEqual:[ITAddressBookMgr decodeColor:[aDict objectForKey:key]]]) {
            fgNum = i;
        }
        if ([bgColor isEqual:[ITAddressBookMgr decodeColor:[aDict objectForKey:key]]]) {
            bgNum = i;
        }
    }

    if (bgNum < 0 || fgNum < 0) {
        return nil;
    }

    return ([[NSString alloc] initWithFormat:@"%d;%d", fgNum, bgNum]);
}

- (void)loadInitialColorTable
{
    int i;
    for (i = 16; i < 256; i++) {
        NSColor *theColor = [NSColor colorForAnsi256ColorIndex:i];
        [_colorMap setColor:theColor forKey:kColorMap8bitBase + i];
    }
    _textview.highlightCursorLine = [iTermProfilePreferences boolForKey:KEY_USE_CURSOR_GUIDE
                                                              inProfile:_profile];
}

- (NSColor *)tabColorInProfile:(NSDictionary *)profile
{
    NSColor *tabColor = nil;
    if ([profile[KEY_USE_TAB_COLOR] boolValue]) {
        tabColor = [ITAddressBookMgr decodeColor:profile[KEY_TAB_COLOR]];
    }
    return tabColor;
}

- (void)sharedProfileDidChange
{
    NSDictionary *updatedProfile = [[ProfileModel sharedInstance] bookmarkWithGuid:_originalProfile[KEY_GUID]];
    if (!updatedProfile) {
        return;
    }
    if (!_isDivorced) {
        [self setPreferencesFromAddressBookEntry:updatedProfile];
        [self setProfile:updatedProfile];
        return;
    }

    // Copy non-overridden fields over.
    NSMutableDictionary *temp = [NSMutableDictionary dictionaryWithDictionary:_profile];
    NSMutableArray *noLongerOverriddenFields = [NSMutableArray array];
    NSMutableSet *keys = [NSMutableSet setWithArray:[updatedProfile allKeys]];
    [keys addObjectsFromArray:[_profile allKeys]];
    for (NSString *key in keys) {
        NSObject *originalValue = updatedProfile[key];
        NSObject *currentValue = _profile[key];
        if ([_overriddenFields containsObject:key]) {
            if ([originalValue isEqual:currentValue]) {
                [noLongerOverriddenFields addObject:key];
            }
        } else {
            if (!originalValue) {
                DLog(@"Unset %@ in session because it was removed from shared profile", key);
                [temp removeObjectForKey:key];
            } else {
                if (![originalValue isEqual:temp[key]]) {
                    DLog(@"Update session for key %@ from %@ -> %@", key, temp[key], originalValue);
                }
                temp[key] = originalValue;
            }
        }
    }

    // For fields that are no longer overridden because the shared profile took on the same value
    // as the sessions profile, remove those keys from overriddenFields.
    for (NSString *key in noLongerOverriddenFields) {
        DLog(@"%@ is no longer overridden because shared profile now matches session profile value of %@", key, temp[key]);
        [_overriddenFields removeObject:key];
    }
    DLog(@"After shared profile change overridden keys are: %@", _overriddenFields);

    // Update saved state.
    [[ProfileModel sessionsInstance] setBookmark:temp withGuid:temp[KEY_GUID]];
    [self setPreferencesFromAddressBookEntry:temp];
    [self setProfile:temp];
}

- (void)sessionProfileDidChange
{
    if (!_isDivorced) {
        return;
    }
    NSDictionary *updatedProfile =
        [[ProfileModel sessionsInstance] bookmarkWithGuid:_profile[KEY_GUID]];
    NSMutableSet *keys = [NSMutableSet setWithArray:[updatedProfile allKeys]];
    [keys addObjectsFromArray:[_profile allKeys]];
    for (NSString *aKey in keys) {
        NSObject *sharedValue = _originalProfile[aKey];
        NSObject *newSessionValue = updatedProfile[aKey];
        BOOL isEqual = [newSessionValue isEqual:sharedValue];
        BOOL isOverridden = [_overriddenFields containsObject:aKey];
        if (!isEqual && !isOverridden) {
            DLog(@"%@ is now overridden because %@ != %@", aKey, newSessionValue, sharedValue);
            [_overriddenFields addObject:aKey];
        } else if (isEqual && isOverridden) {
            DLog(@"%@ is no longer overridden because %@ == %@", aKey, newSessionValue, sharedValue);
            [_overriddenFields removeObject:aKey];
        }
    }
    DLog(@"After session profile change overridden keys are: %@", _overriddenFields);
    [self setPreferencesFromAddressBookEntry:updatedProfile];
    [self setProfile:updatedProfile];
    [[NSNotificationCenter defaultCenter] postNotificationName:kSessionProfileDidChange
                                                        object:_profile[KEY_GUID]];
}

- (BOOL)reloadProfile
{
    DLog(@"Reload profile for %@", self);
    BOOL didChange = NO;
    NSDictionary *sharedProfile = [[ProfileModel sharedInstance] bookmarkWithGuid:_originalProfile[KEY_GUID]];
    if (sharedProfile && ![sharedProfile isEqual:_originalProfile]) {
        DLog(@"Shared profile changed");
        [self sharedProfileDidChange];
        didChange = YES;
        [_originalProfile autorelease];
        _originalProfile = [sharedProfile copy];
    }

    if (_isDivorced) {
        NSDictionary *sessionProfile = [[ProfileModel sessionsInstance] bookmarkWithGuid:_profile[KEY_GUID]];
        if (![sessionProfile isEqual:_profile]) {
            DLog(@"Session profile changed");
            [self sessionProfileDidChange];
            didChange = YES;
        }
    }

    _textview.badgeLabel = [self badgeLabel];
    return didChange;
}

- (void)setPreferencesFromAddressBookEntry:(NSDictionary *)aePrefs
{
    int i;
    NSDictionary *aDict = aePrefs;

    if (aDict == nil) {
        aDict = [[ProfileModel sharedInstance] defaultBookmark];
    }
    if (aDict == nil) {
        return;
    }

    if ([self isTmuxClient] && ![_profile[KEY_NAME] isEqualToString:aePrefs[KEY_NAME]]) {
        _tmuxTitleOutOfSync = YES;
    }

    NSDictionary *keyMap = @{ @(kColorMapForeground): KEY_FOREGROUND_COLOR,
                              @(kColorMapBackground): KEY_BACKGROUND_COLOR,
                              @(kColorMapSelection): KEY_SELECTION_COLOR,
                              @(kColorMapSelectedText): KEY_SELECTED_TEXT_COLOR,
                              @(kColorMapBold): KEY_BOLD_COLOR,
                              @(kColorMapLink): KEY_LINK_COLOR,
                              @(kColorMapCursor): KEY_CURSOR_COLOR,
                              @(kColorMapCursorText): KEY_CURSOR_TEXT_COLOR };
    for (NSNumber *colorKey in keyMap) {
        NSString *profileKey = keyMap[colorKey];
        NSColor *theColor = [[iTermProfilePreferences objectForKey:profileKey
                                                         inProfile:aDict] colorValue];
        [_colorMap setColor:theColor forKey:[colorKey intValue]];
    }

    self.cursorGuideColor = [[iTermProfilePreferences objectForKey:KEY_CURSOR_GUIDE_COLOR
                                                         inProfile:aDict] colorValueWithDefaultAlpha:0.25];
    if (!_cursorGuideSettingHasChanged) {
        _textview.highlightCursorLine = [iTermProfilePreferences boolForKey:KEY_USE_CURSOR_GUIDE
                                                                  inProfile:aDict];
    }

    for (i = 0; i < 16; i++) {
        NSString *profileKey = [NSString stringWithFormat:KEYTEMPLATE_ANSI_X_COLOR, i];
        NSColor *theColor = [ITAddressBookMgr decodeColor:aDict[profileKey]];
        [_colorMap setColor:theColor forKey:kColorMap8bitBase + i];
    }

    [self setSmartCursorColor:[iTermProfilePreferences boolForKey:KEY_SMART_CURSOR_COLOR
                                                        inProfile:aDict]];

    [self setMinimumContrast:[iTermProfilePreferences floatForKey:KEY_MINIMUM_CONTRAST
                                                        inProfile:aDict]];

    _colorMap.mutingAmount = [iTermProfilePreferences floatForKey:KEY_CURSOR_BOOST
                                                        inProfile:aDict];

    // background image
    [self setBackgroundImagePath:aDict[KEY_BACKGROUND_IMAGE_LOCATION]];
    [self setBackgroundImageTiled:[iTermProfilePreferences boolForKey:KEY_BACKGROUND_IMAGE_TILED
                                                            inProfile:aDict]];

    // Color scheme
    // ansiColosMatchingForeground:andBackground:inBookmark does an equality comparison, so
    // iTermProfilePreferences is not used here.
    [self setColorFgBgVariable:[self ansiColorsMatchingForeground:aDict[KEY_FOREGROUND_COLOR]
                                                    andBackground:aDict[KEY_BACKGROUND_COLOR]
                                                       inBookmark:aDict]];

    // transparency
    [self setTransparency:[iTermProfilePreferences floatForKey:KEY_TRANSPARENCY inProfile:aDict]];
    [self setBlend:[iTermProfilePreferences floatForKey:KEY_BLEND inProfile:aDict]];

    // bold 
    [self setUseBoldFont:[iTermProfilePreferences boolForKey:KEY_USE_BOLD_FONT
                                                   inProfile:aDict]];
    [_textview setUseBrightBold:[iTermProfilePreferences boolForKey:KEY_USE_BRIGHT_BOLD
                                                          inProfile:aDict]];

    // Italic - this default has changed from NO to YES as of 1/30/15
    [self setUseItalicFont:[iTermProfilePreferences boolForKey:KEY_USE_ITALIC_FONT inProfile:aDict]];

    // Set up the rest of the preferences
    [_screen setAudibleBell:![iTermProfilePreferences boolForKey:KEY_SILENCE_BELL inProfile:aDict]];
    [_screen setShowBellIndicator:[iTermProfilePreferences boolForKey:KEY_VISUAL_BELL inProfile:aDict]];
    [_screen setFlashBell:[iTermProfilePreferences boolForKey:KEY_FLASHING_BELL inProfile:aDict]];
    [_screen setPostGrowlNotifications:[iTermProfilePreferences boolForKey:KEY_BOOKMARK_GROWL_NOTIFICATIONS inProfile:aDict]];
    [_textview setBlinkAllowed:[iTermProfilePreferences boolForKey:KEY_BLINK_ALLOWED inProfile:aDict]];
    [_screen setCursorBlinks:[iTermProfilePreferences boolForKey:KEY_BLINKING_CURSOR inProfile:aDict]];
    [_textview setBlinkingCursor:[iTermProfilePreferences boolForKey:KEY_BLINKING_CURSOR inProfile:aDict]];
    [_textview setCursorType:[iTermProfilePreferences intForKey:KEY_CURSOR_TYPE inProfile:aDict]];

    PTYTab* currentTab = [[[self tab] parentWindow] currentTab];
    if (currentTab == nil || currentTab == [self tab]) {
        [[self tab] recheckBlur];
    }
    [_triggers release];
    _triggers = [[NSMutableArray alloc] init];
    for (NSDictionary *triggerDict in aDict[KEY_TRIGGERS]) {
        Trigger *trigger = [Trigger triggerFromDict:triggerDict];
        if (trigger) {
            [_triggers addObject:trigger];
        }
    }
    [_textview setSmartSelectionRules:aDict[KEY_SMART_SELECTION_RULES]];
    [_textview setSemanticHistoryPrefs:aDict[KEY_SEMANTIC_HISTORY]];
    [_textview setUseNonAsciiFont:[iTermProfilePreferences boolForKey:KEY_USE_NONASCII_FONT
                                                            inProfile:aDict]];
    [_textview setAntiAlias:[iTermProfilePreferences boolForKey:KEY_ASCII_ANTI_ALIASED
                                                      inProfile:aDict]
                   nonAscii:[iTermProfilePreferences boolForKey:KEY_NONASCII_ANTI_ALIASED
                                                      inProfile:aDict]];
    [self setEncoding:[iTermProfilePreferences intForKey:KEY_CHARACTER_ENCODING inProfile:aDict]];
    [self setTermVariable:[iTermProfilePreferences stringForKey:KEY_TERMINAL_TYPE inProfile:aDict]];
    [self setAntiIdleCode:[iTermProfilePreferences intForKey:KEY_IDLE_CODE inProfile:aDict]];
    [self setAntiIdle:[iTermProfilePreferences boolForKey:KEY_SEND_CODE_WHEN_IDLE inProfile:aDict]];
    [self setAutoClose:[iTermProfilePreferences boolForKey:KEY_CLOSE_SESSIONS_ON_END inProfile:aDict]];
    _screen.useHFSPlusMapping = [iTermProfilePreferences boolForKey:KEY_USE_HFS_PLUS_MAPPING
                                                          inProfile:aDict];
    [self setTreatAmbiguousWidthAsDoubleWidth:[iTermProfilePreferences boolForKey:KEY_AMBIGUOUS_DOUBLE_WIDTH
                                                                        inProfile:aDict]];
    [self setXtermMouseReporting:[iTermProfilePreferences boolForKey:KEY_XTERM_MOUSE_REPORTING
                                                           inProfile:aDict]];
    [_terminal setDisableSmcupRmcup:[iTermProfilePreferences boolForKey:KEY_DISABLE_SMCUP_RMCUP
                                                              inProfile:aDict]];
    [_screen setAllowTitleReporting:[iTermProfilePreferences boolForKey:KEY_ALLOW_TITLE_REPORTING
                                                              inProfile:aDict]];
    [_terminal setAllowKeypadMode:[iTermProfilePreferences boolForKey:KEY_APPLICATION_KEYPAD_ALLOWED
                                                            inProfile:aDict]];
    [_screen setUnlimitedScrollback:[iTermProfilePreferences boolForKey:KEY_UNLIMITED_SCROLLBACK
                                                              inProfile:aDict]];
    [_screen setMaxScrollbackLines:[iTermProfilePreferences intForKey:KEY_SCROLLBACK_LINES
                                                            inProfile:aDict]];

    _screen.appendToScrollbackWithStatusBar = [iTermProfilePreferences boolForKey:KEY_SCROLLBACK_WITH_STATUS_BAR
                                                                        inProfile:aDict];
    self.badgeFormat = [iTermProfilePreferences stringForKey:KEY_BADGE_FORMAT inProfile:aDict];
    _textview.badgeLabel = [self badgeLabel];
    [self setFont:[ITAddressBookMgr fontWithDesc:aDict[KEY_NORMAL_FONT]]
        nonAsciiFont:[ITAddressBookMgr fontWithDesc:aDict[KEY_NON_ASCII_FONT]]
        horizontalSpacing:[iTermProfilePreferences floatForKey:KEY_HORIZONTAL_SPACING inProfile:aDict]
        verticalSpacing:[iTermProfilePreferences floatForKey:KEY_VERTICAL_SPACING inProfile:aDict]];
    [_screen setSaveToScrollbackInAlternateScreen:[iTermProfilePreferences boolForKey:KEY_SCROLLBACK_IN_ALTERNATE_SCREEN
                                                                            inProfile:aDict]];
    [[_tab realParentWindow] invalidateRestorableState];
}

- (NSString *)badgeLabel {
    return [_badgeFormat stringByReplacingVariableReferencesWithVariables:_variables];
}

- (BOOL)isAtShellPrompt {
    return _commandRange.start.x >= 0;
}

- (BOOL)isProcessing {
    NSTimeInterval now = [NSDate timeIntervalSinceReferenceDate];
    return (now - _lastOutput) < [iTermAdvancedSettingsModel idleTimeSeconds];
}

- (BOOL)isIdle {
    NSTimeInterval now = [NSDate timeIntervalSinceReferenceDate];
    return (now - _lastOutput) < ([iTermAdvancedSettingsModel idleTimeSeconds] + 1);
}

- (NSString*)formattedName:(NSString*)base
{
    NSString *prefix = _tmuxController ? [NSString stringWithFormat:@"↣ %@: ", [[self tab] tmuxWindowName]] : @"";

    BOOL baseIsBookmarkName = [base isEqualToString:_bookmarkName];
    if ([iTermPreferences boolForKey:kPreferenceKeyShowJobName] && _jobName) {
        if (baseIsBookmarkName && ![iTermPreferences boolForKey:kPreferenceKeyShowProfileName]) {
            return [NSString stringWithFormat:@"%@%@", prefix, [self jobName]];
        } else {
            return [NSString stringWithFormat:@"%@%@ (%@)", prefix, base, [self jobName]];
        }
    } else {
        if (baseIsBookmarkName && ![iTermPreferences boolForKey:kPreferenceKeyShowProfileName]) {
            return [NSString stringWithFormat:@"%@Shell", prefix];
        } else {
            return [NSString stringWithFormat:@"%@%@", prefix, base];
        }
    }
}

- (NSString*)defaultName
{
    return [self formattedName:_defaultName];
}

- (NSString*)joblessDefaultName
{
    return _defaultName;
}

- (void)setDefaultName:(NSString*)theName
{
    if ([_defaultName isEqualToString:theName]) {
        return;
    }

    if (_defaultName) {
        // clear the window title if it is not different
        if (_windowTitle == nil || [_name isEqualToString:_windowTitle]) {
            _windowTitle = nil;
        }
        [_defaultName release];
        _defaultName = nil;
    }
    if (!theName) {
        theName = NSLocalizedStringFromTableInBundle(@"Untitled",
                                                     @"iTerm",
                                                     [NSBundle bundleForClass:[self class]],
                                                     @"Profiles");
    }

    _defaultName = [theName copy];
}

- (void)setTab:(PTYTab*)tab
{
    if ([self isTmuxClient]) {
        [_tmuxController deregisterWindow:[_tab tmuxWindow]
                               windowPane:_tmuxPane
                                  session:self];
    }
    _tab = tab;
    if ([self isTmuxClient]) {
        [_tmuxController registerSession:self
                                withPane:_tmuxPane
                                inWindow:[_tab tmuxWindow]];
    }
    [_tmuxController fitLayoutToWindows];
}

- (NSString*)name
{
    return [self formattedName:_name];
}

- (NSString*)rawName
{
    return _name;
}

- (void)setName:(NSString*)theName
{
    [_view setTitle:theName];
    if (!_bookmarkName) {
        self.bookmarkName = theName;
    }
    if ([_name isEqualToString:theName]) {
        return;
    }

    if (_name) {
        // clear the window title if it is not different
        if ([_name isEqualToString:_windowTitle]) {
            _windowTitle = nil;
        }
        [_name release];
        _name = nil;
    }
    if (!theName) {
        theName = NSLocalizedStringFromTableInBundle(@"Untitled",
                                                     @"iTerm",
                                                     [NSBundle bundleForClass:[self class]],
                                                     @"Profiles");
    }

    _name = [theName retain];
    // sync the window title if it is not set to something else
    if (_windowTitle == nil) {
        [self setWindowTitle:theName];
    }

    [[self tab] nameOfSession:self didChangeTo:[self name]];
    [self setBell:NO];

    // get the session submenu to be rebuilt
    if ([[iTermController sharedInstance] currentTerminal] == [[self tab] parentWindow]) {
        [[NSNotificationCenter defaultCenter] postNotificationName:@"iTermNameOfSessionDidChange"
                                                            object:[[self tab] parentWindow]
                                                          userInfo:nil];
    }
    _variables[kVariableKeySessionName] = [self name];
    [_textview setBadgeLabel:[self badgeLabel]];
}

- (NSString*)windowTitle
{
    if (!_windowTitle) {
        return nil;
    }
    return [self formattedName:_windowTitle];
}

- (void)setWindowTitle:(NSString*)theTitle
{
    if ([theTitle isEqualToString:_windowTitle]) {
        return;
    }

    [_windowTitle autorelease];
    _windowTitle = nil;

    if (theTitle != nil && [theTitle length] > 0) {
        _windowTitle = [theTitle copy];
    }

    if ([[[self tab] parentWindow] currentTab] == [self tab]) {
        [[[self tab] parentWindow] setWindowTitle];
    }
}

- (void)pushWindowTitle
{
    if (!_windowTitleStack) {
        // initialize lazily
        _windowTitleStack = [[NSMutableArray alloc] init];
    }
    NSString *title = _windowTitle;
    if (!title) {
        // if current title is nil, treat it as an empty string.
        title = @"";
    }
    // push it
    [_windowTitleStack addObject:title];
}

- (void)popWindowTitle
{
    // Ignore if title stack is nil or stack count == 0
    NSUInteger count = [_windowTitleStack count];
    if (count > 0) {
        // pop window title
        [self setWindowTitle:[_windowTitleStack objectAtIndex:count - 1]];
        [_windowTitleStack removeObjectAtIndex:count - 1];
    }
}

- (void)pushIconTitle
{
    if (!_iconTitleStack) {
        // initialize lazily
        _iconTitleStack = [[NSMutableArray alloc] init];
    }
    NSString *title = _name;
    if (!title) {
        // if current icon title is nil, treat it as an empty string.
        title = @"";
    }
    // push it
    [_iconTitleStack addObject:title];
}

- (void)popIconTitle
{
    // Ignore if icon title stack is nil or stack count == 0.
    NSUInteger count = [_iconTitleStack count];
    if (count > 0) {
        // pop icon title
        [self setName:[_iconTitleStack objectAtIndex:count - 1]];
        [_iconTitleStack removeObjectAtIndex:count - 1];
    }
}

- (VT100Terminal *)terminal
{
    return _terminal;
}

- (void)setTermVariable:(NSString *)termVariable
{
    [_termVariable autorelease];
    _termVariable = [termVariable copy];
    [_terminal setTermType:_termVariable];
}

- (void)setView:(SessionView*)newView
{
    // View holds a reference to us so we don't hold a reference to it.
    _view = newView;
    [[_view findViewController] setDelegate:self];
}

- (NSStringEncoding)encoding
{
    return [_terminal encoding];
}

- (void)setEncoding:(NSStringEncoding)encoding
{
    [_terminal setEncoding:encoding];
}


- (NSString *)tty {
    return [_shell tty];
}

- (void)setBackgroundImageTiled:(BOOL)set
{
    _backgroundImageTiled = set;
    [self setBackgroundImagePath:_backgroundImagePath];
}

- (void)setBackgroundImagePath:(NSString *)imageFilePath
{
    if ([imageFilePath length]) {
        if ([imageFilePath isAbsolutePath] == NO) {
            NSBundle *myBundle = [NSBundle bundleForClass:[self class]];
            imageFilePath = [myBundle pathForResource:imageFilePath ofType:@""];
        }
        [_backgroundImagePath autorelease];
        _backgroundImagePath = [imageFilePath copy];
        self.backgroundImage = [[[NSImage alloc] initWithContentsOfFile:_backgroundImagePath] autorelease];
    } else {
        self.backgroundImage = nil;
        [_backgroundImagePath release];
        _backgroundImagePath = nil;
    }

    [_patternedImage release];
    _patternedImage = nil;

    [_textview setNeedsDisplay:YES];
}

- (void)setSmartCursorColor:(BOOL)value {
    [[self textview] setUseSmartCursorColor:value];
}

- (void)setMinimumContrast:(float)value
{
    [[self textview] setMinimumContrast:value];
}

// Changes transparency

- (float)transparency
{
    return [_textview transparency];
}

- (void)setTransparency:(float)transparency
{
    // Limit transparency because fully transparent windows can't be clicked on.
    if (transparency > 0.9) {
        transparency = 0.9;
    }
    [_textview setTransparency:transparency];
}

- (float)blend {
    return [_textview blend];
}

- (void)setBlend:(float)blendVal {
    [_textview setBlend:blendVal];
}

- (BOOL)antiIdle
{
    return _antiIdleTimer ? YES : NO;
}

- (void)setAntiIdle:(BOOL)set
{
    if (set == [self antiIdle]) {
        return;
    }

    if (set) {
        NSTimeInterval period = MIN(60, [iTermAdvancedSettingsModel antiIdleTimerPeriod]);

        _antiIdleTimer = [[NSTimer scheduledTimerWithTimeInterval:period
                                                           target:self
                                                         selector:@selector(doAntiIdle)
                                                         userInfo:nil
                repeats:YES] retain];
    } else {
        [_antiIdleTimer invalidate];
        [_antiIdleTimer release];
        _antiIdleTimer = nil;
    }
}

- (BOOL)useBoldFont
{
    return [_textview useBoldFont];
}

- (void)setUseBoldFont:(BOOL)boldFlag
{
    [_textview setUseBoldFont:boldFlag];
}

- (BOOL)useItalicFont
{
    return [_textview useItalicFont];
}

- (void)setUseItalicFont:(BOOL)italicFlag
{
    [_textview setUseItalicFont:italicFlag];
}

- (void)setTreatAmbiguousWidthAsDoubleWidth:(BOOL)set
{
    _treatAmbiguousWidthAsDoubleWidth = set;
    _tmuxController.ambiguousIsDoubleWidth = set;
}

- (void)setXtermMouseReporting:(BOOL)set
{
    _xtermMouseReporting = set;
    [_textview updateCursor:[NSApp currentEvent]];
}

- (BOOL)logging
{
    return [_shell logging];
}

- (void)logStart {
    iTermSavePanel *savePanel = [iTermSavePanel showWithOptions:kSavePanelOptionAppendOrReplace
                                                     identifier:@"StartSessionLog"
                                               initialDirectory:NSHomeDirectory()
                                                defaultFilename:@""];
    if (savePanel.path) {
        BOOL shouldAppend = (savePanel.replaceOrAppend == kSavePanelReplaceOrAppendSelectionAppend);
        BOOL ok = [_shell startLoggingToFileWithPath:savePanel.path
                                        shouldAppend:shouldAppend];
        if (!ok) {
            NSBeep();
        }
    }
}

- (void)logStop {
    [_shell stopLogging];
}

- (void)clearBuffer {
    [_screen clearBuffer];
}

- (void)clearScrollbackBuffer
{
    [_screen clearScrollbackBuffer];
}

- (void)setProfile:(Profile *)newProfile {
    assert(newProfile);
    DLog(@"Set profile to one with guid %@", newProfile[KEY_GUID]);
    NSMutableDictionary *mutableProfile = [[newProfile mutableCopy] autorelease];
    // This is the most practical way to migrate the bopy of a
    // profile that's stored in a saved window arrangement. It doesn't get
    // saved back into the arrangement, unfortunately.
    [ProfileModel migratePromptOnCloseInMutableBookmark:mutableProfile];

    NSString *originalGuid = newProfile[KEY_ORIGINAL_GUID];
    if (originalGuid) {
        // This code path is taken when changing an existing session's profile.
        // See bug 2632.
        Profile *possibleOriginalProfile = [[ProfileModel sharedInstance] bookmarkWithGuid:originalGuid];
        if (possibleOriginalProfile) {
            [_originalProfile autorelease];
            _originalProfile = [possibleOriginalProfile copy];
        }
    }
    if (!_originalProfile) {
        // This is normally taken when a new session is being created.
        _originalProfile = [NSDictionary dictionaryWithDictionary:mutableProfile];
        [_originalProfile retain];
    }

    [_profile release];
    _profile = [mutableProfile retain];
    [[_tab realParentWindow] invalidateRestorableState];
    [[[self tab] realParentWindow] updateTabColors];
}

- (void)sendCommand:(NSString *)command
{
    NSData *data = nil;
    NSString *aString = nil;

    if (command != nil) {
        aString = [NSString stringWithFormat:@"%@\n", command];
        data = [aString dataUsingEncoding:[_terminal encoding]];
    }

    if (data != nil) {
        [self writeTask:data];
    }
}

- (NSDictionary *)arrangement {
    return [self arrangementWithContents:NO];
}

- (NSDictionary *)arrangementWithContents:(BOOL)includeContents {
    NSMutableDictionary* result = [NSMutableDictionary dictionaryWithCapacity:3];
    result[SESSION_ARRANGEMENT_COLUMNS] = @(_screen.width);
    result[SESSION_ARRANGEMENT_ROWS] = @(_screen.height);
    result[SESSION_ARRANGEMENT_BOOKMARK] = _profile;
    result[SESSION_ARRANGEMENT_BOOKMARK_NAME] = _bookmarkName;

    if (_substitutions) {
        result[SESSION_ARRANGEMENT_SUBSTITUTIONS] = _substitutions;
    }
    if ([self.program isEqualToString:[ITAddressBookMgr shellLauncherCommand]]) {
        // The shell launcher command could change from run to run (e.g., if you move iTerm2).
        // I don't want to use a magic string, so setting program to an empty dic
        result[SESSION_ARRANGEMENT_PROGRAM] = @{ kProgramType: kProgramTypeShellLauncher };
    } else if (self.program) {
        result[SESSION_ARRANGEMENT_PROGRAM] = @{ kProgramType: kProgramTypeCommand,
                                                 kProgramCommand: self.program };
    }
    result[SESSION_ARRANGEMENT_ENVIRONMENT] = self.environment ?: @{};
    result[SESSION_ARRANGEMENT_IS_UTF_8] = @(self.isUTF8);

    if (_name) {
        result[SESSION_ARRANGEMENT_NAME] = _name;
    }
    if (_defaultName) {
        result[SESSION_ARRANGEMENT_DEFAULT_NAME] = _defaultName;
    }
    if (_windowTitle) {
        result[SESSION_ARRANGEMENT_WINDOW_TITLE] = _windowTitle;
    }
    if (includeContents) {
        NSDictionary *contentsDictionary = [_screen contentsDictionary];
        result[SESSION_ARRANGEMENT_CONTENTS] = contentsDictionary;
        int numberOfLinesDropped =
            [contentsDictionary[kScreenStateKey][kScreenStateNumberOfLinesDroppedKey] intValue];
        result[SESSION_ARRANGEMENT_VARIABLES] = _variables;
        VT100GridCoordRange range = _commandRange;
        range.start.y -= numberOfLinesDropped;
        range.end.y -= numberOfLinesDropped;
        result[SESSION_ARRANGEMENT_COMMAND_RANGE] =
            [NSDictionary dictionaryWithGridCoordRange:range];
        result[SESSION_ARRANGEMENT_ALERT_ON_NEXT_MARK] = @(_alertOnNextMark);
        result[SESSION_ARRANGEMENT_CURSOR_GUIDE] = @(_textview.highlightCursorLine);
        if (self.lastDirectory) {
            result[SESSION_ARRANGEMENT_LAST_DIRECTORY] = self.lastDirectory;
        }
        result[SESSION_ARRANGEMENT_SELECTION] =
            [self.textview.selection dictionaryValueWithYOffset:-numberOfLinesDropped];
    }
    result[SESSION_ARRANGEMENT_GUID] = _guid;
    if (_liveSession && includeContents && !_dvr) {
        result[SESSION_ARRANGEMENT_LIVE_SESSION] =
            [_liveSession arrangementWithContents:includeContents];
    }
    if (!self.isTmuxClient) {
        // These values are used for restoring sessions after a crash.
        if ([iTermAdvancedSettingsModel runJobsInServers] && !_shell.pidIsChild) {
            result[SESSION_ARRANGEMENT_SERVER_PID] = @(_shell.serverPid);
        }
    }
    if (self.tmuxMode == TMUX_GATEWAY && self.tmuxController.sessionName) {
        result[SESSION_ARRANGEMENT_IS_TMUX_GATEWAY] = @YES;
        result[SESSION_ARRANGEMENT_TMUX_GATEWAY_SESSION_ID] = @(self.tmuxController.sessionId);
        result[SESSION_ARRANGEMENT_TMUX_GATEWAY_SESSION_NAME] = self.tmuxController.sessionName;
    }

    result[SESSION_ARRANGEMENT_SHELL_INTEGRATION_EVER_USED] = @(_shellIntegrationEverUsed);
    result[SESSION_ARRANGEMENT_COMMANDS] = _commands;
    result[SESSION_ARRANGEMENT_DIRECTORIES] = _directories;
    result[SESSION_ARRANGEMENT_HOSTS] = [_hosts mapWithBlock:^id(id anObject) {
        return [(VT100RemoteHost *)anObject dictionaryValue];
    }];

    NSString *pwd = [self currentLocalWorkingDirectory];
    result[SESSION_ARRANGEMENT_WORKING_DIRECTORY] = pwd ? pwd : @"";
    return result;
}

+ (NSDictionary *)arrangementFromTmuxParsedLayout:(NSDictionary *)parseNode
                                         bookmark:(Profile *)bookmark
{
    NSMutableDictionary* result = [NSMutableDictionary dictionaryWithCapacity:3];
    [result setObject:[parseNode objectForKey:kLayoutDictWidthKey] forKey:SESSION_ARRANGEMENT_COLUMNS];
    [result setObject:[parseNode objectForKey:kLayoutDictHeightKey] forKey:SESSION_ARRANGEMENT_ROWS];
    [result setObject:bookmark forKey:SESSION_ARRANGEMENT_BOOKMARK];
    result[SESSION_ARRANGEMENT_BOOKMARK_NAME] = [bookmark objectForKey:KEY_NAME];
    [result setObject:@"" forKey:SESSION_ARRANGEMENT_WORKING_DIRECTORY];
    [result setObject:[parseNode objectForKey:kLayoutDictWindowPaneKey] forKey:SESSION_ARRANGEMENT_TMUX_PANE];
    NSObject *value = [parseNode objectForKey:kLayoutDictHistoryKey];
    if (value) {
        [result setObject:value forKey:SESSION_ARRANGEMENT_TMUX_HISTORY];
    }
    value = [parseNode objectForKey:kLayoutDictAltHistoryKey];
    if (value) {
        [result setObject:value forKey:SESSION_ARRANGEMENT_TMUX_ALT_HISTORY];
    }
    value = [parseNode objectForKey:kLayoutDictStateKey];
    if (value) {
        [result setObject:value forKey:SESSION_ARRANGEMENT_TMUX_STATE];
    }

    return result;
}

+ (NSString *)guidInArrangement:(NSDictionary *)arrangement {
    NSString *guid = arrangement[SESSION_ARRANGEMENT_GUID];
    if (guid) {
        return guid;
    } else {
        return arrangement[SESSION_UNIQUE_ID];
    }
}

- (void)updateScroll {
    if (![(PTYScroller*)([_scrollview verticalScroller]) userScroll]) {
        [_textview scrollEnd];
    }
}

- (void)updateDisplay {
    _timerRunning = YES;
    BOOL anotherUpdateNeeded = [NSApp isActive];
    if (!anotherUpdateNeeded &&
        _updateDisplayUntil &&
        [NSDate timeIntervalSinceReferenceDate] < _updateDisplayUntil) {
        // We're still in the time window after the last output where updates are needed.
        anotherUpdateNeeded = YES;
    }

    // Set attributes of tab to indicate idle, processing, etc.
    if (![self isTmuxGateway]) {
        anotherUpdateNeeded |= [[self tab] updateLabelAttributes];
    }

    if ([[self tab] activeSession] == self) {
        // Update window info for the active tab.
        NSTimeInterval now = [NSDate timeIntervalSinceReferenceDate];
        if (!_jobName ||
            now >= (_lastUpdate + 0.7)) {
            // It has been more than 700ms since the last time we were here or
            // the job doesn't have a name
            if ([[self tab] isForegroundTab] && [[[self tab] parentWindow] tempTitle]) {
                // Revert to the permanent tab title.
                [[[self tab] parentWindow] setWindowTitle];
                [[[self tab] parentWindow] resetTempTitle];
            } else {
                // Update the job name in the tab title.
                NSString* oldName = _jobName;
                _jobName = [[_shell currentJob:NO] copy];
                if (![oldName isEqualToString:_jobName]) {
                    [[self tab] nameOfSession:self didChangeTo:[self name]];
                    [[[self tab] parentWindow] setWindowTitle];
                }
                [oldName release];
            }
            _lastUpdate = now;
        } else if (now < _lastUpdate + 0.7) {
            // If it's been less than 700ms keep updating.
            anotherUpdateNeeded = YES;
        }
    }

    anotherUpdateNeeded |= [_textview refresh];
    anotherUpdateNeeded |= [[[self tab] parentWindow] tempTitle];
    BOOL animating = _textview.getAndResetDrawingAnimatedImageFlag;
    anotherUpdateNeeded |= animating;

    if (anotherUpdateNeeded) {
        if (animating) {
            // A cell of animated GIF has been drawn since the last call to updateDisplay.
            [self scheduleUpdateIn:kFastTimerIntervalSec];
        } else if ([[[self tab] parentWindow] currentTab] == [self tab]) {
            [self scheduleUpdateIn:[iTermAdvancedSettingsModel timeBetweenBlinks]];
        } else {
            [self scheduleUpdateIn:kBackgroundSessionIntervalSec];
        }
    } else {
        [_updateTimer release];
        _updateTimer = nil;
    }

    if (_tailFindTimer && [[[_view findViewController] view] isHidden]) {
        [self stopTailFind];
    }

    [self checkPartialLineTriggers];
    _timerRunning = NO;
}

- (void)refreshAndStartTimerIfNeeded
{
    if ([_textview refresh]) {
        [self scheduleUpdateIn:[iTermAdvancedSettingsModel timeBetweenBlinks]];
    }
}

- (void)scheduleUpdateIn:(NSTimeInterval)timeout {
    if (_exited) {
        return;
    }

    if (!_timerRunning && [_updateTimer isValid]) {
        if (_lastTimeout == kSlowTimerIntervalSec && timeout == kFastTimerIntervalSec) {
            // Don't go from slow to fast
            return;
        }
        if (_lastTimeout == timeout) {
            // No change? No point.
            return;
        }
        if (timeout > kSlowTimerIntervalSec && timeout > _lastTimeout) {
            // This is a longer timeout than the existing one, and is background/blink.
            return;
        }
    }

    [_updateTimer invalidate];
    [_updateTimer release];

    NSTimeInterval now = [NSDate timeIntervalSinceReferenceDate];
    NSTimeInterval timeSinceLastUpdate = now - _timeOfLastScheduling;
    _timeOfLastScheduling = now;
    _lastTimeout = timeout;

#if 0
    // TODO: Try this. It solves the bug where we don't redraw properly during live resize.
    // I'm worried about the possible side effects it might have since there's no way to 
    // know all the tracking event loops.
    _updateTimer = [[NSTimer timerWithTimeInterval:MAX(0, timeout - timeSinceLastUpdate)
                                            target:self
                                          selector:@selector(updateDisplay)
                                          userInfo:[NSNumber numberWithFloat:(float)timeout]
                                           repeats:NO] retain];
    [[NSRunLoop currentRunLoop] addTimer:_updateTimer forMode:NSRunLoopCommonModes];
#else
    _updateTimer = [[NSTimer scheduledTimerWithTimeInterval:MAX(0, timeout - timeSinceLastUpdate)
                                                     target:self
                                                   selector:@selector(updateDisplay)
                                                   userInfo:[NSNumber numberWithFloat:(float)timeout]
                                                    repeats:NO] retain];
#endif
}

- (void)doAntiIdle {
    NSTimeInterval now = [NSDate timeIntervalSinceReferenceDate];
    if (now >= _lastInput + 60) {
        [_shell writeTask:[NSData dataWithBytes:&_antiIdleCode length:1]];
        _lastInput = now;
    }
}

- (BOOL)canInstantReplayPrev
{
    if (_dvrDecoder) {
        return [_dvrDecoder timestamp] != [_dvr firstTimeStamp];
    } else {
        return YES;
    }
}

- (BOOL)canInstantReplayNext
{
    if (_dvrDecoder) {
        return YES;
    } else {
        return NO;
    }
}

- (int)rows
{
    return [_screen height];
}

- (int)columns
{
    return [_screen width];
}

- (NSFont*)fontWithRelativeSize:(int)dir from:(NSFont*)font
{
    int newSize = [font pointSize] + dir;
    if (newSize < 2) {
        newSize = 2;
    }
    if (newSize > 200) {
        newSize = 200;
    }
    return [NSFont fontWithName:[font fontName] size:newSize];
}

- (void)setFont:(NSFont*)font
     nonAsciiFont:(NSFont*)nonAsciiFont
    horizontalSpacing:(float)horizontalSpacing
    verticalSpacing:(float)verticalSpacing
{
    DLog(@"setFont:%@ nonAsciiFont:%@", font, nonAsciiFont);
    NSWindow *window = [[[self tab] realParentWindow] window];
    DLog(@"Before:\n%@", [window.contentView iterm_recursiveDescription]);
    DLog(@"Window frame: %@", window);
    if ([_textview.font isEqualTo:font] &&
        [_textview.nonAsciiFontEvenIfNotUsed isEqualTo:nonAsciiFont] &&
        [_textview horizontalSpacing] == horizontalSpacing &&
        [_textview verticalSpacing] == verticalSpacing) {
        // There's an unfortunate problem that this is a band-aid over.
        // If you change some attribute of a profile that causes sessions to reload their profiles
        // with the kReloadAllProfiles notification, then each profile will call this in turn,
        // and it may be a no-op for all of them. If each calls -[PseudoTerminal fitWindowToTab:[self tab]]
        // and different tabs come up with slightly different ideal sizes (e.g., because they
        // have different split pane layouts) then the window may shrink by a few pixels for each
        // session.
        return;
    }
    DLog(@"Line height was %f", (float)[_textview lineHeight]);
    [_textview setFont:font
         nonAsciiFont:nonAsciiFont
        horizontalSpacing:horizontalSpacing
        verticalSpacing:verticalSpacing];
    DLog(@"Line height is now %f", (float)[_textview lineHeight]);
    if (![[[self tab] parentWindow] anyFullScreen]) {
        if ([iTermPreferences boolForKey:kPreferenceKeyAdjustWindowForFontSizeChange]) {
            [[[self tab] parentWindow] fitWindowToTab:[self tab]];
        }
    }
    // If the window isn't able to adjust, or adjust enough, make the session
    // work with whatever size we ended up having.
    if ([self isTmuxClient]) {
        [_tmuxController windowDidResize:[[self tab] realParentWindow]];
    } else {
        [[self tab] fitSessionToCurrentViewSize:self];
    }
    DLog(@"After:\n%@", [window.contentView iterm_recursiveDescription]);
    DLog(@"Window frame: %@", window);
}

- (void)terminalFileShouldStop:(NSNotification *)notification
{
  if ([notification object] == _download) {
        [_screen.terminal stopReceivingFile];
        [_download endOfData];
        self.download = nil;
    }
}

- (void)profileSessionNameDidEndEditing:(NSNotification *)notification {
    NSString *theGuid = [notification object];
    if (_tmuxTitleOutOfSync &&
        [self isTmuxClient] &&
        [theGuid isEqualToString:_profile[KEY_GUID]]) {
        Profile *profile = [[ProfileModel sessionsInstance] bookmarkWithGuid:theGuid];
        [_tmuxController renameWindowWithId:self.tab.tmuxWindow
                                  inSession:nil
                                     toName:profile[KEY_NAME]];
        _tmuxTitleOutOfSync = NO;
    }
}

- (void)synchronizeTmuxFonts:(NSNotification *)notification
{
    if (!_exited && [self isTmuxClient]) {
        NSArray *fonts = [notification object];
        NSFont *font = [fonts objectAtIndex:0];
        NSFont *nonAsciiFont = [fonts objectAtIndex:1];
        NSNumber *hSpacing = [fonts objectAtIndex:2];
        NSNumber *vSpacing = [fonts objectAtIndex:3];
        [_textview setFont:font
              nonAsciiFont:nonAsciiFont
            horizontalSpacing:[hSpacing doubleValue]
            verticalSpacing:[vSpacing doubleValue]];
    }
}

- (void)notifyTmuxFontChange
{
    static BOOL fontChangeNotificationInProgress;
    if (!fontChangeNotificationInProgress) {
        fontChangeNotificationInProgress = YES;
        [[NSNotificationCenter defaultCenter] postNotificationName:kTmuxFontChanged
                                                            object:@[ _textview.font,
                                                                      _textview.nonAsciiFontEvenIfNotUsed,
                                                                      @(_textview.horizontalSpacing),
                                                                      @(_textview.verticalSpacing) ]];
        fontChangeNotificationInProgress = NO;
        [PTYTab setTmuxFont:_textview.font
               nonAsciiFont:_textview.nonAsciiFontEvenIfNotUsed
                   hSpacing:_textview.horizontalSpacing
                   vSpacing:_textview.verticalSpacing];
        [[NSNotificationCenter defaultCenter] postNotificationName:kPTYSessionTmuxFontDidChange
                                                            object:nil];
    }
}

- (void)changeFontSizeDirection:(int)dir
{
    DLog(@"changeFontSizeDirection:%d", dir);
    NSFont* font;
    NSFont* nonAsciiFont;
    float hs, vs;
    if (dir) {
        // Grow or shrink
        DLog(@"grow/shrink");
        font = [self fontWithRelativeSize:dir from:_textview.font];
        nonAsciiFont = [self fontWithRelativeSize:dir from:_textview.nonAsciiFontEvenIfNotUsed];
        hs = [_textview horizontalSpacing];
        vs = [_textview verticalSpacing];
    } else {
        // Restore original font size.
        NSDictionary *abEntry = [self originalProfile];
        NSString* fontDesc = [abEntry objectForKey:KEY_NORMAL_FONT];
        font = [ITAddressBookMgr fontWithDesc:fontDesc];
        nonAsciiFont = [ITAddressBookMgr fontWithDesc:[abEntry objectForKey:KEY_NON_ASCII_FONT]];
        hs = [[abEntry objectForKey:KEY_HORIZONTAL_SPACING] floatValue];
        vs = [[abEntry objectForKey:KEY_VERTICAL_SPACING] floatValue];
    }
    [self setFont:font nonAsciiFont:nonAsciiFont horizontalSpacing:hs verticalSpacing:vs];

    if (dir || _isDivorced) {
        // Move this bookmark into the sessions model.
        NSString* guid = [self divorceAddressBookEntryFromPreferences];

        [self setSessionSpecificProfileValues:@{ KEY_NORMAL_FONT: [ITAddressBookMgr descFromFont:font],
                                                 KEY_NON_ASCII_FONT: [ITAddressBookMgr descFromFont:nonAsciiFont] }];
        // Set the font in the bookmark dictionary

        // Update the model's copy of the bookmark.
        [[ProfileModel sessionsInstance] setBookmark:[self profile] withGuid:guid];

        // Update an existing one-bookmark prefs dialog, if open.
        if ([[[PreferencePanel sessionsInstance] window] isVisible]) {
            [[PreferencePanel sessionsInstance] underlyingBookmarkDidChange];
        }
    }
}

- (void)setSessionSpecificProfileValues:(NSDictionary *)newValues
{
    if (!_isDivorced) {
        [self divorceAddressBookEntryFromPreferences];
    }
    NSMutableDictionary* temp = [NSMutableDictionary dictionaryWithDictionary:_profile];
    for (NSString *key in newValues) {
        NSObject *value = newValues[key];
        temp[key] = value;
    }
    if ([temp isEqualToDictionary:_profile]) {
        // This was a no-op, so there's no need to get a divorce. Happens most
        // commonly when setting tab color after a split.
        return;
    }
    [[ProfileModel sessionsInstance] setBookmark:temp withGuid:temp[KEY_GUID]];

    // Update this session's copy of the bookmark
    [self reloadProfile];
}

- (void)remarry
{
    _isDivorced = NO;
}

- (NSString*)divorceAddressBookEntryFromPreferences
{
    Profile* bookmark = [self profile];
    NSString* guid = [bookmark objectForKey:KEY_GUID];
    if (_isDivorced && [[ProfileModel sessionsInstance] bookmarkWithGuid:guid]) {
        // Once, I saw a case where an already-divorced bookmark's guid was missing from
        // sessionsInstance. I don't know why, but if that's the case, just create it there
        // again. :(
        return guid;
    }
    _isDivorced = YES;
    [[ProfileModel sessionsInstance] removeProfileWithGuid:guid];
    [[ProfileModel sessionsInstance] addBookmark:bookmark];

    NSString *existingOriginalGuid = bookmark[KEY_ORIGINAL_GUID];
    if (!existingOriginalGuid ||
        ![[ProfileModel sharedInstance] bookmarkWithGuid:existingOriginalGuid] ||
        ![existingOriginalGuid isEqualToString:_originalProfile[KEY_GUID]]) {
        // The bookmark doesn't already have a valid original GUID.
        bookmark = [[ProfileModel sessionsInstance] setObject:guid
                                                        forKey:KEY_ORIGINAL_GUID
                                                    inBookmark:bookmark];
    }

    // Allocate a new guid for this bookmark.
    guid = [ProfileModel freshGuid];
    [[ProfileModel sessionsInstance] setObject:guid
                                        forKey:KEY_GUID
                                    inBookmark:bookmark];
    [_overriddenFields removeAllObjects];
    [_overriddenFields addObjectsFromArray:@[ KEY_GUID, KEY_ORIGINAL_GUID] ];
    [self setProfile:[[ProfileModel sessionsInstance] bookmarkWithGuid:guid]];
    return guid;
}

// Jump to the saved scroll position
- (void)jumpToSavedScrollPosition
{
    VT100ScreenMark *mark = nil;
    if (_lastMark && [_screen markIsValid:_lastMark]) {
        mark = _lastMark;
    } else {
        mark = [_screen lastMark];
    }
    Interval *interval = mark.entry.interval;
    if (!interval) {
        NSBeep();
        return;
    }
    VT100GridRange range = [_screen lineNumberRangeOfInterval:interval];
    long long offset = range.location;
    if (offset < 0) {
        NSBeep();  // This really shouldn't ever happen
    } else {
        self.currentMarkOrNotePosition = mark.entry.interval;
        offset += [_screen totalScrollbackOverflow];
        [_textview scrollToAbsoluteOffset:offset height:[_screen height]];
        [_textview highlightMarkOnLine:VT100GridRangeMax(range)];
    }
}

- (BOOL)hasSavedScrollPosition
{
    return [_screen lastMark] != nil;
}

- (void)useStringForFind:(NSString*)string
{
    [[_view findViewController] setFindString:string];
}

- (void)findWithSelection
{
    if ([_textview selectedText]) {
        [[_view findViewController] setFindString:[_textview selectedText]];
    }
}

- (void)showFindPanel
{
    [[_view findViewController] makeVisible];
}

- (void)searchNext
{
    [[_view findViewController] searchNext];
}

- (void)searchPrevious
{
    [[_view findViewController] searchPrevious];
}

- (void)resetFindCursor
{
    [_textview resetFindCursor];
}

- (BOOL)findInProgress
{
    return [_textview findInProgress];
}

- (BOOL)continueFind:(double *)progress
{
    return [_textview continueFind:progress];
}

- (BOOL)growSelectionLeft
{
    return [_textview growSelectionLeft];
}

- (void)growSelectionRight
{
    [_textview growSelectionRight];
}

- (NSString*)selectedText
{
    return [_textview selectedText];
}

- (BOOL)canSearch
{
    return _textview != nil && _tab && [_tab realParentWindow];
}

- (void)findString:(NSString *)aString
  forwardDirection:(BOOL)direction
      ignoringCase:(BOOL)ignoreCase
             regex:(BOOL)regex
        withOffset:(int)offset
{
    [_textview findString:aString
         forwardDirection:direction
             ignoringCase:ignoreCase
                    regex:regex
               withOffset:offset];
}

- (NSString*)unpaddedSelectedText {
    return [_textview selectedText];
}

- (void)copySelection {
    return [_textview copySelectionAccordingToUserPreferences];
}

- (void)takeFocus {
    [[[[self tab] realParentWindow] window] makeFirstResponder:_textview];
}

- (void)findViewControllerMakeDocumentFirstResponder {
    [self takeFocus];
}

- (void)clearHighlights
{
    [_textview clearHighlights];
}

- (NSImage *)snapshot {
    [_textview refresh];
    return [_view snapshot];
}

#pragma mark - Captured Output

- (void)addCapturedOutput:(CapturedOutput *)capturedOutput {
    VT100ScreenMark *lastCommandMark = [_screen lastCommandMark];
    if (!lastCommandMark) {
        // TODO: Show an announcement
        return;
    }
    [lastCommandMark addCapturedOutput:capturedOutput];
    [[NSNotificationCenter defaultCenter] postNotificationName:kPTYSessionCapturedOutputDidChange
                                                        object:nil];
}

#pragma mark - Password Management

- (void)enterPassword:(NSString *)password {
    NSData *backspace = [self backspaceData];
    if (backspace) {
        // Try to figure out if we're at a shell prompt. Send a space character and immediately
        // backspace over it. If no output is received within a specified timeout, then go ahead and
        // send the password. Otherwise, ask for confirmation.
        [self writeTask:[@" " dataUsingEncoding:self.encoding]];
        [self writeTask:backspace];
        _bytesReceivedSinceSendingEchoProbe = 0;
        [self performSelector:@selector(enterPasswordIfEchoProbeOk:)
                   withObject:password
                   afterDelay:[iTermAdvancedSettingsModel echoProbeDuration]];
    } else {
        // Rare case: we don't know how to send a backspace. Just enter the password.
        [self enterPasswordNoProbe:password];
    }
}

- (void)enterPasswordIfEchoProbeOk:(NSString *)password {
    if (_bytesReceivedSinceSendingEchoProbe == 0) {
        // It looks like we're at a password prompt. Send the password.
        [self enterPasswordNoProbe:password];
    } else {
        if ([iTermWarning showWarningWithTitle:@"Are you really at a password prompt? It looks "
                                               @"like what you're typing is echoed to the screen."
                                       actions:@[ @"Cancel", @"Enter Password" ]
                                    identifier:nil
                                   silenceable:kiTermWarningTypePersistent] == kiTermWarningSelection1) {
            [self enterPasswordNoProbe:password];
        }
    }
}

- (void)enterPasswordNoProbe:(NSString *)password {
    [self writeTask:[password dataUsingEncoding:self.encoding]];
    [self writeTask:[@"\n" dataUsingEncoding:self.encoding]];
}

- (NSImage *)dragImage
{
    NSImage *image = [self snapshot];
    // Dial the alpha down to 50%
    NSImage *dragImage = [[[NSImage alloc] initWithSize:[image size]] autorelease];
    [dragImage lockFocus];
    [image drawAtPoint:NSZeroPoint
              fromRect:NSZeroRect
             operation:NSCompositeSourceOver
              fraction:0.5];
    [dragImage unlockFocus];
    return dragImage;
}

- (void)setPasteboard:(NSString *)pbName
{
    if (pbName) {
        [_pasteboard autorelease];
        _pasteboard = [pbName copy];
        [_pbtext release];
        _pbtext = [[NSMutableData alloc] init];
    } else {
        NSPasteboard *pboard = [NSPasteboard pasteboardWithName:_pasteboard];
        [pboard declareTypes:[NSArray arrayWithObject:NSStringPboardType] owner:self];
        [pboard setData:_pbtext forType:NSStringPboardType];

        [_pasteboard release];
        _pasteboard = nil;
        [_pbtext release];
        _pbtext = nil;

        // In case it was the find pasteboard that chagned
        [[NSNotificationCenter defaultCenter] postNotificationName:@"iTermLoadFindStringFromSharedPasteboard"
                                                            object:nil
                                                          userInfo:nil];
    }
}

- (void)stopCoprocess
{
    [_shell stopCoprocess];
}

- (BOOL)hasCoprocess
{
    return [_shell hasCoprocess];
}

- (void)launchCoprocessWithCommand:(NSString *)command mute:(BOOL)mute
{
    Coprocess *coprocess = [Coprocess launchedCoprocessWithCommand:command];
    coprocess.mute = mute;
    [_shell setCoprocess:coprocess];
    [_textview setNeedsDisplay:YES];
}

- (void)launchSilentCoprocessWithCommand:(NSString *)command
{
    [self launchCoprocessWithCommand:command mute:YES];
}

- (void)setFocused:(BOOL)focused {
    if (focused != _focused) {
        _focused = focused;
        if ([_terminal reportFocus]) {
            [self writeTask:[_terminal.output reportFocusGained:focused]];
        }
    }
}

- (BOOL)wantsContentChangedNotification
{
    // We want a content change notification if it's worth doing a tail find.
    // That means the find window is open, we're not already doing a tail find,
    // and a search was performed in the find window (vs select+cmd-e+cmd-f).
    return !_tailFindTimer &&
           ![[[_view findViewController] view] isHidden] &&
           [_textview findContext].substring != nil;
}

- (void)hideSession {
    [[MovePaneController sharedInstance] moveSessionToNewWindow:self
                                                        atPoint:[[_view window] pointToScreenCoords:NSMakePoint(0, 0)]];
    [[[_tab realParentWindow] window] miniaturize:self];
}

- (NSString *)preferredTmuxClientName {
    VT100RemoteHost *remoteHost = [self currentHost];
    if (remoteHost) {
        return [NSString stringWithFormat:@"%@@%@", remoteHost.username, remoteHost.hostname];
    } else {
        return _name;
    }
}

- (void)startTmuxMode
{
    if (self.tmuxMode != TMUX_NONE) {
        return;
    }
    self.tmuxMode = TMUX_GATEWAY;
    _tmuxGateway = [[TmuxGateway alloc] initWithDelegate:self];
    _tmuxController = [[TmuxController alloc] initWithGateway:_tmuxGateway
                                                   clientName:[self preferredTmuxClientName]];
    _tmuxController.ambiguousIsDoubleWidth = _treatAmbiguousWidthAsDoubleWidth;
    NSSize theSize;
    Profile *tmuxBookmark = [PTYTab tmuxBookmark];
    theSize.width = MAX(1, [[tmuxBookmark objectForKey:KEY_COLUMNS] intValue]);
    theSize.height = MAX(1, [[tmuxBookmark objectForKey:KEY_ROWS] intValue]);
    [_tmuxController validateOptions];

    [self printTmuxMessage:@"** tmux mode started **"];
    [_screen crlf];
    [self printTmuxMessage:@"Command Menu"];
    [self printTmuxMessage:@"----------------------------"];
    [self printTmuxMessage:@"esc    Detach cleanly."];
    [self printTmuxMessage:@"  X    Force-quit tmux mode."];
    [self printTmuxMessage:@"  L    Toggle logging."];
    [self printTmuxMessage:@"  C    Run tmux command."];

    if ([iTermPreferences boolForKey:kPreferenceKeyAutoHideTmuxClientSession]) {
        [self hideSession];
    }
}

- (BOOL)isTmuxClient
{
    return self.tmuxMode == TMUX_CLIENT;
}

- (BOOL)isTmuxGateway
{
    return self.tmuxMode == TMUX_GATEWAY;
}

- (void)tmuxDetach
{
    if (self.tmuxMode != TMUX_GATEWAY) {
        return;
    }
    [self printTmuxMessage:@"Detaching..."];
    [_tmuxGateway detach];
}

- (void)setTmuxPane:(int)windowPane {
    _tmuxPane = windowPane;
    self.tmuxMode = TMUX_CLIENT;
    [_shell registerAsCoprocessOnlyTask];
}

- (void)toggleTmuxZoom {
    [_tmuxController toggleZoomForPane:self.tmuxPane];
}

- (void)resizeFromArrangement:(NSDictionary *)arrangement
{
    [self setWidth:[[arrangement objectForKey:SESSION_ARRANGEMENT_COLUMNS] intValue]
            height:[[arrangement objectForKey:SESSION_ARRANGEMENT_ROWS] intValue]];
}

- (BOOL)isCompatibleWith:(PTYSession *)otherSession
{
    if (self.tmuxMode != TMUX_CLIENT && otherSession.tmuxMode != TMUX_CLIENT) {
        // Non-clients are always compatible
        return YES;
    } else if (self.tmuxMode == TMUX_CLIENT && otherSession.tmuxMode == TMUX_CLIENT) {
        // Clients are compatible with other clients from the same controller.
        return (_tmuxController == otherSession.tmuxController);
    } else {
        // Clients are never compatible with non-clients.
        return NO;
    }
}

- (void)toggleShowTimestamps {
    [_textview toggleShowTimestamps];
}

- (VT100GridCoordRange)smartSelectionRangeAt:(VT100GridCoord)coord {
    if (coord.x < 0 || coord.y < 0 || coord.x >= _screen.width || coord.y >= _screen.height) {
        return VT100GridCoordRangeMake(0, 0, 0, 0);
    }
    VT100GridWindowedRange range;
    [_textview smartSelectAtX:coord.x
                            y:coord.y + [_screen numberOfScrollbackLines]
                           to:&range
             ignoringNewlines:NO
               actionRequired:NO
              respectDividers:NO];
    return [_textview rangeByTrimmingNullsFromRange:range.coordRange trimSpaces:YES];
}

- (void)addNoteAtCursor {
    PTYNoteViewController *note = [[[PTYNoteViewController alloc] init] autorelease];
    VT100GridCoordRange rangeAtCursor =
        [self smartSelectionRangeAt:VT100GridCoordMake(_screen.cursorX - 1,
                                                       _screen.cursorY - 1)];
    VT100GridCoordRange rangeBeforeCursor =
        [self smartSelectionRangeAt:VT100GridCoordMake(_screen.cursorX - 2,
                                                       _screen.cursorY - 1)];
    VT100GridCoordRange rangeAfterCursor =
        [self smartSelectionRangeAt:VT100GridCoordMake(_screen.cursorX,
                                                       _screen.cursorY - 1)];
    if (VT100GridCoordRangeLength(rangeAtCursor, _screen.width) > 0) {
        [_screen addNote:note inRange:rangeAtCursor];
    } else if (VT100GridCoordRangeLength(rangeAfterCursor, _screen.width) > 0) {
        [_screen addNote:note inRange:rangeAfterCursor];
    } else if (VT100GridCoordRangeLength(rangeBeforeCursor, _screen.width) > 0) {
        [_screen addNote:note inRange:rangeBeforeCursor];
    } else {
        int y = _screen.cursorY - 1 + [_screen numberOfScrollbackLines];
        [_screen addNote:note inRange:VT100GridCoordRangeMake(0, y, _screen.width, y)];
    }
    [note makeFirstResponder];
}

- (void)showHideNotes {
    VT100GridCoordRange range =
        VT100GridCoordRangeMake(0,
                                0,
                                _screen.width,
                                _screen.height + [_screen numberOfScrollbackLines]);
    NSArray *notes = [_screen notesInRange:range];
    BOOL anyNoteIsVisible = NO;
    for (PTYNoteViewController *note in notes) {
        if (!note.view.isHidden) {
            anyNoteIsVisible = YES;
            break;
        }
    }
    for (PTYNoteViewController *note in notes) {
        [note setNoteHidden:anyNoteIsVisible];
    }
}

- (void)highlightMarkOrNote:(id<IntervalTreeObject>)obj {
    if ([obj isKindOfClass:[iTermMark class]]) {
        [_textview highlightMarkOnLine:VT100GridRangeMax([_screen lineNumberRangeOfInterval:obj.entry.interval])];
    } else {
        PTYNoteViewController *note = (PTYNoteViewController *)obj;
        [note setNoteHidden:NO];
        [note highlight];
    }
}

- (void)previousMarkOrNote {
    NSArray *objects = nil;
    if (self.currentMarkOrNotePosition == nil) {
        objects = [_screen lastMarksOrNotes];
    } else {
        objects = [_screen marksOrNotesBefore:self.currentMarkOrNotePosition];
        if (!objects.count) {
            objects = [_screen lastMarksOrNotes];
            if (objects.count) {
                [_textview beginFlash:kiTermIndicatorWrapToBottom];
            }
        }
    }
    if (objects.count) {
        id<IntervalTreeObject> obj = objects[0];
        self.currentMarkOrNotePosition = obj.entry.interval;
        VT100GridRange range = [_screen lineNumberRangeOfInterval:self.currentMarkOrNotePosition];
        [_textview scrollLineNumberRangeIntoView:range];
        for (obj in objects) {
            [self highlightMarkOrNote:obj];
        }
    }
}

- (void)nextMarkOrNote {
    NSArray *objects = nil;
    if (self.currentMarkOrNotePosition == nil) {
        objects = [_screen firstMarksOrNotes];
    } else {
        objects = [_screen marksOrNotesAfter:self.currentMarkOrNotePosition];
        if (!objects.count) {
            objects = [_screen firstMarksOrNotes];
            if (objects.count) {
                [_textview beginFlash:kiTermIndicatorWrapToTop];
            }
        }
    }
    if (objects.count) {
        id<IntervalTreeObject> obj = objects[0];
        self.currentMarkOrNotePosition = obj.entry.interval;
        VT100GridRange range = [_screen lineNumberRangeOfInterval:self.currentMarkOrNotePosition];
        [_textview scrollLineNumberRangeIntoView:range];
        for (obj in objects) {
            [self highlightMarkOrNote:obj];
        }
    }
}

- (void)scrollToMark:(id<iTermMark>)mark {
    if ([_screen containsMark:mark]) {
        VT100GridRange range = [_screen lineNumberRangeOfInterval:mark.entry.interval];
        [_textview scrollLineNumberRangeIntoView:range];
        [self highlightMarkOrNote:mark];
    }
}

- (VT100RemoteHost *)currentHost {
    return [_screen remoteHostOnLine:[_screen numberOfLines]];
}

#pragma mark tmux gateway delegate methods
// TODO (also, capture and throw away keyboard input)

- (void)tmuxUpdateLayoutForWindow:(int)windowId
                           layout:(NSString *)layout
{
    PTYTab *tab = [_tmuxController window:windowId];
    if (tab) {
        [_tmuxController setLayoutInTab:tab toLayout:layout];
    }
}

- (void)tmuxWindowAddedWithId:(int)windowId
{
    if (![_tmuxController window:windowId]) {
        [_tmuxController openWindowWithId:windowId
                              intentional:NO];
    }
    [_tmuxController windowsChanged];
}

- (void)tmuxWindowClosedWithId:(int)windowId
{
    PTYTab *tab = [_tmuxController window:windowId];
    if (tab) {
        [[tab realParentWindow] removeTab:tab];
    }
    [_tmuxController windowsChanged];
}

- (void)tmuxWindowRenamedWithId:(int)windowId to:(NSString *)newName
{
    PTYTab *tab = [_tmuxController window:windowId];
    if (tab) {
        [tab setTmuxWindowName:newName];
    }
    [_tmuxController windowWasRenamedWithId:windowId to:newName];
}

- (void)tmuxPrintLine:(NSString *)line
{
    [_screen appendStringAtCursor:line];
    [_screen crlf];
}

- (NSWindowController<iTermWindowController> *)tmuxGatewayWindow {
    return self.tab.realParentWindow;
}

- (void)tmuxHostDisconnected
{
    [_tmuxController detach];

    // Autorelease the gateway because it called this function so we can't free
    // it immediately.
    [_tmuxGateway autorelease];
    _tmuxGateway = nil;
    [_tmuxController release];
    _tmuxController = nil;
    [_screen appendStringAtCursor:@"Detached"];
    [_screen crlf];
    // There's a not-so-bad race condition here. It's possible that tmux would exit and a new
    // session would start right away and we'd wack the wrong tmux parser. However, it would be
    // very unusual for that to happen so quickly.
    [_terminal.parser forceUnhookDCS];
    self.tmuxMode = TMUX_NONE;

    if ([iTermPreferences boolForKey:kPreferenceKeyAutoHideTmuxClientSession] &&
        [[[_tab realParentWindow] window] isMiniaturized]) {
        [[[_tab realParentWindow] window] deminiaturize:self];
    }
}

- (void)tmuxSetSecureLogging:(BOOL)secureLogging {
    _tmuxSecureLogging = secureLogging;
}

- (void)tmuxWriteData:(NSData *)data {
    if (_exited) {
        return;
    }
    if (_tmuxSecureLogging) {
        DLog(@"Write to tmux.");
    } else {
        DLog(@"Write to tmux: \"%@\"", [[[NSString alloc] initWithData:data encoding:NSUTF8StringEncoding] autorelease]);
    }
    if (_tmuxGateway.tmuxLogging) {
        [self printTmuxMessage:[[[NSString alloc] initWithData:data encoding:NSUTF8StringEncoding] autorelease]];
    }
    [self writeTaskImpl:data canBroadcast:YES];
}

+ (dispatch_queue_t)tmuxQueue {
    static dispatch_queue_t tmuxQueue;
    static dispatch_once_t onceToken;
    dispatch_once(&onceToken, ^{
        tmuxQueue = dispatch_queue_create("com.iterm2.tmuxReadTask", 0);
    });
    return tmuxQueue;
}

// This is called on the main thread.
- (void)tmuxReadTask:(NSData *)data
{
    if (!_exited) {
        [_shell logData:(const char *)[data bytes] length:[data length]];
        // Dispatch this in a background thread to keep threadedReadTask:
        // simple. It always asynchronously dispatches to the main thread,
        // which would deadlock if it were called on the main thread.
        [data retain];
        [self retain];
        dispatch_async([[self class] tmuxQueue], ^{
            [self threadedReadTask:(char *)[data bytes] length:[data length]];
            [data release];
            [self release];
        });
        if (_shell.coprocess) {
            [_shell writeToCoprocessOnlyTask:data];
        }
    }
}

- (void)tmuxSessionChanged:(NSString *)sessionName sessionId:(int)sessionId
{
    [_tmuxController sessionChangedTo:sessionName sessionId:sessionId];
}

- (void)tmuxSessionsChanged
{
    [_tmuxController sessionsChanged];
}

- (void)tmuxWindowsDidChange
{
    [_tmuxController windowsChanged];
}

- (void)tmuxSession:(int)sessionId renamed:(NSString *)newName
{
    [_tmuxController session:sessionId renamedTo:newName];
}

- (NSSize)tmuxBookmarkSize
{
        NSDictionary *dict = [PTYTab tmuxBookmark];
        return NSMakeSize([[dict objectForKey:KEY_COLUMNS] intValue],
                                          [[dict objectForKey:KEY_ROWS] intValue]);
}

- (int)tmuxNumHistoryLinesInBookmark
{
        NSDictionary *dict = [PTYTab tmuxBookmark];
    if ([[dict objectForKey:KEY_UNLIMITED_SCROLLBACK] boolValue]) {
                // 10M is close enough to infinity to be indistinguishable.
                return 10 * 1000 * 1000;
        } else {
                return [[dict objectForKey:KEY_SCROLLBACK_LINES] intValue];
        }
}

- (NSString*)encodingName
{
    // Get the encoding, perhaps as a fully written out name.
    CFStringEncoding cfEncoding = CFStringConvertNSStringEncodingToEncoding([self encoding]);
    // Convert it to the expected (IANA) format.
    NSString* ianaEncoding = (NSString*)CFStringConvertEncodingToIANACharSetName(cfEncoding);
    DLog(@"iana encoding is %@", ianaEncoding);
    // Fix up lowercase letters.
    static NSDictionary* lowerCaseEncodings;
    if (!lowerCaseEncodings) {
        NSString* plistFile = [[NSBundle bundleForClass:[self class]] pathForResource:@"EncodingsWithLowerCase" ofType:@"plist"];
        lowerCaseEncodings = [NSDictionary dictionaryWithContentsOfFile:plistFile];
        [lowerCaseEncodings retain];
    }
    if ([ianaEncoding rangeOfCharacterFromSet:[NSCharacterSet lowercaseLetterCharacterSet]].length) {
        // Some encodings are improperly returned as lower case. For instance,
        // "utf-8" instead of "UTF-8". If this isn't in the allowed list of
        // lower-case encodings, then uppercase it.
        if (lowerCaseEncodings) {
            if (![lowerCaseEncodings objectForKey:ianaEncoding]) {
                ianaEncoding = [ianaEncoding uppercaseString];
                DLog(@"Convert to uppser case. ianaEncoding is now %@", ianaEncoding);
            }
        }
    }

    if (ianaEncoding != nil) {
        // Mangle the names slightly
        NSMutableString* encoding = [[[NSMutableString alloc] initWithString:ianaEncoding] autorelease];
        [encoding replaceOccurrencesOfString:@"ISO-" withString:@"ISO" options:0 range:NSMakeRange(0, [encoding length])];
        [encoding replaceOccurrencesOfString:@"EUC-" withString:@"euc" options:0 range:NSMakeRange(0, [encoding length])];
        DLog(@"After mangling, encoding is now %@", encoding);
        return encoding;
    }

    DLog(@"Return nil encoding");

    return nil;
}

#pragma mark PTYTextViewDelegate

- (void)textViewKeyDown:(NSEvent *)event {
    [self userDidInteract];

    if ([self handleSpecialModeKeyDown:event]) {
        return;
    }

    if (!_textview.selection.live) {
        // Remove selection when you type, unless the selection is live because it's handy to be
        // able to scroll up, click, hit a key, and then drag to select to (near) the end. See
        // issue 3340.
        [_textview deselect];
    }

    [_inputHandler handleKeyDownEvent:event];
}

- (BOOL)applicationKeypadAllowed {
    return [[[self profile] objectForKey:KEY_APPLICATION_KEYPAD_ALLOWED] boolValue];
}

// Contextual menu
- (void)menuForEvent:(NSEvent *)theEvent menu:(NSMenu *)theMenu {
    // Ask the parent if it has anything to add
    if ([[self tab] realParentWindow] &&
        [[[self tab] realParentWindow] respondsToSelector:@selector(menuForEvent:menu:)]) {
        [[[self tab] realParentWindow] menuForEvent:theEvent menu:theMenu];
    }
}

// All pastes except "Advanced" go through this method.
- (void)pasteString:(NSString *)theString flags:(PTYSessionPasteFlags)flags {
    if (!theString.length) {
        return;
    }
    DLog(@"pasteString:flags: length=%@ flags=%@", @([theString length]), @(flags));
    iTermTabTransformTags tabTransform = kTabTransformNone;
    int spacesPerTab = -1;
    if (flags & kPTYSessionPasteWithShellEscapedTabs) {
        tabTransform = kTabTransformEscapeWithCtrlV;
    } else if (!_terminal.bracketedPasteMode) {
        spacesPerTab = [_pasteHelper numberOfSpacesToConvertTabsTo:theString];
        if (spacesPerTab >= 0) {
            tabTransform = kTabTransformConvertToSpaces;
        } else if (spacesPerTab == kNumberOfSpacesPerTabCancel) {
            return;
        }
    }

    DLog(@"Calling pasteString:flags: on helper...");
    [_pasteHelper pasteString:theString
                       slowly:!!(flags & kPTYSessionPasteSlowly)
             escapeShellChars:!!(flags & kPTYSessionPasteEscapingSpecialCharacters)
                     commands:NO
                 tabTransform:tabTransform
                 spacesPerTab:spacesPerTab];
}

// Pastes the current string in the clipboard. Uses the sender's tag to get flags.
- (void)paste:(id)sender {
    DLog(@"PTYSession paste:");
    [self pasteString:[PTYSession pasteboardString] flags:[sender tag]];
}

// Show advanced paste window.
- (IBAction)pasteOptions:(id)sender {
    [_pasteHelper showPasteOptionsInWindow:self.tab.realParentWindow.window
                         bracketingEnabled:_terminal.bracketedPasteMode];
}

- (void)textViewFontDidChange
{
    if ([self isTmuxClient]) {
        [self notifyTmuxFontChange];
    }
    [_view updateScrollViewFrame];
}

- (void)textViewSizeDidChange
{
    [_view updateScrollViewFrame];
}

- (BOOL)textViewHasBackgroundImage {
    return _backgroundImage != nil;
}

- (NSImage *)patternedImage {
    // If there is a tiled background image, tesselate _backgroundImage onto
    // _patternedImage, which will be the source for future background image
    // drawing operations.
    if (!_patternedImage || !NSEqualSizes(_patternedImage.size, _view.contentRect.size)) {
        [_patternedImage release];
        _patternedImage = [[NSImage alloc] initWithSize:_view.contentRect.size];
        [_patternedImage lockFocus];
        NSColor *pattern = [NSColor colorWithPatternImage:_backgroundImage];
        [pattern drawSwatchInRect:NSMakeRect(0,
                                             0,
                                             _patternedImage.size.width,
                                             _patternedImage.size.height)];
        [_patternedImage unlockFocus];
    }
    return _patternedImage;
}

// Lots of different views need to draw the background image.
// - Obviously, PTYTextView uses it for the area where text appears.
// - SessionView will draw it for an area below the scroll view when the cell size doesn't evenly
// divide its size.
// - TextViewWrapper will draw it for a few pixels above the scrollview in the VMARGIN.
// This combines drawing into these different views in a consistent way.
// It also draws the dotted border when there is a maximized pane.
//
// view: the view whose -drawRect is currently running and is being drawn into.
// rect: the rectangle in the coordinate system of |view|.
// blendDefaultBackground: If set, the default background color will be blended over the background
// image. If there is no image and this flag is set then the background color is drawn instead. This
// way SessionView and TextViewWrapper don't have to worry about whether a background image is
// present.
- (void)textViewDrawBackgroundImageInView:(NSView *)view
                                 viewRect:(NSRect)rect
                   blendDefaultBackground:(BOOL)blendDefaultBackground {
    const float alpha = _textview.useTransparency ? (1.0 - _textview.transparency) : 1.0;
    if (_backgroundImage) {
        NSRect localRect = [_view convertRect:rect fromView:view];
        NSImage *image;
        if (_backgroundImageTiled) {
            image = [self patternedImage];
        } else {
            image = _backgroundImage;
        }
        double dx = image.size.width / _view.frame.size.width;
        double dy = image.size.height / _view.frame.size.height;

        NSRect sourceRect = NSMakeRect(localRect.origin.x * dx,
                                       localRect.origin.y * dy,
                                       localRect.size.width * dx,
                                       localRect.size.height * dy);
        [image drawInRect:rect
                 fromRect:sourceRect
                operation:NSCompositeCopy
                 fraction:alpha
           respectFlipped:YES
                    hints:nil];

        if (blendDefaultBackground) {
            // Blend default background color over background image.
            [[[self processedBackgroundColor] colorWithAlphaComponent:1 - _textview.blend] set];
            NSRectFillUsingOperation(rect, NSCompositeSourceOver);
        }
    } else if (blendDefaultBackground) {
        // No image, so just draw background color.
        [[[self processedBackgroundColor] colorWithAlphaComponent:alpha] set];
        NSRectFillUsingOperation(rect, NSCompositeCopy);
    }
}

- (NSColor *)processedBackgroundColor {
    NSColor *unprocessedColor = [_colorMap colorForKey:kColorMapBackground];
    return [_colorMap processedBackgroundColorForBackgroundColor:unprocessedColor];
}

- (void)textViewPostTabContentsChangedNotification
{
    [[NSNotificationCenter defaultCenter] postNotificationName:@"iTermTabContentsChanged"
                                                        object:self
                                                      userInfo:nil];
}

- (void)textViewInvalidateRestorableState {
    if ([iTermAdvancedSettingsModel restoreWindowContents]) {
        [self.tab.realParentWindow invalidateRestorableState];
    }
}

- (void)textViewBeginDrag
{
    [[MovePaneController sharedInstance] beginDrag:self];
}

- (void)textViewMovePane {
    [[MovePaneController sharedInstance] movePane:self];
}

- (void)textViewSwapPane {
    [[MovePaneController sharedInstance] swapPane:self];
}

- (NSStringEncoding)textViewEncoding
{
    return [self encoding];
}

- (NSString *)textViewCurrentWorkingDirectory {
    return [_shell getWorkingDirectory];
}

- (BOOL)textViewShouldPlaceCursorAt:(VT100GridCoord)coord verticalOk:(BOOL *)verticalOk {
    if (coord.y < _screen.numberOfLines - _screen.height ||
        coord.x < 0 ||
        coord.x >= _screen.width ||
        coord.y >= _screen.numberOfLines) {
        // Click must be in the live area and not in a margin.
        return NO;
    }
    if (_commandRange.start.x < 0) {
        // Not at a command prompt; no restrictions.
        *verticalOk = YES;
        return YES;
    } else {
        // At the command prompt. Ok to move to any char within current command, but no up or down
        // arrows please.
        NSComparisonResult order = VT100GridCoordOrder(VT100GridCoordRangeMin(_commandRange),
                                                       coord);
        *verticalOk = NO;
        return (order != NSOrderedDescending);
    }
}

- (BOOL)textViewShouldDrawFilledInCursor {
    // If the auto-command history popup is open for this session, the filled-in cursor should be
    // drawn even though the textview isn't in the key window.
    return [self textViewIsActiveSession] && [[[self tab] realParentWindow] autoCommandHistoryIsOpenForSession:self];
}

- (void)textViewWillNeedUpdateForBlink
{
    [self scheduleUpdateIn:[iTermAdvancedSettingsModel timeBetweenBlinks]];
}

- (void)textViewSplitVertically:(BOOL)vertically withProfileGuid:(NSString *)guid
{
    Profile *profile = [[ProfileModel sharedInstance] defaultBookmark];
    if (guid) {
        profile = [[ProfileModel sharedInstance] bookmarkWithGuid:guid];
    }
    [[[self tab] realParentWindow] splitVertically:vertically
                                      withBookmark:profile
                                     targetSession:self];
}

- (void)textViewSelectNextTab
{
    [[[self tab] realParentWindow] nextTab:nil];
}

- (void)textViewSelectPreviousTab
{
    [[[self tab] realParentWindow] previousTab:nil];
}

- (void)textViewSelectNextWindow
{
    [[iTermController sharedInstance] nextTerminal:nil];
}

- (void)textViewSelectPreviousWindow
{
    [[iTermController sharedInstance] previousTerminal:nil];
}

- (void)textViewSelectNextPane
{
    [[self tab] nextSession];
}

- (void)textViewSelectPreviousPane
{
    [[self tab] previousSession];
}

- (void)textViewEditSession {
    [[[self tab] realParentWindow] editSession:self makeKey:YES];
}

- (void)textViewToggleBroadcastingInput
{
    [[[self tab] realParentWindow] toggleBroadcastingInputToSession:self];
}

- (void)textViewCloseWithConfirmation {
    [[[self tab] realParentWindow] closeSessionWithConfirmation:self];
}

- (void)textViewRestartWithConfirmation {
    [[[self tab] realParentWindow] restartSessionWithConfirmation:self];
}

- (NSString *)mostRecentlySelectedText {
    PTYSession *session = [[iTermController sharedInstance] sessionWithMostRecentSelection];
    if (session) {
        PTYTextView *textview = [session textview];
        if ([textview isAnyCharSelected]) {
            return [textview selectedText];
        }
    }
    return nil;
}

- (void)textViewPasteFromSessionWithMostRecentSelection:(PTYSessionPasteFlags)flags {
    NSString *string = [self mostRecentlySelectedText];
    if (string) {
        [self pasteString:string flags:flags];
    }
}

- (void)textViewPasteFileWithBase64Encoding {
    NSData *data = [[self class] pasteboardFile];
    if (data) {
        [_pasteHelper pasteString:[data stringWithBase64EncodingWithLineBreak:@"\r"]
                           slowly:NO
                 escapeShellChars:NO
                         commands:NO
                     tabTransform:kTabTransformNone
                     spacesPerTab:0];
    }
}

- (BOOL)textViewCanPasteFile
{
    return [[self class] pasteboardFile] != nil;
}

- (BOOL)textViewWindowUsesTransparency {
    return [[[self tab] realParentWindow] useTransparency];
}

- (BOOL)textViewAmbiguousWidthCharsAreDoubleWidth
{
    return [self treatAmbiguousWidthAsDoubleWidth];
}

- (void)textViewCreateWindowWithProfileGuid:(NSString *)guid
{
    [[[self tab] realParentWindow] newWindowWithBookmarkGuid:guid];
}

- (void)textViewCreateTabWithProfileGuid:(NSString *)guid
{
    [[[self tab] realParentWindow] newTabWithBookmarkGuid:guid];
}

- (BOOL)textViewInSameTabAsTextView:(PTYTextView *)other {
    PTYTab *myTab = [self tab];
    for (PTYSession *session in [myTab sessions]) {
        if ([session textview] == other) {
            return YES;
        }
    }
    return NO;
}

- (BOOL)textViewIsActiveSession
{
    return [[self tab] activeSession] == self;
}

- (BOOL)textViewSessionIsBroadcastingInput
{
    return [[[self tab] realParentWindow] broadcastInputToSession:self];
}

- (BOOL)textViewIsMaximized {
    return [[self tab] hasMaximizedPane];
}

- (BOOL)textViewTabHasMaximizedPanel
{
    return [[self tab] hasMaximizedPane];
}

- (void)textViewDidBecomeFirstResponder
{
    [[self tab] setActiveSession:self];
}

- (BOOL)textViewReportMouseEvent:(NSEventType)eventType
                       modifiers:(NSUInteger)modifiers
                          button:(MouseButtonNumber)button
                      coordinate:(VT100GridCoord)coord
                          deltaY:(CGFloat)deltaY {
    DLog(@"Report event type %lu, modifiers=%lu, button=%d, coord=%@",
         (unsigned long)eventType, (unsigned long)modifiers, button,
         VT100GridCoordDescription(coord));

    switch (eventType) {
        case NSLeftMouseDown:
        case NSRightMouseDown:
        case NSOtherMouseDown:
            switch ([_terminal mouseMode]) {
                case MOUSE_REPORTING_NORMAL:
                case MOUSE_REPORTING_BUTTON_MOTION:
                case MOUSE_REPORTING_ALL_MOTION:
                    _reportingMouseDown = YES;
                    _lastReportedCoord = coord;
                    [self writeTask:[_terminal.output mousePress:button
                                                   withModifiers:modifiers
                                                              at:coord]];
                    return YES;

                case MOUSE_REPORTING_NONE:
                case MOUSE_REPORTING_HILITE:
                    break;
            }
            break;

        case NSLeftMouseUp:
        case NSRightMouseUp:
        case NSOtherMouseUp:
            if (_reportingMouseDown) {
                _reportingMouseDown = NO;
                _lastReportedCoord = VT100GridCoordMake(-1, -1);

                switch ([_terminal mouseMode]) {
                    case MOUSE_REPORTING_NORMAL:
                    case MOUSE_REPORTING_BUTTON_MOTION:
                    case MOUSE_REPORTING_ALL_MOTION:
                        _lastReportedCoord = coord;
                        [self writeTask:[_terminal.output mouseRelease:button
                                                         withModifiers:modifiers
                                                                    at:coord]];
                        return YES;

                    case MOUSE_REPORTING_NONE:
                    case MOUSE_REPORTING_HILITE:
                        break;
                }
            }
            break;


        case NSMouseMoved:
            if ([_terminal mouseMode] == MOUSE_REPORTING_ALL_MOTION &&
                !VT100GridCoordEquals(coord, _lastReportedCoord)) {
                _lastReportedCoord = coord;
                [self writeTask:[_terminal.output mouseMotion:MOUSE_BUTTON_NONE
                                                withModifiers:modifiers
                                                           at:coord]];
                return YES;
            }
            break;

        case NSLeftMouseDragged:
        case NSRightMouseDragged:
        case NSOtherMouseDragged:
            if (_reportingMouseDown &&
                !VT100GridCoordEquals(coord, _lastReportedCoord)) {
                _lastReportedCoord = coord;

                switch ([_terminal mouseMode]) {
                    case MOUSE_REPORTING_BUTTON_MOTION:
                    case MOUSE_REPORTING_ALL_MOTION:
                        [self writeTask:[_terminal.output mouseMotion:button
                                                        withModifiers:modifiers
                                                                   at:coord]];
                        // Fall through
                    case MOUSE_REPORTING_NORMAL:
                        // Don't do selection when mouse reporting during a drag, even if the drag
                        // is not reported (the clicks are).
                        return YES;

                    case MOUSE_REPORTING_NONE:
                    case MOUSE_REPORTING_HILITE:
                        break;
                }
            }
            break;

        case NSScrollWheel:
            switch ([_terminal mouseMode]) {
                case MOUSE_REPORTING_NORMAL:
                case MOUSE_REPORTING_BUTTON_MOTION:
                case MOUSE_REPORTING_ALL_MOTION:
                    if (deltaY != 0) {
                        [self writeTask:[_terminal.output mousePress:button
                                                       withModifiers:modifiers
                                                                  at:coord]];
                        return YES;
                    }
                    break;

                case MOUSE_REPORTING_NONE:
                case MOUSE_REPORTING_HILITE:
                    break;
            }
            break;

        default:
            assert(NO);
            break;
    }
    return NO;
}

- (VT100GridAbsCoordRange)textViewRangeOfLastCommandOutput {
    DLog(@"Fetching range of last command output...");
    if (![[CommandHistory sharedInstance] commandHistoryHasEverBeenUsed]) {
        DLog(@"Command history has never been used.");
        [CommandHistory showInformationalMessage];
        return VT100GridAbsCoordRangeMake(-1, -1, -1, -1);
    } else {
        DLog(@"Returning cached range.");
        return _screen.lastCommandOutputRange;
    }
}

- (BOOL)textViewCanSelectOutputOfLastCommand {
    // Return YES if command history has never been used so we can show the informational message.
    return (![[CommandHistory sharedInstance] commandHistoryHasEverBeenUsed] ||
            _screen.lastCommandOutputRange.start.x >= 0);

}

- (BOOL)textViewUseHFSPlusMapping {
    return _screen.useHFSPlusMapping;
}

- (NSColor *)textViewCursorGuideColor {
    return _cursorGuideColor;
}

- (NSColor *)textViewBadgeColor {
    return [[iTermProfilePreferences objectForKey:KEY_BADGE_COLOR inProfile:_profile] colorValue];
}

- (NSDictionary *)textViewVariables {
    return _variables;
}

- (BOOL)textViewSuppressingAllOutput {
    return _suppressAllOutput;
}

- (BOOL)textViewIsZoomedIn {
    return _liveSession && !_dvr;
}

- (BOOL)textViewShouldShowMarkIndicators {
    return [iTermProfilePreferences boolForKey:KEY_SHOW_MARK_INDICATORS inProfile:_profile];
}

- (void)sendEscapeSequence:(NSString *)text
{
    if (_exited) {
        return;
    }
    if ([text length] > 0) {
        NSString *aString = [NSString stringWithFormat:@"\e%@", text];
        [self writeTask:[aString dataUsingEncoding:NSUTF8StringEncoding]];
    }
}

- (NSData *)dataForHexCodes:(NSString *)codes {
    NSMutableData *data = [NSMutableData data];
    NSArray* components = [codes componentsSeparatedByString:@" "];
    for (NSString* part in components) {
        const char* utf8 = [part UTF8String];
        char* endPtr;
        unsigned char c = strtol(utf8, &endPtr, 16);
        if (endPtr != utf8) {
            [data appendData:[NSData dataWithBytes:&c length:sizeof(c)]];
        }
    }
    return data;
}

- (void)sendHexCode:(NSString *)codes
{
    if (_exited) {
        return;
    }
    if ([codes length]) {
        [self writeTask:[self dataForHexCodes:codes]];
    }
}

- (void)sendText:(NSString *)text
{
    if (_exited) {
        return;
    }
    if ([text length] > 0) {
        NSString *temp = text;
        temp = [temp stringByReplacingEscapedChar:'n' withString:@"\n"];
        temp = [temp stringByReplacingEscapedChar:'e' withString:@"\e"];
        temp = [temp stringByReplacingEscapedChar:'a' withString:@"\a"];
        temp = [temp stringByReplacingEscapedChar:'t' withString:@"\t"];
        [self writeTask:[temp dataUsingEncoding:NSUTF8StringEncoding]];
    }
}

- (void)launchCoprocessWithCommand:(NSString *)command
{
    [self launchCoprocessWithCommand:command mute:NO];
}

- (void)uploadFiles:(NSArray *)localFilenames toPath:(SCPPath *)destinationPath
{
    SCPFile *previous = nil;
    for (NSString *file in localFilenames) {
        SCPFile *scpFile = [[[SCPFile alloc] init] autorelease];
        scpFile.path = [[[SCPPath alloc] init] autorelease];
        scpFile.path.hostname = destinationPath.hostname;
        scpFile.path.username = destinationPath.username;
        NSString *filename = [file lastPathComponent];
        scpFile.path.path = [destinationPath.path stringByAppendingPathComponent:filename];
        scpFile.localPath = file;

        if (previous) {
            previous.successor = scpFile;
        }
        previous = scpFile;
        [scpFile upload];
    }
}

- (void)startDownloadOverSCP:(SCPPath *)path
{
    SCPFile *file = [[[SCPFile alloc] init] autorelease];
    file.path = path;
    [file download];
}

- (NSString*)_getLocale
{
    NSString* theLocale = nil;
    NSString* languageCode = [[NSLocale currentLocale] objectForKey:NSLocaleLanguageCode];
    NSString* countryCode = [[NSLocale currentLocale] objectForKey:NSLocaleCountryCode];
    DLog(@"getLocale: languageCode=%@, countryCode=%@", languageCode, countryCode);
    if (languageCode && countryCode) {
        theLocale = [NSString stringWithFormat:@"%@_%@", languageCode, countryCode];
        DLog(@"Return combined language/country locale %@", theLocale);
    } else {
        NSString *localeId = [[NSLocale currentLocale] localeIdentifier];
        DLog(@"Return local identifier of %@", localeId);
        return localeId;
    }
    return theLocale;
}

- (NSString*)_lang
{
    NSString* theLocale = [self _getLocale];
    NSString* encoding = [self encodingName];
    DLog(@"locale=%@, encoding=%@", theLocale, encoding);
    if (encoding && theLocale) {
        NSString* result = [NSString stringWithFormat:@"%@.%@", theLocale, encoding];
        DLog(@"Tentative locale is %@", result);
        if ([self _localeIsSupported:result]) {
            DLog(@"Locale is supported");
            return result;
        } else {
            DLog(@"Locale is NOT supported");
            return nil;
        }
    } else {
        DLog(@"No locale or encoding, returning nil language");
        return nil;
    }
}

- (void)setDvrFrame
{
    screen_char_t* s = (screen_char_t*)[_dvrDecoder decodedFrame];
    int len = [_dvrDecoder length];
    DVRFrameInfo info = [_dvrDecoder info];
    if (info.width != [_screen width] || info.height != [_screen height]) {
        if (![_liveSession isTmuxClient]) {
            [[[self tab] realParentWindow] sessionInitiatedResize:self
                                                            width:info.width
                                                           height:info.height];
        }
    }
    [_screen setFromFrame:s len:len info:info];
    [[[self tab] realParentWindow] resetTempTitle];
    [[[self tab] realParentWindow] setWindowTitle];
}

- (void)continueTailFind
{
    NSMutableArray *results = [NSMutableArray array];
    BOOL more;
    more = [_screen continueFindAllResults:results
                                 inContext:_tailFindContext];
    for (SearchResult *r in results) {
        [_textview addSearchResult:r];
    }
    if ([results count]) {
        [_textview setNeedsDisplay:YES];
    }
    if (more) {
        _tailFindTimer = [NSTimer scheduledTimerWithTimeInterval:0.01
                                                          target:self
                                                        selector:@selector(continueTailFind)
                                                        userInfo:nil
                                                         repeats:NO];
    } else {
        // Update the saved position to just before the screen.
        [_screen storeLastPositionInLineBufferAsFindContextSavedPosition];
        _tailFindTimer = nil;
    }
}

- (void)beginTailFind
{
    FindContext *findContext = [_textview findContext];
    if (!findContext.substring) {
        return;
    }
    [_screen setFindString:findContext.substring
          forwardDirection:YES
              ignoringCase:!!(findContext.options & FindOptCaseInsensitive)
                     regex:!!(findContext.options & FindOptRegex)
               startingAtX:0
               startingAtY:0
                withOffset:0
                 inContext:_tailFindContext
           multipleResults:YES];

    // Set the starting position to the block & offset that the backward search
    // began at. Do a forward search from that location.
    [_screen restoreSavedPositionToFindContext:_tailFindContext];
    [self continueTailFind];
}

- (void)sessionContentsChanged:(NSNotification *)notification {
    if (!_tailFindTimer &&
        [notification object] == self &&
        [[_tab realParentWindow] currentTab] == _tab) {
        [self beginTailFind];
    }
}

- (void)stopTailFind
{
    if (_tailFindTimer) {
        _tailFindContext.substring = nil;
        _tailFindContext.results = nil;
        [_tailFindTimer invalidate];
        _tailFindTimer = nil;
    }
}

- (void)printTmuxMessage:(NSString *)message {
    if (_exited) {
        return;
    }
    screen_char_t savedFgColor = [_terminal foregroundColorCode];
    screen_char_t savedBgColor = [_terminal backgroundColorCode];
    [_terminal setForegroundColor:ALTSEM_DEFAULT
               alternateSemantics:YES];
    [_terminal setBackgroundColor:ALTSEM_DEFAULT
               alternateSemantics:YES];
    [_screen appendStringAtCursor:message];
    [_screen crlf];
    [_terminal setForegroundColor:savedFgColor.foregroundColor
               alternateSemantics:savedFgColor.foregroundColorMode == ColorModeAlternate];
    [_terminal setBackgroundColor:savedBgColor.backgroundColor
               alternateSemantics:savedBgColor.backgroundColorMode == ColorModeAlternate];
}

- (void)printTmuxCommandOutputToScreen:(NSString *)response
{
    for (NSString *aLine in [response componentsSeparatedByString:@"\n"]) {
        aLine = [aLine stringByReplacingOccurrencesOfString:@"\r" withString:@""];
        [self printTmuxMessage:aLine];
    }
}

- (BOOL)_localeIsSupported:(NSString*)theLocale
{
    // Keep a copy of the current locale setting for this process
    char* backupLocale = setlocale(LC_CTYPE, NULL);

    // Try to set it to the proposed locale
    BOOL supported;
    if (setlocale(LC_CTYPE, [theLocale UTF8String])) {
        supported = YES;
    } else {
        supported = NO;
    }

    // Restore locale and return
    setlocale(LC_CTYPE, backupLocale);
    return supported;
}

#pragma mark - VT100ScreenDelegate

- (NSString *)screenSessionGuid {
    return self.guid;
}

- (void)screenNeedsRedraw {
    [self refreshAndStartTimerIfNeeded];
    [_textview updateNoteViewFrames];
    [_textview setNeedsDisplay:YES];
}

- (void)screenUpdateDisplay:(BOOL)redraw {
    [self updateDisplay];
    if (redraw) {
        [_textview setNeedsDisplay:YES];
    }
}

- (void)screenSizeDidChange {
    [self updateScroll];
    [_textview updateNoteViewFrames];
    _variables[kVariableKeySessionColumns] = [NSString stringWithFormat:@"%d", _screen.width];
    _variables[kVariableKeySessionRows] = [NSString stringWithFormat:@"%d", _screen.height];
    [_textview setBadgeLabel:[self badgeLabel]];
}

- (void)screenTriggerableChangeDidOccur {
    [self clearTriggerLine];
}

- (void)screenDidReset {
    [self loadInitialColorTable];
    _cursorGuideSettingHasChanged = NO;
    _textview.highlightCursorLine = NO;
    [_textview setNeedsDisplay:YES];
    _screen.trackCursorLineMovement = NO;
}

- (BOOL)screenShouldSyncTitle {
    if (![iTermPreferences boolForKey:kPreferenceKeyShowProfileName]) {
        return NO;
    }
    return [[[self profile] objectForKey:KEY_SYNC_TITLE] boolValue];
}

- (void)screenDidAppendStringToCurrentLine:(NSString *)string {
    [self appendStringToTriggerLine:string];
}

- (void)screenDidAppendAsciiDataToCurrentLine:(AsciiData *)asciiData {
    if ([_triggers count]) {
        NSString *string = [[[NSString alloc] initWithBytes:asciiData->buffer
                                                     length:asciiData->length
                                                   encoding:NSASCIIStringEncoding] autorelease];
        [self screenDidAppendStringToCurrentLine:string];
    }
}

- (void)screenSetCursorType:(ITermCursorType)type {
    if (type == CURSOR_DEFAULT) {
        type = [iTermProfilePreferences intForKey:KEY_CURSOR_TYPE inProfile:_profile];
    }
    [[self textview] setCursorType:type];
}

- (void)screenSetCursorBlinking:(BOOL)blink {
    [[self textview] setBlinkingCursor:blink];
}

- (BOOL)screenShouldInitiateWindowResize {
    return ![[[self profile] objectForKey:KEY_DISABLE_WINDOW_RESIZING] boolValue];
}

- (void)screenResizeToWidth:(int)width height:(int)height {
    [[self tab] sessionInitiatedResize:self width:width height:height];
}

- (void)screenResizeToPixelWidth:(int)width height:(int)height {
    [[[self tab] realParentWindow] setFrameSize:NSMakeSize(width, height)];
}

- (BOOL)screenShouldBeginPrinting {
    return ![[[self profile] objectForKey:KEY_DISABLE_PRINTING] boolValue];
}

- (NSString *)screenNameExcludingJob {
    return [self joblessDefaultName];
}

- (void)screenSetWindowTitle:(NSString *)title {
    [self setWindowTitle:title];
}

- (NSString *)screenWindowTitle {
    return [self windowTitle];
}

- (NSString *)screenDefaultName {
    return _defaultName;
}

- (void)screenSetName:(NSString *)theName {
    [self setName:theName];
}

- (BOOL)screenWindowIsFullscreen {
    return [[[self tab] parentWindow] anyFullScreen];
}

- (void)screenMoveWindowTopLeftPointTo:(NSPoint)point {
    NSRect screenFrame = [self screenWindowScreenFrame];
    point.x += screenFrame.origin.x;
    point.y = screenFrame.origin.y + screenFrame.size.height - point.y;
    [[[self tab] parentWindow] windowSetFrameTopLeftPoint:point];
}

- (NSRect)screenWindowScreenFrame {
    return [[[[self tab] parentWindow] windowScreen] visibleFrame];
}

- (NSPoint)screenWindowTopLeftPixelCoordinate {
    NSRect frame = [self screenWindowFrame];
    NSRect screenFrame = [self screenWindowScreenFrame];
    return NSMakePoint(frame.origin.x - screenFrame.origin.x,
                       (screenFrame.origin.y + screenFrame.size.height) - (frame.origin.y + frame.size.height));
}

// If flag is set, miniaturize; otherwise, deminiaturize.
- (void)screenMiniaturizeWindow:(BOOL)flag {
    if (flag) {
        [[[self tab] parentWindow] windowPerformMiniaturize:nil];
    } else {
        [[[self tab] parentWindow] windowDeminiaturize:nil];
    }
}

// If flag is set, bring to front; if not, move to back.
- (void)screenRaise:(BOOL)flag {
    if (flag) {
        [[[self tab] parentWindow] windowOrderFront:nil];
    } else {
        [[[self tab] parentWindow] windowOrderBack:nil];
    }
}

- (BOOL)screenWindowIsMiniaturized {
    return [[[self tab] parentWindow] windowIsMiniaturized];
}

- (void)screenWriteDataToTask:(NSData *)data {
    [self writeTaskNoBroadcast:data];
}

- (NSRect)screenWindowFrame {
    return [[[self tab] parentWindow] windowFrame];
}

- (NSSize)screenSize {
    return [[[[[self tab] parentWindow] currentSession] scrollview] documentVisibleRect].size;
}

// If the flag is set, push the window title; otherwise push the icon title.
- (void)screenPushCurrentTitleForWindow:(BOOL)flag {
    if (flag) {
        [self pushWindowTitle];
    } else {
        [self pushIconTitle];
    }
}

// If the flag is set, pop the window title; otherwise pop the icon title.
- (void)screenPopCurrentTitleForWindow:(BOOL)flag {
    if (flag) {
        [self popWindowTitle];
    } else {
        [self popIconTitle];
    }
}

- (NSString *)screenName {
    return [self name];
}

- (int)screenNumber {
    return [[self tab] realObjectCount];
}

- (int)screenWindowIndex {
    return [[iTermController sharedInstance] indexOfTerminal:(PseudoTerminal *)[[self tab] realParentWindow]];
}

- (int)screenTabIndex {
    return [[self tab] number];
}

- (int)screenViewIndex {
    return [[self view] viewId];
}

- (void)screenStartTmuxMode {
    [self startTmuxMode];
}

- (void)screenHandleTmuxInput:(VT100Token *)token {
    [_tmuxGateway executeToken:token];
}

- (BOOL)screenInTmuxMode {
    return [self isTmuxClient];
}

- (BOOL)screenShouldTreatAmbiguousCharsAsDoubleWidth {
    return [self treatAmbiguousWidthAsDoubleWidth];
}

- (void)screenDidChangeNumberOfScrollbackLines {
    [_textview updateNoteViewFrames];
}

- (void)screenShowBellIndicator {
    [self setBell:YES];
}

- (void)screenPrintString:(NSString *)string {
    [[self textview] printContent:string];
}

- (void)screenPrintVisibleArea {
    [[self textview] print:nil];
}

- (BOOL)screenShouldSendContentsChangedNotification {
    return [self wantsContentChangedNotification];
}

- (void)screenRemoveSelection {
    [_textview deselect];
}

- (iTermSelection *)screenSelection {
    return _textview.selection;
}

- (NSSize)screenCellSize {
    return NSMakeSize([_textview charWidth], [_textview lineHeight]);
}

- (void)screenClearHighlights {
    [_textview clearHighlights];
}

- (void)screenMouseModeDidChange {
    [_textview updateCursor:nil];
    [_textview updateTrackingAreas];
}

- (void)screenFlashImage:(NSString *)identifier {
    [_textview beginFlash:identifier];
}

- (void)screenIncrementBadge {
    [[_tab realParentWindow] incrementBadge];
}

- (NSString *)screenCurrentWorkingDirectory {
    return [_shell getWorkingDirectory];
}

- (void)screenSetCursorVisible:(BOOL)visible {
    _textview.cursorVisible = visible;
}

- (void)screenCursorDidMoveToLine:(int)line {
    if (_textview.cursorVisible) {
        [_textview setNeedsDisplayOnLine:line];
    }
}

- (void)screenSetHighlightCursorLine:(BOOL)highlight {
    _cursorGuideSettingHasChanged = YES;
    self.highlightCursorLine = highlight;
}

- (void)setHighlightCursorLine:(BOOL)highlight {
    _cursorGuideSettingHasChanged = YES;
    _textview.highlightCursorLine = highlight;
    [_textview setNeedsDisplay:YES];
    _screen.trackCursorLineMovement = highlight;
}

- (BOOL)highlightCursorLine {
  return _textview.highlightCursorLine;
}

- (BOOL)screenHasView {
    return _textview != nil;
}

- (void)reveal {
    NSWindowController<iTermWindowController> *terminal = [[self tab] realParentWindow];
    iTermController *controller = [iTermController sharedInstance];
    if ([terminal isHotKeyWindow]) {
        [[HotkeyWindowController sharedInstance] showHotKeyWindow];
    } else {
        [controller setCurrentTerminal:(PseudoTerminal *)terminal];
        [[terminal window] makeKeyAndOrderFront:self];
        [[terminal tabView] selectTabViewItemWithIdentifier:[self tab]];
    }
    [[NSApplication sharedApplication] activateIgnoringOtherApps:YES];

    [[self tab] setActiveSession:self];
}

- (id)markAddedAtLine:(int)line ofClass:(Class)markClass {
    [_textview refresh];  // In case text was appended
    if (_lastMark.command && !_lastMark.endDate) {
        _lastMark.endDate = [NSDate date];
    }
    [_lastMark release];
    _lastMark = [[_screen addMarkStartingAtAbsoluteLine:[_screen totalScrollbackOverflow] + line
                                                oneLine:YES
                                                ofClass:markClass] retain];
    self.currentMarkOrNotePosition = _lastMark.entry.interval;
    if (self.alertOnNextMark) {
        NSString *action = [(iTermApplicationDelegate *)[[iTermApplication sharedApplication] delegate] markAlertAction];
        if ([action isEqualToString:kMarkAlertActionPostNotification]) {
            [[iTermGrowlDelegate sharedInstance] growlNotify:@"Mark Set"
                                             withDescription:[NSString stringWithFormat:@"Session %@ #%d had a mark set.",
                                                              [self name],
                                                              [[self tab] realObjectCount]]
                                             andNotification:@"Mark Set"
                                                 windowIndex:[self screenWindowIndex]
                                                    tabIndex:[self screenTabIndex]
                                                   viewIndex:[self screenViewIndex]
                                                      sticky:YES];
        } else {
            if (NSRunAlertPanel(@"Alert",
                                @"Mark set in session “%@.”",
                                @"Reveal",
                                @"OK",
                                nil,
                                [self name]) == NSAlertDefaultReturn) {
                [self reveal];
            }
        }
        self.alertOnNextMark = NO;
    }
    return _lastMark;
}

- (void)screenPromptDidStartAtLine:(int)line {
    _lastPromptLine = (long long)line + [_screen totalScrollbackOverflow];
    DLog(@"FinalTerm: prompt started on line %d. Add a mark there. Save it as lastPromptLine.", line);
    [[self screenAddMarkOnLine:line] setIsPrompt:YES];
    [_pasteHelper unblock];
}

- (VT100ScreenMark *)screenAddMarkOnLine:(int)line {
    return (VT100ScreenMark *)[self markAddedAtLine:line ofClass:[VT100ScreenMark class]];
}

// Save the current scroll position
- (void)screenSaveScrollPosition
{
    [_textview refresh];  // In case text was appended
    [_lastMark release];
    _lastMark = [[_screen addMarkStartingAtAbsoluteLine:[_textview absoluteScrollPosition]
                                                oneLine:NO
                                                ofClass:[VT100ScreenMark class]] retain];
    self.currentMarkOrNotePosition = _lastMark.entry.interval;
}

- (VT100ScreenMark *)markAddedAtCursorOfClass:(Class)theClass {
    return [self markAddedAtLine:[_screen numberOfScrollbackLines] + _screen.cursorY - 1
                         ofClass:theClass];
}

- (void)screenActivateWindow {
    [NSApp activateIgnoringOtherApps:YES];
}

- (void)screenSetProfileToProfileNamed:(NSString *)value {
    Profile *newProfile;
    if ([value length]) {
        newProfile = [[ProfileModel sharedInstance] bookmarkWithName:value];
    } else {
        newProfile = [[ProfileModel sharedInstance] defaultBookmark];
    }
    if (newProfile) {
        [self setProfile:newProfile preservingName:YES];
    }
}

- (void)setProfile:(NSDictionary *)newProfile preservingName:(BOOL)preserveName {
    BOOL defaultNameMatchesProfileName = [_defaultName isEqualToString:_profile[KEY_NAME]];
    BOOL nameMatchesProfileName = [_name isEqualToString:_profile[KEY_NAME]];
    NSString *theName = [[self profile] objectForKey:KEY_NAME];
    NSMutableDictionary *dict = [NSMutableDictionary dictionaryWithDictionary:newProfile];
    if (preserveName) {
        [dict setObject:theName forKey:KEY_NAME];
    }
    [self setProfile:dict];
    [self setPreferencesFromAddressBookEntry:dict];
    [_originalProfile autorelease];
    _originalProfile = [newProfile copy];
    [self remarry];
    if (!preserveName && defaultNameMatchesProfileName) {
        [self setDefaultName:newProfile[KEY_NAME]];
    }
    if (!preserveName && nameMatchesProfileName) {
        [self setName:newProfile[KEY_NAME]];
    }
}

- (void)screenSetPasteboard:(NSString *)value {
    if ([iTermPreferences boolForKey:kPreferenceKeyAllowClipboardAccessFromTerminal]) {
        if ([value isEqualToString:@"ruler"]) {
            [self setPasteboard:NSGeneralPboard];
        } else if ([value isEqualToString:@"find"]) {
            [self setPasteboard:NSFindPboard];
        } else if ([value isEqualToString:@"font"]) {
            [self setPasteboard:NSFontPboard];
        } else {
            [self setPasteboard:NSGeneralPboard];
        }
    } else {
        NSLog(@"Clipboard access denied for CopyToClipboard");
    }
}

- (void)screenDidAddNote:(PTYNoteViewController *)note {
    [_textview addViewForNote:note];
    [_textview setNeedsDisplay:YES];
}

- (void)screenDidEndEditingNote {
    [_textview.window makeFirstResponder:_textview];
}

// Stop pasting (despited the name)
- (void)screenCopyBufferToPasteboard {
    if ([iTermPreferences boolForKey:kPreferenceKeyAllowClipboardAccessFromTerminal]) {
        [self setPasteboard:nil];
    } else {
        [_pasteboard release];
        _pasteboard = nil;
        [_pbtext release];
        _pbtext = nil;
    }
}

- (BOOL)screenIsAppendingToPasteboard {
    return _pasteboard != nil;
}

- (void)screenAppendDataToPasteboard:(NSData *)data {
    // Don't allow more than 100MB to be added to the pasteboard queue in case someone
    // forgets to send the EndCopy command.
    const int kMaxPasteboardBytes = 100 * 1024 * 1024;
    if ([_pbtext length] + data.length > kMaxPasteboardBytes) {
        [self setPasteboard:nil];
    }

    [_pbtext appendData:data];
}

- (void)screenWillReceiveFileNamed:(NSString *)filename ofSize:(int)size {
    [self.download stop];
    [self.download endOfData];
    self.download = [[[TerminalFile alloc] initWithName:filename size:size] autorelease];
    [self.download download];
}

- (void)screenDidFinishReceivingFile {
    [self.download endOfData];
    self.download = nil;
}

- (void)screenDidReceiveBase64FileData:(NSString *)data {
    [self.download appendData:data];
}

- (void)screenFileReceiptEndedUnexpectedly {
    [self.download stop];
    [self.download endOfData];
    self.download = nil;
}

- (void)setAlertOnNextMark:(BOOL)alertOnNextMark {
    _alertOnNextMark = alertOnNextMark;
    [_textview setNeedsDisplay:YES];
}

- (void)screenRequestAttention:(BOOL)request isCritical:(BOOL)isCritical {
    if (request) {
        _requestAttentionId =
            [NSApp requestUserAttention:isCritical ? NSCriticalRequest : NSInformationalRequest];
    } else {
        [NSApp cancelUserAttentionRequest:_requestAttentionId];
    }
}

- (void)screenSetBackgroundImageFile:(NSString *)filename {
    filename = [filename stringByBase64DecodingStringWithEncoding:NSUTF8StringEncoding];
    if (!filename || ![[NSFileManager defaultManager] fileExistsAtPath:filename]) {
        return;
    }
    NSUserDefaults *userDefaults = [NSUserDefaults standardUserDefaults];
    static NSString *kIdentifier = @"SetBackgroundImageFile";
    static NSString *kAllowedFilesKey = @"AlwaysAllowBackgroundImage";
    static NSString *kDeniedFilesKey = @"AlwaysDenyBackgroundImage";
    NSArray *allowedFiles = [userDefaults objectForKey:kAllowedFilesKey];
    NSArray *deniedFiles = [userDefaults objectForKey:kDeniedFilesKey];
    if ([deniedFiles containsObject:filename]) {
        return;
    }
    if ([allowedFiles containsObject:filename]) {
        [self setSessionSpecificProfileValues:@{ KEY_BACKGROUND_IMAGE_LOCATION: filename }];
        return;
    }


    NSString *title = [NSString stringWithFormat:@"Set background image to “%@”?", filename];
    iTermAnnouncementViewController *announcement =
        [iTermAnnouncementViewController announcementWithTitle:title
                                                         style:kiTermAnnouncementViewStyleQuestion
                                                   withActions:@[ @"Yes", @"Always", @"Never" ]
                                                    completion:^(int selection) {
            switch (selection) {
                case -2:  // Dismiss programmatically
                    break;

                case -1: // No
                    break;

                case 0: // Yes
                    [self setSessionSpecificProfileValues:@{ KEY_BACKGROUND_IMAGE_LOCATION: filename }];
                    break;

                case 1: { // Always
                    NSArray *allowed = [userDefaults objectForKey:kAllowedFilesKey];
                    if (!allowed) {
                        allowed = @[];
                    }
                    allowed = [allowed arrayByAddingObject:filename];
                    [userDefaults setObject:allowed forKey:kAllowedFilesKey];
                    [self setSessionSpecificProfileValues:@{ KEY_BACKGROUND_IMAGE_LOCATION: filename }];
                    break;
                }
                case 2: {  // Never
                    NSArray *denied = [userDefaults objectForKey:kDeniedFilesKey];
                    if (!denied) {
                        denied = @[];
                    }
                    denied = [denied arrayByAddingObject:filename];
                    [userDefaults setObject:denied forKey:kDeniedFilesKey];
                    break;
                }
            }
        }];
    [self queueAnnouncement:announcement identifier:kIdentifier];
}

- (void)screenSetBadgeFormat:(NSString *)theFormat {
    theFormat = [theFormat stringByBase64DecodingStringWithEncoding:self.encoding];
    [self setSessionSpecificProfileValues:@{ KEY_BADGE_FORMAT: theFormat }];
    _textview.badgeLabel = [self badgeLabel];
}

- (void)screenSetUserVar:(NSString *)kvpString {
    NSArray *kvp = [kvpString keyValuePair];
    if (kvp) {
        NSString *key = [NSString stringWithFormat:@"user.%@", kvp[0]];
        if (![kvp[1] length]) {
            [_variables removeObjectForKey:key];
        } else {
            _variables[key] = [kvp[1] stringByBase64DecodingStringWithEncoding:NSUTF8StringEncoding];
        }
    }
    [_textview setBadgeLabel:[self badgeLabel]];
}

- (iTermColorMap *)screenColorMap {
    return _colorMap;
}

- (void)screenSetColor:(NSColor *)color forKey:(int)key {
    NSString *profileKey = [_colorMap profileKeyForColorMapKey:key];
    if (profileKey) {
        [self setSessionSpecificProfileValues:@{ profileKey: [color dictionaryValue] }];
    } else {
        [_colorMap setColor:color forKey:key];
    }
}

- (void)screenSetCurrentTabColor:(NSColor *)color {
    [self setTabColor:color];
    id<WindowControllerInterface> term = [_tab parentWindow];
    [term updateTabColors];
}

- (NSColor *)tabColor {
    if ([_profile[KEY_USE_TAB_COLOR] boolValue]) {
        NSDictionary *colorDict = _profile[KEY_TAB_COLOR];
        if (colorDict) {
            return [ITAddressBookMgr decodeColor:colorDict];
        } else {
            return nil;
        }
    } else {
        return nil;
    }
}

- (void)setTabColor:(NSColor *)color {
    NSDictionary *dict;
    if (color) {
        dict = @{ KEY_USE_TAB_COLOR: @YES,
                  KEY_TAB_COLOR: [ITAddressBookMgr encodeColor:color] };
    } else {
        dict = @{ KEY_USE_TAB_COLOR: @NO };
    }

    [self setSessionSpecificProfileValues:dict];
}

- (void)screenSetTabColorRedComponentTo:(CGFloat)color {
    NSColor *curColor = [self tabColor];
    [self setTabColor:[NSColor colorWithCalibratedRed:color
                                                green:[curColor greenComponent]
                                                 blue:[curColor blueComponent]
                                                alpha:1]];
    [[_tab parentWindow] updateTabColors];
}

- (void)screenSetTabColorGreenComponentTo:(CGFloat)color {
    NSColor *curColor = [self tabColor];
    [self setTabColor:[NSColor colorWithCalibratedRed:[curColor redComponent]
                                                green:color
                                                 blue:[curColor blueComponent]
                                                alpha:1]];
    [[_tab parentWindow] updateTabColors];
}

- (void)screenSetTabColorBlueComponentTo:(CGFloat)color {
    NSColor *curColor = [self tabColor];
    [self setTabColor:[NSColor colorWithCalibratedRed:[curColor redComponent]
                                                green:[curColor greenComponent]
                                                 blue:color
                                                alpha:1]];
    [[_tab parentWindow] updateTabColors];
}

- (void)screenCurrentHostDidChange:(VT100RemoteHost *)host {
    if (host.hostname) {
        _variables[kVariableKeySessionHostname] = host.hostname;
    } else {
        [_variables removeObjectForKey:kVariableKeySessionHostname];
    }
    if (host.username) {
        _variables[kVariableKeySessionUsername] = host.username;
    } else {
        [_variables removeObjectForKey:kVariableKeySessionUsername];
    }
    [self dismissAnnouncementWithIdentifier:kShellIntegrationOutOfDateAnnouncementIdentifier];

    [_commandUses autorelease];
    _commandUses = [[[CommandHistory sharedInstance] commandUsesForHost:host] retain];

    [[[self tab] realParentWindow] sessionHostDidChange:self to:host];

    int line = [_screen numberOfScrollbackLines] + _screen.cursorY;
    NSString *path = [_screen workingDirectoryOnLine:line];
    [self tryAutoProfileSwitchWithHostname:host.hostname username:host.username path:path];
}

- (void)tryAutoProfileSwitchWithHostname:(NSString *)hostname
                                username:(NSString *)username
                                    path:(NSString *)path {
    // Construct a map from host binding to profile. This could be expensive with a lot of profiles
    // but it should be fairly rare for this code to run.
    NSMutableDictionary *stringToProfile = [NSMutableDictionary dictionary];
    for (Profile *profile in [[ProfileModel sharedInstance] bookmarks]) {
        NSArray *boundHosts = profile[KEY_BOUND_HOSTS];
        for (NSString *boundHost in boundHosts) {
            stringToProfile[boundHost] = profile;
        }
    }

    // Find the best-matching rule.
    int bestScore = 0;
    int longestHost = 0;
    Profile *bestProfile = nil;

    for (NSString *ruleString in stringToProfile) {
        iTermRule *rule = [iTermRule ruleWithString:ruleString];
        int score = [rule scoreForHostname:hostname username:username path:path];
        if ((score > bestScore) || (score > 0 && score == bestScore && [rule.hostname length] > longestHost)) {
            bestScore = score;
            longestHost = [rule.hostname length];
            bestProfile = stringToProfile[ruleString];
        }
    }
    if (bestProfile) {
        [self setProfile:bestProfile preservingName:NO];
    }

    // screenCurrentDirectoryDidChangeTo depends on us calling setBadgeLabel.
    // If you remove it here, add one there.
    [_textview setBadgeLabel:[self badgeLabel]];
}

- (void)screenCurrentDirectoryDidChangeTo:(NSString *)newPath {
    if (newPath) {
        _variables[kVariableKeySessionPath] = newPath;
    } else {
        [_variables removeObjectForKey:kVariableKeySessionPath];
    }

    int line = [_screen numberOfScrollbackLines] + _screen.cursorY;
    VT100RemoteHost *remoteHost = [_screen remoteHostOnLine:line];
    [self tryAutoProfileSwitchWithHostname:remoteHost.hostname
                                  username:remoteHost.username
                                      path:newPath];
}

- (BOOL)screenShouldSendReport {
    return (_shell != nil) && (![self isTmuxClient]);
}

// FinalTerm
- (NSString *)commandInRange:(VT100GridCoordRange)range {
    if (range.start.x == -1) {
        return nil;
    }
    // If semantic history goes nuts and the end-of-command code isn't received (which seems to be a
    // common problem, probably because of buggy old versions of SH scripts) , the command can grow
    // without bound. We'll limit the length of a command to avoid performance problems.
    const int kMaxLines = 50;
    if (range.end.y - range.start.y > kMaxLines) {
        range.end.y = range.start.y + kMaxLines;
    }
    iTermTextExtractor *extractor = [iTermTextExtractor textExtractorWithDataSource:_screen];
    NSString *command = [extractor contentInRange:VT100GridWindowedRangeMake(range, 0, 0)
                                attributeProvider:nil
                                       nullPolicy:kiTermTextExtractorNullPolicyFromStartToFirst
                                              pad:NO
                               includeLastNewline:NO
                           trimTrailingWhitespace:NO
                                     cappedAtSize:-1
                                continuationChars:nil];
    NSRange newline = [command rangeOfString:@"\n"];
    if (newline.location != NSNotFound) {
        command = [command substringToIndex:newline.location];
    }

    return [command stringByTrimmingLeadingWhitespace];
}

- (NSString *)currentCommand {
    if (_commandRange.start.x < 0) {
        return nil;
    } else {
        return [self commandInRange:_commandRange];
    }
}

- (NSArray *)autocompleteSuggestionsForCurrentCommand {
    NSString *command;
    if (_commandRange.start.x < 0) {
        return nil;
    } else {
        command = [self commandInRange:_commandRange];
    }
    VT100RemoteHost *host = [_screen remoteHostOnLine:[_screen numberOfLines]];
    NSString *trimmedCommand =
        [command stringByTrimmingCharactersInSet:[NSCharacterSet whitespaceCharacterSet]];
    return [[CommandHistory sharedInstance] commandHistoryEntriesWithPrefix:trimmedCommand
                                                                     onHost:host];
}

- (void)screenCommandDidChangeWithRange:(VT100GridCoordRange)range {
    DLog(@"FinalTerm: command changed. New range is %@", VT100GridCoordRangeDescription(range));
    _shellIntegrationEverUsed = YES;
    BOOL hadCommand = _commandRange.start.x >= 0 && [[self commandInRange:_commandRange] length] > 0;
    _commandRange = range;
    BOOL haveCommand = _commandRange.start.x >= 0 && [[self commandInRange:_commandRange] length] > 0;
    if (!haveCommand && hadCommand) {
        DLog(@"Hide because don't have a command, but just had one");
        [[[self tab] realParentWindow] hideAutoCommandHistoryForSession:self];
    } else {
        if (!hadCommand && range.start.x >= 0) {
            DLog(@"Show because I have a range but didn't have a command");
            [[[self tab] realParentWindow] showAutoCommandHistoryForSession:self];
        }
        NSString *command = haveCommand ? [self commandInRange:_commandRange] : @"";
        DLog(@"Update command to %@, have=%d, range.start.x=%d", command, (int)haveCommand, range.start.x);
        if (haveCommand) {
            [[[self tab] realParentWindow] updateAutoCommandHistoryForPrefix:command
                                                                   inSession:self];
        }
    }
}

- (void)screenCommandDidEndWithRange:(VT100GridCoordRange)range {
    _shellIntegrationEverUsed = YES;
    NSString *command = [self commandInRange:range];
    DLog(@"FinalTerm: Command <<%@>> ended with range %@",
         command, VT100GridCoordRangeDescription(range));
    if (command) {
        NSString *trimmedCommand =
            [command stringByTrimmingCharactersInSet:[NSCharacterSet whitespaceCharacterSet]];
        if (trimmedCommand.length) {
            VT100ScreenMark *mark = [_screen markOnLine:_lastPromptLine - [_screen totalScrollbackOverflow]];
            DLog(@"FinalTerm:  Make the mark on lastPromptLine %lld (%@) a command mark for command %@",
                 _lastPromptLine - [_screen totalScrollbackOverflow], mark, command);
            mark.command = command;
            [[CommandHistory sharedInstance] addCommand:trimmedCommand
                                                 onHost:[_screen remoteHostOnLine:range.end.y]
                                            inDirectory:[_screen workingDirectoryOnLine:range.end.y]
                                               withMark:mark];
            [_commands addObject:trimmedCommand];
        }
    }
    self.lastCommand = command;
    [self updateVariables];
    _commandRange = VT100GridCoordRangeMake(-1, -1, -1, -1);
    DLog(@"Hide ACH because command ended");
    [[[self tab] realParentWindow] hideAutoCommandHistoryForSession:self];
}

- (BOOL)screenShouldPlacePromptAtFirstColumn {
    return [iTermProfilePreferences boolForKey:KEY_PLACE_PROMPT_AT_FIRST_COLUMN
                                     inProfile:_profile];
}

- (BOOL)screenShouldPostTerminalGeneratedAlert {
    return [iTermProfilePreferences boolForKey:KEY_SEND_TERMINAL_GENERATED_ALERT
                                     inProfile:_profile];
}

- (void)resumeOutputIfNeeded {
    if (_suppressAllOutput) {
        // If all output was being suppressed and you hit a key, stop it but ignore bells for a few
        // seconds until we can process any that are in the pipeline.
        _suppressAllOutput = NO;
        _ignoreBellUntil = [NSDate timeIntervalSinceReferenceDate] + 5;
    }
}

- (BOOL)screenShouldIgnoreBell {
    NSTimeInterval now = [NSDate timeIntervalSinceReferenceDate];
    if (now < _ignoreBellUntil) {
        return YES;
    }
    if (now < _lastBell + 1) {
        // Don't sample bells more than once per second
        return NO;
    }
    _lastBell = now;

    // If the bell rings more often than once every 4 seconds, you will eventually get an offer to
    // silence it.
    static const NSTimeInterval kThresholdForBellMovingAverageToInferAnnoyance = 4;

    // Initial value that will require a reasonable amount of bell-ringing to overcome. This value
    // was chosen so that one bell per second will cause the moving average's value to fall below 4
    // after 3 seconds.
    const NSTimeInterval kMaxDuration = 48;

    if (!_bellRate) {
        _bellRate = [[MovingAverage alloc] init];
    }
    // Keep a moving average of the time between bells
    [_bellRate addValue:MIN(kMaxDuration, [_bellRate timeSinceTimerStarted])];
    [_bellRate startTimer];

    // If you decline the offer to silence the bell, we'll stop asking for this many seconds.
    static const NSTimeInterval kTimeToWaitAfterDecline = 10;
    NSString *const identifier = @"Annoying Bell Announcement Identifier";
    iTermAnnouncementViewController *existingAnnouncement = _announcements[identifier];
    if (existingAnnouncement) {
        // Reset the auto-dismiss time each time the bell rings.
        existingAnnouncement.timeout = 10;
    }
    if ([_bellRate value] < kThresholdForBellMovingAverageToInferAnnoyance &&
        [[NSUserDefaults standardUserDefaults] boolForKey:kSilenceAnnoyingBellAutomatically]) {
        // Silence automatically
        _ignoreBellUntil = now + 60;
        return YES;
    }

    if ([_bellRate value] < kThresholdForBellMovingAverageToInferAnnoyance &&
        !existingAnnouncement &&
        (now - _annoyingBellOfferDeclinedAt > kTimeToWaitAfterDecline) &&
        ![[NSUserDefaults standardUserDefaults] boolForKey:kSuppressAnnoyingBellOffer]) {
        iTermAnnouncementViewController *announcement =
            [iTermAnnouncementViewController announcementWithTitle:@"The bell is ringing a lot. Silence it?"
                                                             style:kiTermAnnouncementViewStyleQuestion
                                                       withActions:@[ @"Silence Bell Temporarily",
                                                                      @"Suppress All Output",
                                                                      @"Don't Offer Again",
                                                                      @"Silence Automatically" ]
                                                        completion:^(int selection) {
                    // Release the moving average so the count will restart after the announcement goes away.
                    [_bellRate release];
                    _bellRate = nil;
                    switch (selection) {
                        case -2:  // Dismiss programmatically
                            break;

                        case -1: // No
                            _annoyingBellOfferDeclinedAt = [NSDate timeIntervalSinceReferenceDate];
                            break;

                        case 0: // Suppress bell temporarily
                            _ignoreBellUntil = now + 60;
                            break;

                        case 1: // Suppress all output
                            _suppressAllOutput = YES;
                            break;

                        case 2: // Never offer again
                            [[NSUserDefaults standardUserDefaults] setBool:YES
                                                                    forKey:kSuppressAnnoyingBellOffer];
                            break;

                        case 3:  // Silence automatically
                            [[NSUserDefaults standardUserDefaults] setBool:YES
                                                                    forKey:kSilenceAnnoyingBellAutomatically];
                            break;
                    }
                }];
        // Set the auto-dismiss timeout.
        announcement.timeout = 10;
        [self queueAnnouncement:announcement identifier:identifier];
    }
    return NO;
}

- (NSString *)screenProfileName {
    return _profile[KEY_NAME];
}

- (void)setLastDirectory:(NSString *)lastDirectory {
    if (lastDirectory) {
        [_directories addObject:lastDirectory];
    }
    [_lastDirectory autorelease];
    _lastDirectory = [lastDirectory copy];
}

- (NSString *)currentLocalWorkingDirectory {
    // Ask the kernel what the child's process's working directory is.
    NSString *localDirectoryWithResolvedSymlinks = [_shell getWorkingDirectory];

    if (_lastDirectory) {
        // See if the last directory from shell integration matches what the kernel reports.
        // Normally, _lastDirectory will contain unfollowed symlinks, which we'd prefer to use
        // (since it's what the user sees).  But there's no way to tell if _lastDirectory refers to
        // local path or one on a remote host. If it resolves to the same location as
        // localDirectoryWithResolvedSymlinks then it's very likely ok.
        NSString *resolvedLastDirectory = [_lastDirectory stringByResolvingSymlinksInPath];
        if ([resolvedLastDirectory isEqualToString:localDirectoryWithResolvedSymlinks]) {
            return _lastDirectory;
        }
    }

    return localDirectoryWithResolvedSymlinks;
}

- (void)setLastRemoteHost:(VT100RemoteHost *)lastRemoteHost {
    if (lastRemoteHost) {
        [_hosts addObject:lastRemoteHost];
    }
    [_lastRemoteHost autorelease];
    _lastRemoteHost = [lastRemoteHost retain];
}

- (void)screenLogWorkingDirectoryAtLine:(int)line withDirectory:(NSString *)directory {
    VT100RemoteHost *remoteHost = [_screen remoteHostOnLine:line];
    BOOL isSame = ([directory isEqualToString:_lastDirectory] &&
                   [remoteHost isEqualToRemoteHost:_lastRemoteHost]);
    [[iTermDirectoriesModel sharedInstance] recordUseOfPath:directory
                                                     onHost:[_screen remoteHostOnLine:line]
                                                   isChange:!isSame];
    self.lastDirectory = directory;
    self.lastRemoteHost = remoteHost;
}

- (BOOL)screenAllowTitleSetting {
    NSNumber *n = _profile[KEY_ALLOW_TITLE_SETTING];
    if (!n) {
        return YES;
    } else {
        return [n boolValue];
    }
}

- (NSString *)shellIntegrationUpgradeUserDefaultsKeyForHost:(VT100RemoteHost *)host {
    return [NSString stringWithFormat:@"SuppressShellIntegrationUpgradeAnnouncementForHost_%@@%@",
            host.username, host.hostname];
}

- (void)tryToRunShellIntegrationInstaller {
    if (_exited) {
        return;
    }
    NSString *currentCommand = [self currentCommand];
    if (currentCommand != nil) {
        [_textview installShellIntegration:nil];
    } else {
        iTermWarningSelection selection =
            [iTermWarning showWarningWithTitle:@"It looks like you're not at a command prompt."
                                       actions:@[ @"Run Installer Anyway", @"Cancel" ]
                                    identifier:nil
                                   silenceable:kiTermWarningTypePersistent];
        switch (selection) {
            case kiTermWarningSelection0:
                [_textview installShellIntegration:nil];
                break;

            default:
                break;
        }
    }
}

- (void)screenSuggestShellIntegrationUpgrade {
    VT100RemoteHost *currentRemoteHost = [self currentHost];

    NSString *theKey = [self shellIntegrationUpgradeUserDefaultsKeyForHost:currentRemoteHost];
    NSUserDefaults *userDefaults = [NSUserDefaults standardUserDefaults];
    if ([userDefaults boolForKey:theKey]) {
        return;
    }
    iTermAnnouncementViewController *announcement =
        [iTermAnnouncementViewController announcementWithTitle:@"This account's Shell Integration scripts are out of date."
                                                         style:kiTermAnnouncementViewStyleWarning
                                                   withActions:@[ @"Upgrade", @"Silence Warning" ]
                                                    completion:^(int selection) {
                switch (selection) {
                    case -2:  // Dismiss programmatically
                        break;

                    case -1: // No
                        break;

                    case 0: // Yes
                        [self tryToRunShellIntegrationInstaller];
                        break;

                    case 1: // Never for this account
                        [userDefaults setBool:YES forKey:theKey];
                        break;
                }
            }];
    [self queueAnnouncement:announcement identifier:kShellIntegrationOutOfDateAnnouncementIdentifier];
}

- (BOOL)screenShouldReduceFlicker {
    return [iTermProfilePreferences boolForKey:KEY_REDUCE_FLICKER inProfile:self.profile];
}

#pragma mark - Announcements

- (void)dismissAnnouncementWithIdentifier:(NSString *)identifier {
    iTermAnnouncementViewController *announcement = _announcements[identifier];
    [announcement dismiss];
}

- (void)queueAnnouncement:(iTermAnnouncementViewController *)announcement
               identifier:(NSString *)identifier {
    [self dismissAnnouncementWithIdentifier:identifier];

    _announcements[identifier] = announcement;

    void (^originalCompletion)(int) = [announcement.completion copy];
    NSString *identifierCopy = [identifier copy];
    announcement.completion = ^(int selection) {
        originalCompletion(selection);
        if (selection == -2) {
            [_announcements removeObjectForKey:identifierCopy];
            [identifierCopy release];
            [originalCompletion release];
        }
    };
    [_view addAnnouncement:announcement];
}

#pragma mark - PopupDelegate

- (void)popupWillClose:(Popup *)popup {
    [[[self tab] realParentWindow] popupWillClose:popup];
}

- (NSWindowController *)popupWindowController {
    return [[self tab] realParentWindow];
}

- (VT100Screen *)popupVT100Screen {
    return _screen;
}

- (PTYTextView *)popupVT100TextView {
    return _textview;
}

- (void)popupInsertText:(NSString *)string {
    [self insertText:string];
}

- (BOOL)popupHandleSelector:(SEL)selector
                     string:(NSString *)string
               currentValue:(NSString *)currentValue {
    if (![[[self tab] realParentWindow] autoCommandHistoryIsOpenForSession:self]) {
        return NO;
    }
    if (selector == @selector(cancel:)) {
        [[[self tab] realParentWindow] hideAutoCommandHistoryForSession:self];
        return YES;
    }
    if (selector == @selector(insertNewline:)) {
        if ([currentValue isEqualToString:[self currentCommand]]) {
            // Send the enter key on.
            [self insertText:@"\n"];
            return YES;
        } else {
            return NO;  // select the row
        }
    }
    if (selector == @selector(deleteBackward:)) {
        [_textview keyDown:[NSEvent keyEventWithType:NSKeyDown
                                            location:NSZeroPoint
                                       modifierFlags:[NSEvent modifierFlags]
                                           timestamp:0
                                        windowNumber:_textview.window.windowNumber
                                             context:nil
                                          characters:@"\x7f"
                         charactersIgnoringModifiers:@"\x7f"
                                           isARepeat:NO
                                             keyCode:51]];  // 51 is the keycode for delete; not in any header file :(
        return YES;
    }
    if (selector == @selector(insertText:)) {
        [self insertText:string];
        return YES;
    }
    return NO;
}

#pragma mark - iTermPasteHelperDelegate

- (void)pasteHelperWriteData:(NSData *)data {
    [self writeTask:data];
}

- (void)pasteHelperKeyDown:(NSEvent *)event {
    [_textview keyDown:event];
}

- (BOOL)pasteHelperShouldBracket {
    return [_terminal bracketedPasteMode];
}

- (NSStringEncoding)pasteHelperEncoding {
    return [_terminal encoding];
}

- (NSView *)pasteHelperViewForIndicator {
    return _view;
}

- (BOOL)pasteHelperIsAtShellPrompt {
    return !_shellIntegrationEverUsed || [self currentCommand] != nil;
}

- (BOOL)pasteHelperCanWaitForPrompt {
    return _shellIntegrationEverUsed;
}

#pragma mark - iTermInputHandlerDelegate

- (BOOL)inputHandlerHasMarkedText {
    return _textview.hasMarkedText;
}

- (BOOL)inputHandlerShouldAutoRepeat {
    return [_terminal autorepeatMode];
}

- (BOOL)inputHandlerSessionHasExited {
    return _exited;
}

- (void)inputHandlerInterpretEvents:(NSArray *)array {
    return [_textview interpretKeyEventsWithBugfix:array];
}

- (void)inputHandlerWriteData:(NSData *)data {
    [self writeTask:data];
}

- (BOOL)inputHandlerExecuteBoundActionForEvent:(NSEvent *)event {
    return [self executeBoundActionForEvent:event];
}

- (VT100Output *)inputHandlerOutputGenerator {
    return _terminal.output;
}

- (NSStringEncoding)inputHandlerEncoding {
    return [_terminal encoding];
}

- (BOOL)inputHandlerHasActionableKeyMappingForEvent:(NSEvent *)event {
    return [self hasActionableKeyMappingForEvent:event];
}

- (int)inputHandlerLeftOptionKeyBehavior {
    return [self optionKey];
}

- (int)inputHandlerRightOptionKeyBehavior {
    return [self rightOptionKey];
}

- (BOOL)inputHandlerDidInsertText {
    return [_textview didInsertText];
}

#pragma mark - Input Handling

- (BOOL)handleSpecialModeKeyDown:(NSEvent *)event {
    // If this is an active tmux gateway it'll handle all keypresses.
    if (self.tmuxMode == TMUX_GATEWAY) {
        DLog(@"Redirect to tmux gateway handler.");
        if (event.characters.length > 0) {
            [self handleKeyDownInTmuxGateway:[event.characters characterAtIndex:0]];
        }
        return YES;
    }

    // Don't handle keys normally while zoomed in
    if ([self textViewIsZoomedIn]) {
        [self handleKeyDownWhileZoomedIn:event];
        return YES;
    }

    // Navigate in instant replay. Unrecognized keys get swallowed.
    if ([[[self tab] realParentWindow] inInstantReplay]) {
        [self keyDownInInstantReplay:event];
        return YES;
    }

    // Prevent keypresses while pasting from getting inserted in the middle of the string getting
    // pasted.
    if (_pasteHelper.isPasting) {
        [self handleKeyDownWhilePasting:event];
        return YES;
    }

    return NO;
}

- (void)userDidInteract {
    static BOOL isFirstInteraction = YES;
    if (isFirstInteraction) {
        iTermApplicationDelegate *appDelegate =
            (iTermApplicationDelegate *)[[NSApplication sharedApplication] delegate];
        [appDelegate userDidInteractWithASession];
        isFirstInteraction = NO;
    }
    // If output was temporarily suspended, resume it.
    [self resumeOutputIfNeeded];
}

- (BOOL)executeKeyBindingAction:(int)keyBindingAction
                 keyBindingText:(NSString *)keyBindingText
                          event:(NSEvent *)event {
    NSString *unmodkeystr = [event charactersIgnoringModifiers];
    unichar unmodunicode = [unmodkeystr length] > 0 ? [unmodkeystr characterAtIndex:0] : 0;

    DLog(@"PTYSession keyDown action=%d", keyBindingAction);

    // There used to be code here to nag the user when they press cmd-opt-left/right arrow and
    // there's a keymapping for it to switch tabs, which was a dumb default keymapping added a long
    // time ago. I doubt it gets used any more the code was sprawling.

    BOOL isTmuxGateway = (!_exited && self.tmuxMode == TMUX_GATEWAY);
    switch (keyBindingAction) {
        case KEY_ACTION_MOVE_TAB_LEFT:
            [[[self tab] realParentWindow] moveTabLeft:nil];
            break;
        case KEY_ACTION_MOVE_TAB_RIGHT:
            [[[self tab] realParentWindow] moveTabRight:nil];
            break;
        case KEY_ACTION_NEXT_MRU_TAB:
            [[[[self tab] parentWindow] tabView] cycleKeyDownWithModifiers:[event modifierFlags]
                                                                  forwards:YES];
            break;
        case KEY_ACTION_PREVIOUS_MRU_TAB:
            [[[[self tab] parentWindow] tabView] cycleKeyDownWithModifiers:[event modifierFlags]
                                                                  forwards:NO];
            break;
        case KEY_ACTION_NEXT_PANE:
            [[self tab] nextSession];
            break;
        case KEY_ACTION_PREVIOUS_PANE:
            [[self tab] previousSession];
            break;
        case KEY_ACTION_NEXT_SESSION:
            [[[self tab] parentWindow] nextTab:nil];
            break;
        case KEY_ACTION_NEXT_WINDOW:
            [[iTermController sharedInstance] nextTerminal:nil];
            break;
        case KEY_ACTION_PREVIOUS_SESSION:
            [[[self tab] parentWindow] previousTab:nil];
            break;
        case KEY_ACTION_PREVIOUS_WINDOW:
            [[iTermController sharedInstance] previousTerminal:nil];
            break;
        case KEY_ACTION_SCROLL_END:
            [_textview scrollEnd];
            [(PTYScrollView *)[_textview enclosingScrollView] detectUserScroll];
            break;
        case KEY_ACTION_SCROLL_HOME:
            [_textview scrollHome];
            [(PTYScrollView *)[_textview enclosingScrollView] detectUserScroll];
            break;
        case KEY_ACTION_SCROLL_LINE_DOWN:
            [_textview scrollLineDown:self];
            [(PTYScrollView *)[_textview enclosingScrollView] detectUserScroll];
            break;
        case KEY_ACTION_SCROLL_LINE_UP:
            [_textview scrollLineUp:self];
            [(PTYScrollView *)[_textview enclosingScrollView] detectUserScroll];
            break;
        case KEY_ACTION_SCROLL_PAGE_DOWN:
            [_textview scrollPageDown:self];
            [(PTYScrollView *)[_textview enclosingScrollView] detectUserScroll];
            break;
        case KEY_ACTION_SCROLL_PAGE_UP:
            [_textview scrollPageUp:self];
            [(PTYScrollView *)[_textview enclosingScrollView] detectUserScroll];
            break;
        case KEY_ACTION_ESCAPE_SEQUENCE:
            if (_exited || isTmuxGateway) {
                break;
            }
            [self sendEscapeSequence:keyBindingText];
            break;
        case KEY_ACTION_HEX_CODE:
            if (_exited || isTmuxGateway) {
                break;
            }
            [self sendHexCode:keyBindingText];
            break;
        case KEY_ACTION_TEXT:
            if (_exited || isTmuxGateway) {
                break;
            }
            [self sendText:keyBindingText];
            break;
        case KEY_ACTION_VIM_TEXT:
            if (_exited || isTmuxGateway) {
                break;
            }
            [self sendText:[keyBindingText stringByExpandingVimSpecialCharacters]];
            break;
        case KEY_ACTION_RUN_COPROCESS:
            if (_exited || isTmuxGateway) {
                break;
            }
            [self launchCoprocessWithCommand:keyBindingText];
            break;
        case KEY_ACTION_SELECT_MENU_ITEM:
            [PTYSession selectMenuItem:keyBindingText];
            break;

        case KEY_ACTION_SEND_C_H_BACKSPACE:
            if (_exited || isTmuxGateway) {
                break;
            }
            [self writeTask:[@"\010" dataUsingEncoding:NSUTF8StringEncoding]];
            break;
        case KEY_ACTION_SEND_C_QM_BACKSPACE:
            if (_exited || isTmuxGateway) {
                break;
            }
            [self writeTask:[@"\177" dataUsingEncoding:NSUTF8StringEncoding]]; // decimal 127
            break;
        case KEY_ACTION_IGNORE:
            break;
        case KEY_ACTION_IR_FORWARD:
            if (isTmuxGateway) {
                break;
            }
            [[iTermController sharedInstance] irAdvance:1];
            break;
        case KEY_ACTION_IR_BACKWARD:
            if (isTmuxGateway) {
                break;
            }
            [[iTermController sharedInstance] irAdvance:-1];
            break;
        case KEY_ACTION_SELECT_PANE_LEFT:
            [[[iTermController sharedInstance] currentTerminal] selectPaneLeft:nil];
            break;
        case KEY_ACTION_SELECT_PANE_RIGHT:
            [[[iTermController sharedInstance] currentTerminal] selectPaneRight:nil];
            break;
        case KEY_ACTION_SELECT_PANE_ABOVE:
            [[[iTermController sharedInstance] currentTerminal] selectPaneUp:nil];
            break;
        case KEY_ACTION_SELECT_PANE_BELOW:
            [[[iTermController sharedInstance] currentTerminal] selectPaneDown:nil];
            break;
        case KEY_ACTION_DO_NOT_REMAP_MODIFIERS:
        case KEY_ACTION_REMAP_LOCALLY:
            break;
        case KEY_ACTION_TOGGLE_FULLSCREEN:
            [[[iTermController sharedInstance] currentTerminal] toggleFullScreenMode:nil];
            break;
        case KEY_ACTION_NEW_WINDOW_WITH_PROFILE:
            [[[self tab] realParentWindow] newWindowWithBookmarkGuid:keyBindingText];
            break;
        case KEY_ACTION_NEW_TAB_WITH_PROFILE:
            [[[self tab] realParentWindow] newTabWithBookmarkGuid:keyBindingText];
            break;
        case KEY_ACTION_SPLIT_HORIZONTALLY_WITH_PROFILE:
            [[[self tab] realParentWindow] splitVertically:NO withBookmarkGuid:keyBindingText];
            break;
        case KEY_ACTION_SPLIT_VERTICALLY_WITH_PROFILE:
            [[[self tab] realParentWindow] splitVertically:YES withBookmarkGuid:keyBindingText];
            break;
        case KEY_ACTION_SET_PROFILE: {
            Profile *newProfile = [[ProfileModel sharedInstance] bookmarkWithGuid:keyBindingText];
            if (newProfile) {
                [self setProfile:newProfile preservingName:YES];
            }
            break;
        }
        case KEY_ACTION_LOAD_COLOR_PRESET: {
            ProfileModel *model = [ProfileModel sharedInstance];
            Profile *profile;
            if (_isDivorced) {
                profile = [[ProfileModel sharedInstance] bookmarkWithGuid:_profile[KEY_ORIGINAL_GUID]];
            } else {
                profile = self.profile;
            }
            BOOL ok =
            [ProfilesColorsPreferencesViewController loadColorPresetWithName:keyBindingText
                                                                   inProfile:profile
                                                                       model:model];
            if (!ok) {
                NSLog(@"Color preset %@ not found", keyBindingText);
                NSBeep();
            }
            break;
        }

        case KEY_ACTION_FIND_REGEX:
            [[_view findViewController] closeViewAndDoTemporarySearchForString:keyBindingText
                                                                  ignoringCase:NO
                                                                         regex:YES];
            break;

        case KEY_ACTION_PASTE_SPECIAL_FROM_SELECTION: {
            NSString *string = [self mostRecentlySelectedText];
            if (string.length) {
                [_pasteHelper pasteString:string
                             stringConfig:keyBindingText];
            }
            break;
        }

        case KEY_ACTION_PASTE_SPECIAL: {
            NSString *string = [NSString stringFromPasteboard];
            if (string.length) {
                [_pasteHelper pasteString:string
                             stringConfig:keyBindingText];
            }
            break;
        }

        case KEY_ACTION_TOGGLE_HOTKEY_WINDOW_PINNING: {
            [iTermPreferences setBool:![iTermPreferences boolForKey:kPreferenceKeyHotkeyAutoHides]
                               forKey:kPreferenceKeyHotkeyAutoHides];
            break;
        }

        default:
            NSLog(@"Unknown key action %d", keyBindingAction);
            return NO;
            break;
    }

    return YES;
}

- (BOOL)hasActionableKeyMappingForEvent:(NSEvent *)event {
    int keyBindingAction = [self _keyBindingActionForEvent:event];
    return ((keyBindingAction >= 0) &&
            (keyBindingAction != KEY_ACTION_DO_NOT_REMAP_MODIFIERS) &&
            (keyBindingAction != KEY_ACTION_REMAP_LOCALLY));
}

- (int)optionKey {
    return [[[self profile] objectForKey:KEY_OPTION_KEY_SENDS] intValue];
}

- (int)rightOptionKey {
    NSNumber* rightOptPref = [[self profile] objectForKey:KEY_RIGHT_OPTION_KEY_SENDS];
    if (rightOptPref == nil) {
        return [self optionKey];
    }
    return [rightOptPref intValue];
}

- (NSData *)backspaceData {
    NSString *keyBindingText;
    int keyBindingAction = [iTermKeyBindingMgr actionForKeyCode:0x7f
                                                      modifiers:0
                                                           text:&keyBindingText
                                                    keyMappings:[[self profile] objectForKey:KEY_KEYBOARD_MAP]];
    char del = 0x7f;
    NSData *data = nil;
    switch (keyBindingAction) {
        case KEY_ACTION_HEX_CODE:
            data = [self dataForHexCodes:keyBindingText];
            break;

        case KEY_ACTION_TEXT:
            data = [keyBindingText dataUsingEncoding:self.encoding];
            break;

        case KEY_ACTION_VIM_TEXT:
            data = [[keyBindingText stringByExpandingVimSpecialCharacters] dataUsingEncoding:self.encoding];
            break;

        case KEY_ACTION_ESCAPE_SEQUENCE:
            data = [[@"\e" stringByAppendingString:keyBindingText] dataUsingEncoding:self.encoding];
            break;

        case KEY_ACTION_SEND_C_H_BACKSPACE:
            data = [@"\010" dataUsingEncoding:self.encoding];
            break;

        case KEY_ACTION_SEND_C_QM_BACKSPACE:
            data = [@"\177" dataUsingEncoding:self.encoding];
            break;

        case -1:
            data = [NSData dataWithBytes:&del length:1];
            break;

        default:
            data = nil;
            break;
    }

    return data;
}

// Returns YES if an action was found and executed.
- (BOOL)executeBoundActionForEvent:(NSEvent *)event {
    NSString *keyBindingText;
    unichar unmodunicode = [event.charactersIgnoringModifiers characterAtIndex:0];
    int keyBindingAction = [iTermKeyBindingMgr actionForKeyCode:unmodunicode
                                                      modifiers:event.modifierFlags
                                                           text:&keyBindingText
                                                    keyMappings:[[self profile] objectForKey:KEY_KEYBOARD_MAP]];

    if (keyBindingAction >= 0) {
        if ([self executeKeyBindingAction:keyBindingAction
                           keyBindingText:keyBindingText
                                    event:event]) {
            return YES;
        }
    }
    return NO;
}

#pragma mark - Special Modes Key Handling

- (void)keyDownInInstantReplay:(NSEvent *)event {
    DLog(@"Key down during instant replay");

    // Special key handling in IR mode, and keys never get sent to the live
    // session, even though it might be displayed.

    NSString *unmodkeystr = [event charactersIgnoringModifiers];
    unichar unmodunicode = [unmodkeystr length] > 0 ? [unmodkeystr characterAtIndex:0] : 0;
    unichar unicode = [event.characters length] > 0 ? [event.characters characterAtIndex:0] : 0;
    if (unicode == 27) {
        // Escape exits IR
        [[[self tab] realParentWindow] closeInstantReplay:self];
        return;
    } else if (unmodunicode == NSLeftArrowFunctionKey) {
        // Left arrow moves to prev frame
        int numberOfFramesToMoveBy = 1;
        if (event.modifierFlags & NSShiftKeyMask) {
            numberOfFramesToMoveBy = 15;
        }
        for (int i = 0; i < numberOfFramesToMoveBy; i++) {
            [[[self tab] realParentWindow] irPrev:self];
        }
    } else if (unmodunicode == NSRightArrowFunctionKey) {
        // Right arrow moves to next frame
        int numberOfFramesToMoveBy = 1;
        if (event.modifierFlags & NSShiftKeyMask) {
            numberOfFramesToMoveBy = 15;
        }
        for (int i = 0; i < numberOfFramesToMoveBy; i++) {
            [[[self tab] realParentWindow] irNext:self];
        }
    } else {
        NSBeep();
    }
}

- (void)handleKeyDownWhilePasting:(NSEvent *)event {
    [_pasteHelper enqueueEvent:event];
}

- (void)handleKeyDownWhileZoomedIn:(NSEvent *)event {
    unichar firstCharacter = [event.characters length] > 0 ? [event.characters characterAtIndex:0] : 0;
    if (firstCharacter == VT100CC_ESC) {
        // Escape exits zoom (pops out one level, since you can zoom repeatedly)
        // The zoomOut: IBAction doesn't get performed by shortcut, I guess because Esc is not a
        // valid shortcut. So we do it here.
        [[[self tab] realParentWindow] replaceSyntheticActiveSessionWithLiveSessionIfNeeded];
    }
}

- (void)handleKeyDownInTmuxGateway:(unichar)unicode {
    if (unicode == 27) {
        [self tmuxDetach];
    } else if (unicode == 'L') {
        _tmuxGateway.tmuxLogging = !_tmuxGateway.tmuxLogging;
        [self printTmuxMessage:[NSString stringWithFormat:@"tmux logging %@", (_tmuxGateway.tmuxLogging ? @"on" : @"off")]];
    } else if (unicode == 'C') {
        NSAlert *alert = [NSAlert alertWithMessageText:@"Enter command to send tmux:"
                                         defaultButton:@"OK"
                                       alternateButton:@"Cancel"
                                           otherButton:nil
                             informativeTextWithFormat:@""];
        NSTextField *tmuxCommand = [[[NSTextField alloc] initWithFrame:NSMakeRect(0, 0, 200, 24)] autorelease];
        [tmuxCommand setEditable:YES];
        [tmuxCommand setSelectable:YES];
        [alert setAccessoryView:tmuxCommand];
        if ([alert runModal] == NSAlertDefaultReturn && [[tmuxCommand stringValue] length]) {
            [self printTmuxMessage:[NSString stringWithFormat:@"Run command \"%@\"", [tmuxCommand stringValue]]];
            [_tmuxGateway sendCommand:[tmuxCommand stringValue]
                       responseTarget:self
                     responseSelector:@selector(printTmuxCommandOutputToScreen:)];
        }
    } else if (unicode == 'X') {
        [self printTmuxMessage:@"Exiting tmux mode, but tmux client may still be running."];
        [self tmuxHostDisconnected];
    }
}

@end<|MERGE_RESOLUTION|>--- conflicted
+++ resolved
@@ -337,12 +337,10 @@
     // Synthetic sessions are used for "zoom in" and DVR, and their closing cannot be undone.
     BOOL _synthetic;
 
-<<<<<<< HEAD
     // Helper for handling of keyboard input.
     iTermInputHandler *_inputHandler;
-=======
+
     NSMutableArray *_commandUses;
->>>>>>> b3cf72f0
 }
 
 + (void)registerSessionInArrangement:(NSDictionary *)arrangement {
@@ -491,12 +489,9 @@
     [_guid release];
     [_lastCommand release];
     [_substitutions release];
-<<<<<<< HEAD
     [_inputHandler release];
 
-=======
     [_commandUses release];
->>>>>>> b3cf72f0
     [[NSNotificationCenter defaultCenter] removeObserver:self];
 
     if (_dvrDecoder) {
